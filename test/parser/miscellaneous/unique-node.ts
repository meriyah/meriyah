import { describe, expect, it } from 'vitest';
import type * as ESTree from '../../../src/estree';
import { parseSource } from '../../../src/parser';

<<<<<<< HEAD
const parseOptions = {
  source: 'foo.js',
  uniqueKeyInPattern: true,
  loc: true,
  ranges: true,
  module: true,
};
=======
const parseOption = { source: 'foo.js', loc: true, ranges: true };
>>>>>>> 5ea7b96f

const assertClone = (nodeA: ESTree.Node, nodeB: ESTree.Node) => {
  // Same struct
  expect(nodeA).toEqual(nodeB);
  // But not same reference
  expect(nodeA).not.toBe(nodeB);
  expect(nodeA.range).not.toBe(nodeB.range);
  expect(nodeA.loc).not.toBe(nodeB.loc);
  expect(nodeA.loc!.start).not.toBe(nodeB.loc!.start);
  expect(nodeA.loc!.end).not.toBe(nodeB.loc!.end);
  expect(nodeA.loc!.source).toBe(parseOptions.source);
};

const assertPropety = (property: ESTree.Property) => {
  expect(property.type).toBe('Property');
  expect(property.shorthand).toBe(true);
  assertClone(property.key, property.value);
};

const assertAssignmentPattern = (property: ESTree.Property) => {
  expect(property.type).toBe('Property');
  expect(property.shorthand).toBe(true);
  assertClone(property.key, (property.value as ESTree.AssignmentPattern).left);
};

const assertImportSpecifier = (specifier: ESTree.ImportSpecifier) => {
  expect(specifier.type).toBe('ImportSpecifier');
  assertClone(specifier.local, specifier.imported);
};

const assertExportSpecifier = (specifier: ESTree.ExportSpecifier) => {
  expect(specifier.type).toBe('ExportSpecifier');
  assertClone(specifier.local, specifier.exported);
};

describe('Unique node', () => {
  it('ObjectExpression', () => {
    const program = parseSource('({a})', parseOptions);
    const expression = program.body[0] as ESTree.ExpressionStatement;
    const object = expression.expression as ESTree.ObjectExpression;
    const property = object.properties[0] as ESTree.Property;
    assertPropety(property);
  });

  it('ObjectPattern', () => {
    const program = parseSource('const {a} = {}', parseOptions);
    const declaration = program.body[0] as ESTree.VariableDeclaration;
    const pattern = declaration.declarations[0].id as ESTree.ObjectPattern;
    const property = pattern.properties[0] as ESTree.Property;
    assertPropety(property);
  });

  it('AssignmentPattern', () => {
    const program = parseSource('const {a = 1} = {}', parseOptions);
    const declaration = program.body[0] as ESTree.VariableDeclaration;
    const pattern = declaration.declarations[0].id as ESTree.ObjectPattern;
    const property = pattern.properties[0] as ESTree.Property;
    assertAssignmentPattern(property);
  });

  it('ImportSpecifier', () => {
    const program = parseSource('import {foo} from "foo"', parseOptions);
    const declaration = program.body[0] as ESTree.ImportDeclaration;
    const specifier = declaration.specifiers[0] as ESTree.ImportSpecifier;
    assertImportSpecifier(specifier);
  });

  it('ExportSpecifier', () => {
    const program = parseSource('export {foo} from "foo"', parseOptions);
    const declaration = program.body[0] as ESTree.ExportNamedDeclaration;
    const specifier = declaration.specifiers[0] as ESTree.ExportSpecifier;
    assertExportSpecifier(specifier);
  });

  it('ExportSpecifier(string)', () => {
    const program = parseSource('export {"foo"} from "foo"', parseOptions);
    const declaration = program.body[0] as ESTree.ExportNamedDeclaration;
    const specifier = declaration.specifiers[0] as ESTree.ExportSpecifier;
    assertExportSpecifier(specifier);
  });
});<|MERGE_RESOLUTION|>--- conflicted
+++ resolved
@@ -1,18 +1,14 @@
 import { describe, expect, it } from 'vitest';
 import type * as ESTree from '../../../src/estree';
+import { type Options } from '../../../src/options';
 import { parseSource } from '../../../src/parser';
 
-<<<<<<< HEAD
-const parseOptions = {
+const parseOptions: Options = {
   source: 'foo.js',
-  uniqueKeyInPattern: true,
   loc: true,
   ranges: true,
-  module: true,
+  sourceType: 'module',
 };
-=======
-const parseOption = { source: 'foo.js', loc: true, ranges: true };
->>>>>>> 5ea7b96f
 
 const assertClone = (nodeA: ESTree.Node, nodeB: ESTree.Node) => {
   // Same struct
