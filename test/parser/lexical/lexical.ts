import { Context } from '../../../src/common';
import { pass, fail } from '../../test-utils';
import * as t from 'assert';
import { parseSource } from '../../../src/parser';

describe('Lexical - Lexical', () => {
  const letbinds = [
    'let x;',
    'let x = 0;',
    'let x = undefined;',
    'let x = function() {};',
    'let x, y;',
    'let y, x;',
    'const x = 0;',
    'const x = undefined;',
    'const x = function() {};',
    'const x = 2, y = 3;',
    'const y = 4, x = 5;'
  ];
  const varbinds = ['var x;', 'var x = 0;', 'var x = undefined;', 'var x = function() {};', 'var x, y;', 'var y, x;'];

  for (let l = 0; l < letbinds.length; ++l) {
    // Test conflicting let/var bindings.
    for (let v = 0; v < varbinds.length; ++v) {
<<<<<<< HEAD
      it(letbinds[l] + varbinds[v], () => {
=======
      const case1 = letbinds[l] + varbinds[v];
      it(case1, () => {
>>>>>>> b380d627
        t.throws(() => {
          parseSource(case1, undefined, Context.OptionsWebCompat | Context.OptionsLexical);
        });
      });

      const case2 = letbinds[l] + varbinds[v];

      it(case2, () => {
        t.throws(() => {
          parseSource(case2, undefined, Context.OptionsWebCompat | Context.OptionsLexical);
        });
      });

      const case3 = letbinds[l] + '{' + varbinds[v] + '}';

      it(case3, () => {
        t.throws(() => {
          parseSource(
            letbinds[l] + '{' + varbinds[v] + '}',
            undefined,
            Context.OptionsWebCompat | Context.OptionsLexical
          );
        });
      });

      const case4 = '{' + varbinds[v] + '}' + letbinds[l];

      it(case4, () => {
        t.throws(() => {
          parseSource(case4, undefined, Context.OptionsWebCompat | Context.OptionsLexical);
        });
      });

      const case5 = '{' + varbinds[v] + '}' + letbinds[l];

      it(case5, () => {
        t.throws(() => {
          parseSource(case5, undefined, Context.OptionsWebCompat | Context.OptionsLexical);
        });
      });
    }

    // Test conflicting let/let bindings.
    for (let k = 0; k < letbinds.length; ++k) {
<<<<<<< HEAD
      it(letbinds[l] + letbinds[k], () => {
=======
      const case6 = letbinds[l] + letbinds[k];

      it(case6, () => {
>>>>>>> b380d627
        t.throws(() => {
          parseSource(case6, undefined, Context.OptionsWebCompat | Context.OptionsLexical);
        });
      });

      it(case6, () => {
        t.doesNotThrow(() => {
          parseSource(case6, undefined, Context.OptionsWebCompat);
        });
      });

      const case7 = letbinds[k] + letbinds[l];

      it(case7, () => {
        t.throws(() => {
          parseSource(case7, undefined, Context.OptionsWebCompat | Context.OptionsLexical);
        });
      });
    }
  }

  fail('Lexical - Lexical (fail)', [
    ['let x; var x;', Context.OptionsLexical],
    ['var x; let x;', Context.OptionsLexical],
    ['let x; { var x }', Context.OptionsLexical],
    ['{ var x } let x;', Context.OptionsLexical],
    ['for (let x;;) { var x; }', Context.OptionsLexical],
    ['let x; for (;;) { var x; }', Context.OptionsLexical],
    ['for (;;) { var x; } let x;', Context.OptionsLexical],
    ['function f(){let i; class i{}}', Context.OptionsLexical],
    ['let a, a', Context.OptionsLexical],
    ['let a; let a;', Context.OptionsLexical],
    ['const a = 1, a = 2', Context.OptionsLexical],
    ['const a = 1; const a = 2', Context.OptionsLexical],
    ['let a = 1; const a = 2', Context.OptionsLexical],
    ['const a = 1; let a = 2', Context.OptionsLexical],
    ['let a; export function a(){};', Context.OptionsLexical | Context.Module],
    ['let foo = 1; { var foo = 1; } ', Context.OptionsLexical],
    ['let foo = 1; function x(foo) {} { var foo = 1; }', Context.OptionsLexical],
    ['var foo = 1; function x() {} let foo = 1;', Context.OptionsLexical],
    ['var foo = 1; let foo = 1;', Context.OptionsLexical],
    ['let foo = 1; var foo = 1;', Context.OptionsLexical],
    ['var [foo] = [1]; let foo = 1;', Context.OptionsLexical],
    ['var [{ bar: [foo] }] = x; let {foo} = 1;', Context.OptionsLexical],
    ['let test = 2, let = 1;', Context.OptionsLexical],
    ['let {a:a, a:a} = {};', Context.OptionsLexical],
    ['const {a:a, a:a} = {};', Context.OptionsLexical],
    ['let {b, b} = {};', Context.OptionsLexical],
    ['const a = 0, a = 1;', Context.OptionsLexical],
    ['let a, [a];', Context.OptionsLexical],
    ['let [a, ...a];', Context.OptionsLexical],
    ['{ let a; { var a; } }', Context.OptionsLexical],
    ['{ let a; let a; }', Context.OptionsLexical],
    ['let {x:c, y:c} = {};', Context.OptionsLexical],
    ['const {x:c, y:c} = {};', Context.OptionsLexical],
    ['const [a, let, b] = [1, 2, 3];', Context.OptionsLexical],
    ['for(let let in { }) { };', Context.OptionsLexical],
    ['let [a, a] = [];', Context.OptionsLexical],
    ['const a = 1; let a = 2', Context.OptionsLexical],
    ['const a = 1; let a = 2', Context.OptionsLexical],
    ['(function() { let a; var a; })();', Context.OptionsLexical],
    ['const a = b, a = c', Context.OptionsLexical],
    ['const a = b; const a = c', Context.OptionsLexical],
    ['let a = b; const a = c', Context.OptionsLexical],
    ['const x = x, x = y;', Context.OptionsLexical],
    ['const [x, x] = c', Context.OptionsLexical],
    ['const [x, {x}] = y', Context.OptionsLexical],
    ['const {x:x, x:x} = c', Context.OptionsLexical],
    ['const a = b; let a = c', Context.OptionsLexical],
    ['const x = a; const x = b;', Context.OptionsLexical],
    ['let x = a; const x = b;', Context.OptionsLexical],
    ['var x = a; const x = b;', Context.OptionsLexical],
    ['const x; { let x; var y; }', Context.OptionsLexical],
    ['var x = a; let x = b;', Context.OptionsLexical],
    ['var x = a; const x = b;', Context.OptionsLexical],
    ['let x = a; let x = b;', Context.OptionsLexical],
    ['let x = a; const x = b;', Context.OptionsLexical],
    ['var x; let x;', Context.OptionsLexical],
    ['let x; var x;', Context.OptionsLexical],
    ['let x; { var x; }', Context.OptionsLexical],
    ['let x; {var x}', Context.OptionsLexical],
    ['let x; {var x}', Context.OptionsWebCompat | Context.OptionsLexical],
    ['let foo = 1; function x(foo) {} { var foo = 1; }', Context.OptionsLexical],
    ['var foo = 1; function x() {} let foo = 1;', Context.OptionsLexical],
    ['var foo = 1; function x(a) { let a; } ', Context.OptionsLexical],
    ['var x = a; let x = b;', Context.OptionsLexical],
    ['var x = a; const x = b;', Context.OptionsLexical],
    ['var x = a; function x(){};', Context.Module | Context.OptionsLexical],
    ['let x = a; let x = b;', Context.OptionsLexical],
    ['let x = a; const x = b;', Context.OptionsLexical],
    ['let x = a; function x(){};', Context.OptionsLexical],
    ['const x = a; const x = b;', Context.OptionsLexical],
    ['const x = a; function x(){};', Context.OptionsLexical]
  ]);

  for (const arg of [
    'var x; for (;;) { let x; }',
    'for (;;) { let x; } var x;',
    'for (var x;;) { let x; }',
    '{ let x } var x;',
    'var foo, foo;',
    'let x = 1; x = 2;',
    'var __v_10 = one + 1; { let __v_10 = one + 3; function __f_6() { one; __v_10; } __f_6(); }',
    'let foo = 1; function lazy() { foo = 2; } lazy(); my_global = foo;'
  ]) {
    it(`${arg}`, () => {
      t.doesNotThrow(() => {
        parseSource(`${arg}`, undefined, Context.OptionsLexical);
      });
    });
  }

  for (const arg of [
    'var x; for (;;) { let x; }',
    'for (;;) { let x; } var x;',
    'for (var x;;) { let x; }',
    '{ let x } var x;',
    'let a; ({a:a, a:a} = {});',
    'var [a, a] = [];',
    'var foo, foo;',
    'let a; [a, a] = [];',
    'var a; [a, a] = [];',
    'let x = 1; x = 2;',
    'let { x : x0 = 0, y : { z : z1 = 1 }, x : x1 = 5} = o;',
    'var __v_10 = one + 1; { let __v_10 = one + 3; function __f_6() { one; __v_10; } __f_6(); }',
    'let foo = 1; function lazy() { foo = 2; } lazy(); my_global = foo;',
    'var x; { let x }',
    '{ let x } var x;'
  ]) {
    it(`${arg}`, () => {
      t.doesNotThrow(() => {
        parseSource(`${arg}`, undefined, Context.OptionsWebCompat | Context.OptionsLexical);
      });
    });
  }
});<|MERGE_RESOLUTION|>--- conflicted
+++ resolved
@@ -22,12 +22,8 @@
   for (let l = 0; l < letbinds.length; ++l) {
     // Test conflicting let/var bindings.
     for (let v = 0; v < varbinds.length; ++v) {
-<<<<<<< HEAD
-      it(letbinds[l] + varbinds[v], () => {
-=======
       const case1 = letbinds[l] + varbinds[v];
       it(case1, () => {
->>>>>>> b380d627
         t.throws(() => {
           parseSource(case1, undefined, Context.OptionsWebCompat | Context.OptionsLexical);
         });
@@ -72,13 +68,10 @@
 
     // Test conflicting let/let bindings.
     for (let k = 0; k < letbinds.length; ++k) {
-<<<<<<< HEAD
-      it(letbinds[l] + letbinds[k], () => {
-=======
+
       const case6 = letbinds[l] + letbinds[k];
 
       it(case6, () => {
->>>>>>> b380d627
         t.throws(() => {
           parseSource(case6, undefined, Context.OptionsWebCompat | Context.OptionsLexical);
         });
