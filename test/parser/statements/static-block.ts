import { Context } from '../../../src/common';
import { pass, fail } from '../../test-utils';
import * as t from 'node:assert/strict';
import { parseSource } from '../../../src/parser';

describe('Next - Class static initialization block', () => {
  fail('Next - Class static initialization block (fail)', [
    ['class A { static { super() } }', Context.None],
    ['class A {}; class B extends A { static { super() } }', Context.None],
    ['class A { static async {} }', Context.None],
    ['class A { async static {} }', Context.None],
    ['async function t() { class A { static { await 0 } } }', Context.None],
  ]);

  for (const arg of [
    `class C {
      static {
        async function t() { return await 0; }
      }
    }`,
    `class C {
      static {
        (async function t() { return await 0; })
      }
    }`,
    `class C {
      static {
        (async function() { return await 0; })
      }
    }`,
    `class C {
      static {
        (async t => { return await 0; })
      }
    }`,
    `class C {
      static {
        (async (t) => { return await 0; })
      }
    }`,
  ]) {
    it(`${arg}`, () => {
      t.doesNotThrow(() => {
        parseSource(`${arg}`, undefined, Context.None);
      });
    });
  }

  pass('Next - Class static initialization block (pass)', [
<<<<<<< HEAD
    [`class A { static {} }`, Context.None],
    [`class A { static { this.a } }`, Context.None],
    [`class A {}; class B extends A { static { super.a } }`, Context.None],
=======
    [
      `class A { static {} }`,
      Context.None | Context.OptionsLoc | Context.OptionsRanges,
      {
        body: [
          {
            body: {
              body: [
                {
                  body: [],
                  end: 19,
                  loc: {
                    end: {
                      column: 19,
                      line: 1,
                    },
                    start: {
                      column: 10,
                      line: 1,
                    },
                  },
                  range: [10, 19],
                  start: 10,
                  type: 'StaticBlock',
                },
              ],
              end: 21,
              loc: {
                end: {
                  column: 21,
                  line: 1,
                },
                start: {
                  column: 8,
                  line: 1,
                },
              },
              range: [8, 21],
              start: 8,
              type: 'ClassBody',
            },
            end: 21,
            id: {
              end: 7,
              loc: {
                end: {
                  column: 7,
                  line: 1,
                },
                start: {
                  column: 6,
                  line: 1,
                },
              },
              name: 'A',
              range: [6, 7],
              start: 6,
              type: 'Identifier',
            },
            loc: {
              end: {
                column: 21,
                line: 1,
              },
              start: {
                column: 0,
                line: 1,
              },
            },
            range: [0, 21],
            start: 0,
            superClass: null,
            type: 'ClassDeclaration',
          },
        ],
        end: 21,
        loc: {
          end: {
            column: 21,
            line: 1,
          },
          start: {
            column: 0,
            line: 1,
          },
        },
        range: [0, 21],
        sourceType: 'script',
        start: 0,
        type: 'Program',
      },
    ],
    [
      `class A { static { this.a } }`,
      Context.None,
      {
        body: [
          {
            body: {
              body: [
                {
                  body: [
                    {
                      expression: {
                        computed: false,
                        object: {
                          type: 'ThisExpression',
                        },
                        property: {
                          name: 'a',
                          type: 'Identifier',
                        },
                        type: 'MemberExpression',
                      },
                      type: 'ExpressionStatement',
                    },
                  ],
                  type: 'StaticBlock',
                },
              ],
              type: 'ClassBody',
            },
            id: {
              name: 'A',
              type: 'Identifier',
            },
            superClass: null,
            type: 'ClassDeclaration',
          },
        ],
        sourceType: 'script',
        type: 'Program',
      },
    ],
    [
      `class A {}; class B extends A { static { super.a } }`,
      Context.None,
      {
        body: [
          {
            body: {
              body: [],
              type: 'ClassBody',
            },
            id: {
              name: 'A',
              type: 'Identifier',
            },
            superClass: null,
            type: 'ClassDeclaration',
          },
          {
            type: 'EmptyStatement',
          },
          {
            body: {
              body: [
                {
                  body: [
                    {
                      expression: {
                        computed: false,
                        object: {
                          type: 'Super',
                        },
                        property: {
                          name: 'a',
                          type: 'Identifier',
                        },
                        type: 'MemberExpression',
                      },
                      type: 'ExpressionStatement',
                    },
                  ],
                  type: 'StaticBlock',
                },
              ],
              type: 'ClassBody',
            },
            id: {
              name: 'B',
              type: 'Identifier',
            },
            superClass: {
              name: 'A',
              type: 'Identifier',
            },
            type: 'ClassDeclaration',
          },
        ],
        sourceType: 'script',
        type: 'Program',
      },
    ],
>>>>>>> cb40ff88
  ]);
});<|MERGE_RESOLUTION|>--- conflicted
+++ resolved
@@ -47,205 +47,8 @@
   }
 
   pass('Next - Class static initialization block (pass)', [
-<<<<<<< HEAD
-    [`class A { static {} }`, Context.None],
+    [`class A { static {} }`, Context.None | Context.OptionsLoc | Context.OptionsRanges],
     [`class A { static { this.a } }`, Context.None],
     [`class A {}; class B extends A { static { super.a } }`, Context.None],
-=======
-    [
-      `class A { static {} }`,
-      Context.None | Context.OptionsLoc | Context.OptionsRanges,
-      {
-        body: [
-          {
-            body: {
-              body: [
-                {
-                  body: [],
-                  end: 19,
-                  loc: {
-                    end: {
-                      column: 19,
-                      line: 1,
-                    },
-                    start: {
-                      column: 10,
-                      line: 1,
-                    },
-                  },
-                  range: [10, 19],
-                  start: 10,
-                  type: 'StaticBlock',
-                },
-              ],
-              end: 21,
-              loc: {
-                end: {
-                  column: 21,
-                  line: 1,
-                },
-                start: {
-                  column: 8,
-                  line: 1,
-                },
-              },
-              range: [8, 21],
-              start: 8,
-              type: 'ClassBody',
-            },
-            end: 21,
-            id: {
-              end: 7,
-              loc: {
-                end: {
-                  column: 7,
-                  line: 1,
-                },
-                start: {
-                  column: 6,
-                  line: 1,
-                },
-              },
-              name: 'A',
-              range: [6, 7],
-              start: 6,
-              type: 'Identifier',
-            },
-            loc: {
-              end: {
-                column: 21,
-                line: 1,
-              },
-              start: {
-                column: 0,
-                line: 1,
-              },
-            },
-            range: [0, 21],
-            start: 0,
-            superClass: null,
-            type: 'ClassDeclaration',
-          },
-        ],
-        end: 21,
-        loc: {
-          end: {
-            column: 21,
-            line: 1,
-          },
-          start: {
-            column: 0,
-            line: 1,
-          },
-        },
-        range: [0, 21],
-        sourceType: 'script',
-        start: 0,
-        type: 'Program',
-      },
-    ],
-    [
-      `class A { static { this.a } }`,
-      Context.None,
-      {
-        body: [
-          {
-            body: {
-              body: [
-                {
-                  body: [
-                    {
-                      expression: {
-                        computed: false,
-                        object: {
-                          type: 'ThisExpression',
-                        },
-                        property: {
-                          name: 'a',
-                          type: 'Identifier',
-                        },
-                        type: 'MemberExpression',
-                      },
-                      type: 'ExpressionStatement',
-                    },
-                  ],
-                  type: 'StaticBlock',
-                },
-              ],
-              type: 'ClassBody',
-            },
-            id: {
-              name: 'A',
-              type: 'Identifier',
-            },
-            superClass: null,
-            type: 'ClassDeclaration',
-          },
-        ],
-        sourceType: 'script',
-        type: 'Program',
-      },
-    ],
-    [
-      `class A {}; class B extends A { static { super.a } }`,
-      Context.None,
-      {
-        body: [
-          {
-            body: {
-              body: [],
-              type: 'ClassBody',
-            },
-            id: {
-              name: 'A',
-              type: 'Identifier',
-            },
-            superClass: null,
-            type: 'ClassDeclaration',
-          },
-          {
-            type: 'EmptyStatement',
-          },
-          {
-            body: {
-              body: [
-                {
-                  body: [
-                    {
-                      expression: {
-                        computed: false,
-                        object: {
-                          type: 'Super',
-                        },
-                        property: {
-                          name: 'a',
-                          type: 'Identifier',
-                        },
-                        type: 'MemberExpression',
-                      },
-                      type: 'ExpressionStatement',
-                    },
-                  ],
-                  type: 'StaticBlock',
-                },
-              ],
-              type: 'ClassBody',
-            },
-            id: {
-              name: 'B',
-              type: 'Identifier',
-            },
-            superClass: {
-              name: 'A',
-              type: 'Identifier',
-            },
-            type: 'ClassDeclaration',
-          },
-        ],
-        sourceType: 'script',
-        type: 'Program',
-      },
-    ],
->>>>>>> cb40ff88
   ]);
 });