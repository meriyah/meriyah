--- conflicted
+++ resolved
@@ -1,12 +1,7 @@
 import { describe } from 'vitest';
 import fs from 'node:fs/promises';
 import url from 'node:url';
-<<<<<<< HEAD
-import path from 'node:path';
 import * as t from 'node:assert/strict';
-=======
-import * as t from 'assert';
->>>>>>> 14d52225
 
 const DIST_DIRECTORY = new URL('../../dist/', import.meta.url);
 
