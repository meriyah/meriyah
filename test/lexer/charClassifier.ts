<<<<<<< HEAD
import * as t from 'node:assert/strict';
import { Context } from '../../src/common';
=======
import * as t from 'assert';
import { type Context } from '../../src/common';
>>>>>>> 14d52225
import { CharFlags, CharTypes } from '../../src/lexer/charClassifier';

describe('Lexer - charClassifier', () => {
  const tokens: [Context, number][] = [
    [CharFlags.LineTerminator, 10],
    [CharFlags.LineTerminator, 10],
    [CharFlags.IdentifierStart | CharFlags.IdentifierPart, 36],
    [CharFlags.IdentifierPart | CharFlags.Decimal, 48],
    [CharFlags.IdentifierPart | CharFlags.Decimal, 55],
    [CharFlags.None, 64],
    [CharFlags.IdentifierStart | CharFlags.IdentifierPart, 70],
    [CharFlags.IdentifierStart | CharFlags.IdentifierPart, 71],
    [CharFlags.IdentifierStart | CharFlags.IdentifierPart, 72],
    [CharFlags.IdentifierStart | CharFlags.IdentifierPart, 74],
    [CharFlags.IdentifierStart | CharFlags.IdentifierPart, 75],
    [CharFlags.IdentifierStart | CharFlags.IdentifierPart, 77],
    [CharFlags.IdentifierStart | CharFlags.IdentifierPart, 78],
    [CharFlags.IdentifierStart | CharFlags.IdentifierPart, 103],
    [CharFlags.IdentifierStart | CharFlags.IdentifierPart, 122]
  ];

  for (const [ctx, cp] of tokens) {
    it(`should recognise codepoint ${cp}`, () => {
      const found = CharTypes[cp];
      t.deepEqual(
        {
          char: true
        },
        {
          char: (found & ctx) === ctx
        }
      );
    });
  }
});<|MERGE_RESOLUTION|>--- conflicted
+++ resolved
@@ -1,10 +1,6 @@
-<<<<<<< HEAD
 import * as t from 'node:assert/strict';
-import { Context } from '../../src/common';
-=======
 import * as t from 'assert';
 import { type Context } from '../../src/common';
->>>>>>> 14d52225
 import { CharFlags, CharTypes } from '../../src/lexer/charClassifier';
 
 describe('Lexer - charClassifier', () => {
