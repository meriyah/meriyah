<<<<<<< HEAD
import { parseSource, Options } from './parser';
import { type Program } from './estree';
=======
>>>>>>> 5ea7b96f
// Current version
import { version as pkgVersion } from '../package.json';
import { Context } from './common';
import { type Program } from './estree';
import { type Options } from './options';
import { parseSource } from './parser';

// This bypass troublesome package.json in generated d.ts file.
const version: string = pkgVersion;

/**
 * @deprecated Use `parser()` with `sourceType: 'script'` instead.
 *
 * Parse a script, optionally with various options.
 */
<<<<<<< HEAD
export function parseScript(source: string, options?: Omit<Options, 'module'>): Program {
  return parseSource(source, { ...options, module: false });
=======
export function parseScript(source: string, options?: Options): Program {
  return parseSource(source, options);
>>>>>>> 5ea7b96f
}

/**
 * @deprecated Use `parser()` with `sourceType: 'module'` instead.
 *
 * Parse a module, optionally with various options.
 */
export function parseModule(source: string, options?: Omit<Options, 'module'>): Program {
  return parseSource(source, { ...options, module: true });
}

/**
 * Parse a module or a script, optionally with various options.
 */
export function parse(source: string, options?: Options): Program {
  return parseSource(source, options);
}

export { type Options, version };
export type * as ESTree from './estree';<|MERGE_RESOLUTION|>--- conflicted
+++ resolved
@@ -1,11 +1,4 @@
-<<<<<<< HEAD
-import { parseSource, Options } from './parser';
-import { type Program } from './estree';
-=======
->>>>>>> 5ea7b96f
-// Current version
 import { version as pkgVersion } from '../package.json';
-import { Context } from './common';
 import { type Program } from './estree';
 import { type Options } from './options';
 import { parseSource } from './parser';
@@ -18,13 +11,8 @@
  *
  * Parse a script, optionally with various options.
  */
-<<<<<<< HEAD
-export function parseScript(source: string, options?: Omit<Options, 'module'>): Program {
-  return parseSource(source, { ...options, module: false });
-=======
-export function parseScript(source: string, options?: Options): Program {
-  return parseSource(source, options);
->>>>>>> 5ea7b96f
+export function parseScript(source: string, options?: Omit<Options, 'sourceType'>): Program {
+  return parseSource(source, { ...options, sourceType: 'script' });
 }
 
 /**
@@ -32,8 +20,8 @@
  *
  * Parse a module, optionally with various options.
  */
-export function parseModule(source: string, options?: Omit<Options, 'module'>): Program {
-  return parseSource(source, { ...options, module: true });
+export function parseModule(source: string, options?: Omit<Options, 'sourceType'>): Program {
+  return parseSource(source, { ...options, sourceType: 'module' });
 }
 
 /**
