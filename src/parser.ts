--- conflicted
+++ resolved
@@ -2187,18 +2187,8 @@
  * @param context Context masks
  * @param scope Scope object
  */
-
-<<<<<<< HEAD
-export function parseRestrictedIdentifier(
-  parser: Parser,
-  context: Context,
-  scope: ScopeState | undefined,
-): ESTree.Identifier {
+function parseRestrictedIdentifier(parser: Parser, context: Context, scope: ScopeState | undefined): ESTree.Identifier {
   if (!isValidIdentifier(context, parser.getToken())) parser.report(Errors.UnexpectedStrictReserved);
-=======
-function parseRestrictedIdentifier(parser: Parser, context: Context, scope: ScopeState | undefined): ESTree.Identifier {
-  if (!isValidIdentifier(context, parser.getToken())) report(parser, Errors.UnexpectedStrictReserved);
->>>>>>> 729f2c61
   if ((parser.getToken() & Token.IsEvalOrArguments) === Token.IsEvalOrArguments)
     parser.report(Errors.StrictEvalArguments);
   if (scope) addBlockName(parser, context, scope, parser.tokenValue, BindingKind.Let, Origin.None);
