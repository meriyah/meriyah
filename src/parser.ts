import { Chars } from './chars';
import {
  AssignmentKind,
  BindingKind,
  classifyIdentifier,
  consume,
  consumeOpt,
  Context,
  DestructuringKind,
  Flags,
  HoistedClassFlags,
  HoistedFunctionFlags,
  isEqualTagName,
  isPropertyWithPrivateFieldKey,
  isStrictReservedWord,
  isValidIdentifier,
  isValidLabel,
  isValidStrictMode,
  type Location,
  matchOrInsertSemicolon,
  optionalBit,
  Origin,
  PropertyKind,
  reinterpretToPattern,
  validateAndDeclareLabel,
  validateBindingIdentifier,
  validateFunctionName,
} from './common';
import { Errors, ParseError } from './errors';
import type * as ESTree from './estree';
import { nextToken, skipHashBang } from './lexer';
import { nextJSXToken, rescanJSXIdentifier, scanJSXAttributeValue } from './lexer/jsx';
import { scanTemplateTail } from './lexer/template';
import { normalizeOptions, type Options } from './options';
import { Parser } from './parser/parser';
import { type PrivateScope } from './parser/private-scope';
import { createArrowHeadParsingScope, type Scope, ScopeKind } from './parser/scope';
import { KeywordDescTable, Token } from './token';

/**
 * Consumes a sequence of tokens and produces an syntax tree
 */
<<<<<<< HEAD
export function parseSource(source: string, options: Options | void, context: Context = Context.None): ESTree.Program {
  if (options != null) {
    if (options.module) context |= Context.Module | Context.Strict;
    if (options.next) context |= Context.OptionsNext;
    if (options.loc) context |= Context.OptionsLoc;
    if (options.ranges) context |= Context.OptionsRanges;
    if (options.uniqueKeyInPattern) context |= Context.OptionsUniqueKeyInPattern;
    if (options.lexical) context |= Context.OptionsLexical;
    if (options.webcompat) context |= Context.OptionsWebCompat;
    // Turn on return context in global
    if (options.globalReturn) context |= Context.InReturnContext;
    if (options.raw) context |= Context.OptionsRaw;
    if (options.preserveParens) context |= Context.OptionsPreserveParens;
    if (options.impliedStrict) context |= Context.Strict;
    if (options.jsx) context |= Context.OptionsJSX;
  }

  const parserOptions: ParserOptions = {
    shouldAddLoc: Boolean(context & Context.OptionsLoc),
    shouldAddRanges: Boolean(context & Context.OptionsRanges),
  };
  if (options != null) {
    if (options.source) parserOptions.sourceFile = options.source;

    // Accepts either a callback function to be invoked or an array to collect comments (as the node is constructed)
    if (options.onComment != null) {
      parserOptions.onComment = Array.isArray(options.onComment)
        ? pushComment(options.onComment, parserOptions)
        : options.onComment;
    }
    if (options.onInsertedSemicolon != null) parserOptions.onInsertedSemicolon = options.onInsertedSemicolon;
    // Accepts either a callback function to be invoked or an array to collect tokens
    if (options.onToken != null) {
      parserOptions.onToken = Array.isArray(options.onToken)
        ? pushToken(options.onToken, parserOptions)
        : options.onToken;
    }
  }
=======
export function parseSource(source: string, rawOptions: Options = {}, context: Context = Context.None): ESTree.Program {
  const options = normalizeOptions(rawOptions);

  if (options.sourceType === 'module') context |= Context.Module | Context.Strict;
  // Turn on return context in global
  if (options.globalReturn) context |= Context.InReturnContext;
  if (options.impliedStrict) context |= Context.Strict;
>>>>>>> 5ea7b96f

  // Initialize parser state
  const parser = new Parser(source, options);

  // See: https://github.com/tc39/proposal-hashbang
  skipHashBang(parser);

  const scope = parser.createScopeIfLexical();

  let body: (ESTree.Statement | ReturnType<typeof parseDirective | typeof parseModuleItem>)[] = [];

  // https://tc39.es/ecma262/#sec-scripts
  // https://tc39.es/ecma262/#sec-modules

  let sourceType: 'module' | 'script' = 'script';

  if (context & Context.Module) {
    sourceType = 'module';
    body = parseModuleItemList(parser, context | Context.InGlobal, scope);

    if (scope) {
      for (const name of parser.exportedBindings) {
        if (!scope.hasVariable(name)) parser.report(Errors.UndeclaredExportedBinding, name);
      }
    }
  } else {
    body = parseStatementList(parser, context | Context.InGlobal, scope);
  }

  return parser.finishNode<ESTree.Program>(
    {
      type: 'Program',
      sourceType,
      body,
    },
    { index: 0, line: 1, column: 0 },
    parser.currentLocation,
  );
}

/**
 * Parses statement list items
 *
 * @param parser  Parser object
 * @param context Context masks
 */
function parseStatementList(parser: Parser, context: Context, scope: Scope | undefined): ESTree.Statement[] {
  // StatementList ::
  //   (StatementListItem)* <end_token>

  nextToken(parser, context | Context.AllowRegExp | Context.AllowEscapedKeyword);

  const statements: ESTree.Statement[] = [];

  while (parser.getToken() === Token.StringLiteral) {
    // "use strict" must be the exact literal without escape sequences or line continuation.
    const { index, tokenValue, tokenStart, tokenIndex } = parser;
    const token = parser.getToken();
    const expr = parseLiteral(parser, context);
    if (isValidStrictMode(parser, index, tokenIndex, tokenValue)) {
      context |= Context.Strict;

      if (parser.flags & Flags.Octal) {
        throw new ParseError(parser.tokenStart, parser.currentLocation, Errors.StrictOctalLiteral);
      }

      if (parser.flags & Flags.EightAndNine) {
        throw new ParseError(parser.tokenStart, parser.currentLocation, Errors.StrictEightAndNine);
      }
    }
    statements.push(parseDirective(parser, context, expr, token, tokenStart));
  }

  while (parser.getToken() !== Token.EOF) {
    statements.push(parseStatementListItem(parser, context, scope, undefined, Origin.TopLevel, {}) as ESTree.Statement);
  }
  return statements;
}

/**
 * Parse module item list
 *
 * @see [Link](https://tc39.github.io/ecma262/#prod-ModuleItemList)
 *
 * @param parser  Parser object
 * @param context Context masks
 */
function parseModuleItemList(
  parser: Parser,
  context: Context,
  scope: Scope | undefined,
): ReturnType<typeof parseDirective | typeof parseModuleItem>[] {
  // ecma262/#prod-Module
  // Module :
  //    ModuleBody?
  //
  // ecma262/#prod-ModuleItemList
  // ModuleBody :
  //    ModuleItem*

  nextToken(parser, context | Context.AllowRegExp);

  const statements: ReturnType<typeof parseDirective | typeof parseModuleItem>[] = [];

  while (parser.getToken() === Token.StringLiteral) {
    const { tokenStart } = parser;
    const token = parser.getToken();
    statements.push(parseDirective(parser, context, parseLiteral(parser, context), token, tokenStart));
  }

  while (parser.getToken() !== Token.EOF) {
    statements.push(parseModuleItem(parser, context, scope) as ESTree.Statement);
  }
  return statements;
}

/**
 * Parse module item
 *
 * @see [Link](https://tc39.github.io/ecma262/#prod-ModuleItem)
 *
 * @param parser  Parser object
 * @param context Context masks
 * @param scope Scope object
 */

export function parseModuleItem(parser: Parser, context: Context, scope: Scope | undefined): any {
  if (parser.getToken() === Token.Decorator) {
    Object.assign(parser.leadingDecorators, {
      start: parser.tokenStart,
      decorators: parseDecorators(parser, context, undefined),
    });
  }

  // ecma262/#prod-ModuleItem
  // ModuleItem :
  //    ImportDeclaration
  //    ExportDeclaration
  //    StatementListItem

  let moduleItem;
  switch (parser.getToken()) {
    case Token.ExportKeyword:
      moduleItem = parseExportDeclaration(parser, context, scope);
      break;
    case Token.ImportKeyword:
      moduleItem = parseImportDeclaration(parser, context, scope);
      break;
    default:
      moduleItem = parseStatementListItem(parser, context, scope, undefined, Origin.TopLevel, {});
  }

  if (parser.leadingDecorators?.decorators.length) {
    parser.report(Errors.InvalidLeadingDecorator);
  }
  return moduleItem;
}

/**
 *  Parse statement list
 *
 * @param parser  Parser object
 * @param context Context masks
 * @param scope Scope object
 */

function parseStatementListItem(
  parser: Parser,
  context: Context,
  scope: Scope | undefined,
  privateScope: PrivateScope | undefined,
  origin: Origin,
  labels: ESTree.Labels,
): ESTree.Statement | ESTree.Decorator[] {
  // ECMA 262 10th Edition
  // StatementListItem[Yield, Return] :
  //   Statement[?Yield, ?Return]
  //   Declaration[?Yield]
  //
  // Declaration[Yield] :
  //   HoistableDeclaration[?Yield]
  //   ClassDeclaration[?Yield]
  //   LexicalDeclaration[In, ?Yield]
  //
  // HoistableDeclaration[Yield, Default] :
  //   FunctionDeclaration[?Yield, ?Default]
  //   GeneratorDeclaration[?Yield, ?Default]
  //
  // LexicalDeclaration[In, Yield] :
  //   LetOrConst BindingList[?In, ?Yield] ;
  const start = parser.tokenStart;

  switch (parser.getToken()) {
    //   HoistableDeclaration[?Yield, ~Default]
    case Token.FunctionKeyword:
      return parseFunctionDeclaration(
        parser,
        context,
        scope,
        privateScope,
        origin,
        1,
        HoistedFunctionFlags.None,
        0,
        start,
      );

    case Token.Decorator: // @decorator
    case Token.ClassKeyword: // ClassDeclaration[?Yield, ~Default]
      return parseClassDeclaration(parser, context, scope, privateScope, HoistedClassFlags.None);
    // LexicalDeclaration[In, ?Yield]
    // LetOrConst BindingList[?In, ?Yield]
    case Token.ConstKeyword:
      return parseLexicalDeclaration(parser, context, scope, privateScope, BindingKind.Const, Origin.None);
    case Token.LetKeyword:
      return parseLetIdentOrVarDeclarationStatement(parser, context, scope, privateScope, origin);
    // ExportDeclaration
    case Token.ExportKeyword:
      parser.report(Errors.InvalidImportExportSloppy, 'export');
    // ImportDeclaration
    case Token.ImportKeyword:
      nextToken(parser, context);
      switch (parser.getToken()) {
        case Token.LeftParen:
          return parseImportCallDeclaration(parser, context, privateScope, start);
        case Token.Period:
          return parseImportMetaDeclaration(parser, context, start);
        default:
          parser.report(Errors.InvalidImportExportSloppy, 'import');
      }
    //   async [no LineTerminator here] AsyncArrowBindingIdentifier ...
    //   async [no LineTerminator here] ArrowFormalParameters ...
    case Token.AsyncKeyword:
      return parseAsyncArrowOrAsyncFunctionDeclaration(parser, context, scope, privateScope, origin, labels, 1);
    default:
      return parseStatement(parser, context, scope, privateScope, origin, labels, 1);
  }
}

/**
 * Parse statement
 *
 * @param parser  Parser object
 * @param context Context masks
 * @param allowFuncDecl Allow / disallow func statement
 */

function parseStatement(
  parser: Parser,
  context: Context,
  scope: Scope | undefined,
  privateScope: PrivateScope | undefined,
  origin: Origin,
  labels: ESTree.Labels,
  allowFuncDecl: 0 | 1,
): ESTree.Statement {
  // Statement ::
  //   Block
  //   VariableStatement
  //   EmptyStatement
  //   ExpressionStatement
  //   IfStatement
  //   IterationStatement
  //   ContinueStatement
  //   BreakStatement
  //   ReturnStatement
  //   WithStatement
  //   LabelledStatement
  //   SwitchStatement
  //   ThrowStatement
  //   TryStatement
  //   DebuggerStatement

  switch (parser.getToken()) {
    // VariableStatement[?Yield]
    case Token.VarKeyword:
      return parseVariableStatement(parser, context, scope, privateScope, Origin.None);
    // [+Return] ReturnStatement[?Yield]
    case Token.ReturnKeyword:
      return parseReturnStatement(parser, context, privateScope);
    case Token.IfKeyword:
      return parseIfStatement(parser, context, scope, privateScope, labels);
    case Token.ForKeyword:
      return parseForStatement(parser, context, scope, privateScope, labels);
    // BreakableStatement[Yield, Return]:
    //   IterationStatement[?Yield, ?Return]
    //   SwitchStatement[?Yield, ?Return]
    case Token.DoKeyword:
      return parseDoWhileStatement(parser, context, scope, privateScope, labels);
    case Token.WhileKeyword:
      return parseWhileStatement(parser, context, scope, privateScope, labels);
    case Token.SwitchKeyword:
      return parseSwitchStatement(parser, context, scope, privateScope, labels);
    case Token.Semicolon:
      // EmptyStatement
      return parseEmptyStatement(parser, context);
    // BlockStatement[?Yield, ?Return]
    case Token.LeftBrace:
      return parseBlock(
        parser,
        context,
        scope?.createChildScope(),
        privateScope,
        labels,
        parser.tokenStart,
      ) as ESTree.Statement;

    // ThrowStatement[?Yield]
    case Token.ThrowKeyword:
      return parseThrowStatement(parser, context, privateScope);
    case Token.BreakKeyword:
      // BreakStatement[?Yield]
      return parseBreakStatement(parser, context, labels);
    // ContinueStatement[?Yield]
    case Token.ContinueKeyword:
      return parseContinueStatement(parser, context, labels);
    // TryStatement[?Yield, ?Return]
    case Token.TryKeyword:
      return parseTryStatement(parser, context, scope, privateScope, labels);
    // WithStatement[?Yield, ?Return]
    case Token.WithKeyword:
      return parseWithStatement(parser, context, scope, privateScope, labels);
    case Token.DebuggerKeyword:
      // DebuggerStatement
      return parseDebuggerStatement(parser, context);
    case Token.AsyncKeyword:
      return parseAsyncArrowOrAsyncFunctionDeclaration(parser, context, scope, privateScope, origin, labels, 0);
    // Miscellaneous error cases arguably better caught here than elsewhere
    case Token.CatchKeyword:
      parser.report(Errors.CatchWithoutTry);
    case Token.FinallyKeyword:
      parser.report(Errors.FinallyWithoutTry);
    case Token.FunctionKeyword:
      // FunctionDeclaration & ClassDeclaration is forbidden by lookahead
      // restriction in an arbitrary statement position.
      parser.report(
        context & Context.Strict
          ? Errors.StrictFunction
          : !parser.options.webcompat
            ? Errors.WebCompatFunction
            : Errors.SloppyFunction,
      );
    case Token.ClassKeyword:
      parser.report(Errors.ClassForbiddenAsStatement);

    default:
      return parseExpressionOrLabelledStatement(parser, context, scope, privateScope, origin, labels, allowFuncDecl);
  }
}

/**
 * Parses either expression or labeled statement
 *
 * @param parser  Parser object
 * @param context Context masks
 * @param allowFuncDecl Allow / disallow func statement
 */

function parseExpressionOrLabelledStatement(
  parser: Parser,
  context: Context,
  scope: Scope | undefined,
  privateScope: PrivateScope | undefined,
  origin: Origin,
  labels: ESTree.Labels,
  allowFuncDecl: 0 | 1,
): ESTree.ExpressionStatement | ESTree.LabeledStatement {
  // ExpressionStatement | LabelledStatement ::
  //   Expression ';'
  //   Identifier ':' Statement
  //
  // ExpressionStatement[Yield] :
  //   [lookahead not in {{, function, class, let [}] Expression[In, ?Yield] ;

  const { tokenValue, tokenStart } = parser;
  const token = parser.getToken();

  let expr: ESTree.Expression;

  switch (token) {
    case Token.LetKeyword:
      expr = parseIdentifier(parser, context);
      if (context & Context.Strict) parser.report(Errors.UnexpectedLetStrictReserved);

      // "let" followed by either "[", "{" or an identifier means a lexical
      // declaration, which should not appear here.
      // However, ASI may insert a line break before an identifier or a brace.
      if (parser.getToken() === Token.LeftBracket) parser.report(Errors.RestrictedLetProduction);

      break;

    default:
      expr = parsePrimaryExpression(parser, context, privateScope, BindingKind.Empty, 0, 1, 0, 1, parser.tokenStart);
  }

  /** LabelledStatement[Yield, Await, Return]:
   *
   * ExpressionStatement | LabelledStatement ::
   * Expression ';'
   *   Identifier ':' Statement
   *
   * ExpressionStatement[Yield] :
   *   [lookahead not in {{, function, class, let [}] Expression[In, ?Yield] ;
   */
  if (token & Token.IsIdentifier && parser.getToken() === Token.Colon) {
    return parseLabelledStatement(
      parser,
      context,
      scope,
      privateScope,
      origin,
      labels,
      tokenValue,
      expr,
      token,
      allowFuncDecl,
      tokenStart,
    );
  }
  /** MemberExpression :
   *   1. PrimaryExpression
   *   2. MemberExpression [ AssignmentExpression ]
   *   3. MemberExpression . IdentifierName
   *   4. MemberExpression TemplateLiteral
   *
   * CallExpression :
   *   1. MemberExpression Arguments
   *   2. CallExpression ImportCall
   *   3. CallExpression Arguments
   *   4. CallExpression [ AssignmentExpression ]
   *   5. CallExpression . IdentifierName
   *   6. CallExpression TemplateLiteral
   *
   *  UpdateExpression ::
   *   ('++' | '--')? LeftHandSideExpression
   *
   */

  expr = parseMemberOrUpdateExpression(parser, context, privateScope, expr, 0, 0, tokenStart);

  /** AssignmentExpression :
   *   1. ConditionalExpression
   *   2. LeftHandSideExpression = AssignmentExpression
   *
   */

  expr = parseAssignmentExpression(parser, context, privateScope, 0, 0, tokenStart, expr as ESTree.ArgumentExpression);

  /** Sequence expression
   *
   * Note: The comma operator leads to a sequence expression which is not equivalent
   * to the ES Expression, but it's part of the ESTree specs:
   *
   * https://github.com/estree/estree/blob/master/es5.md#sequenceexpression
   *
   */
  if (parser.getToken() === Token.Comma) {
    expr = parseSequenceExpression(parser, context, privateScope, 0, tokenStart, expr);
  }

  /**
   * ExpressionStatement[Yield, Await]:
   *  [lookahead ∉ { {, function, async [no LineTerminator here] function, class, let [ }]Expression[+In, ?Yield, ?Await]
   */

  return parseExpressionStatement(parser, context, expr, tokenStart);
}

/**
 * Parses block statement
 *
 * @see [Link](https://tc39.github.io/ecma262/#prod-BlockStatement)
 * @see [Link](https://tc39.github.io/ecma262/#prod-Block)
 *
 * @param parser  Parser object
 * @param context Context masks
 * @param scope  Scope object
 * @param labels Labels object
 * @param type BlockStatement or StaticBlock
 */
function parseBlock<T extends ESTree.BlockStatement | ESTree.StaticBlock = ESTree.BlockStatement>(
  parser: Parser,
  context: Context,
  scope: Scope | undefined,
  privateScope: PrivateScope | undefined,
  labels: ESTree.Labels,
  start: Location = parser.tokenStart,
  type: T['type'] = 'BlockStatement',
): T {
  // Block ::
  //   '{' StatementList '}'

  const body: ESTree.Statement[] = [];

  consume(parser, context | Context.AllowRegExp, Token.LeftBrace);
  while (parser.getToken() !== Token.RightBrace) {
    body.push(
      parseStatementListItem(parser, context, scope, privateScope, Origin.BlockStatement, { $: labels }) as any,
    );
  }

  consume(parser, context | Context.AllowRegExp, Token.RightBrace);

  return parser.finishNode(
    {
      type,
      body,
    } as T,
    start,
  );
}

/**
 * Parses return statement
 *
 * @see [Link](https://tc39.github.io/ecma262/#prod-ReturnStatement)
 *
 * @param parser Parser object
 * @param context Context masks
 */
function parseReturnStatement(
  parser: Parser,
  context: Context,
  privateScope: PrivateScope | undefined,
): ESTree.ReturnStatement {
  // ReturnStatement ::
  //   'return' [no line terminator] Expression? ';'

  if ((context & Context.InReturnContext) === 0) parser.report(Errors.IllegalReturn);

  const start = parser.tokenStart;
  nextToken(parser, context | Context.AllowRegExp);

  const argument =
    parser.flags & Flags.NewLine || parser.getToken() & Token.IsAutoSemicolon
      ? null
      : parseExpressions(parser, context, privateScope, 0, 1, parser.tokenStart);

  matchOrInsertSemicolon(parser, context | Context.AllowRegExp);

  return parser.finishNode<ESTree.ReturnStatement>(
    {
      type: 'ReturnStatement',
      argument,
    },
    start,
  );
}

/**
 * Parses an expression statement
 *
 * @see [Link](https://tc39.github.io/ecma262/#prod-ExpressionStatement)
 *
 * @param parser  Parser object
 * @param context Context masks
 * @param expression AST node
 * @param start
 */
function parseExpressionStatement(
  parser: Parser,
  context: Context,
  expression: ESTree.Expression,
  start: Location,
): ESTree.ExpressionStatement {
  matchOrInsertSemicolon(parser, context | Context.AllowRegExp);
  return parser.finishNode<ESTree.ExpressionStatement>(
    {
      type: 'ExpressionStatement',
      expression,
    },
    start,
  );
}

/**
 * Parses either expression or labeled statement
 *
 * @param parser  Parser object
 * @param context Context masks
 * @param expr ESTree AST node
 * @param token Token to validate
 * @param allowFuncDecl Allow / disallow func statement
 * @param start
 */
function parseLabelledStatement(
  parser: Parser,
  context: Context,
  scope: Scope | undefined,
  privateScope: PrivateScope | undefined,
  origin: Origin,
  labels: ESTree.Labels,
  value: string,
  expr: ESTree.Identifier | ESTree.Expression,
  token: Token,
  allowFuncDecl: 0 | 1,
  start: Location,
): ESTree.LabeledStatement {
  // LabelledStatement ::
  //   Expression ';'
  //   Identifier ':' Statement

  validateBindingIdentifier(parser, context, BindingKind.None, token, 1);
  validateAndDeclareLabel(parser, labels, value);

  nextToken(parser, context | Context.AllowRegExp); // skip: ':'

  const body =
    allowFuncDecl &&
    (context & Context.Strict) === 0 &&
    parser.options.webcompat &&
    // In sloppy mode, Annex B.3.2 allows labelled function declarations.
    // Otherwise it's a parse error.
    parser.getToken() === Token.FunctionKeyword
      ? parseFunctionDeclaration(
          parser,
          context,
          scope?.createChildScope(),
          privateScope,
          origin,
          0,
          HoistedFunctionFlags.None,
          0,
          parser.tokenStart,
        )
      : parseStatement(parser, context, scope, privateScope, origin, labels, allowFuncDecl);

  return parser.finishNode<ESTree.LabeledStatement>(
    {
      type: 'LabeledStatement',
      label: expr as ESTree.Identifier,
      body,
    },
    start,
  );
}

/**
 * Parses either async ident, async function or async arrow in
 * statement position
 *
 * @param parser  Parser object
 * @param context Context masks
 * @param labels
 * @param allowFuncDecl Allow / disallow func statement
 */

function parseAsyncArrowOrAsyncFunctionDeclaration(
  parser: Parser,
  context: Context,
  scope: Scope | undefined,
  privateScope: PrivateScope | undefined,
  origin: Origin,
  labels: ESTree.Labels,
  allowFuncDecl: 0 | 1,
): ESTree.ExpressionStatement | ESTree.LabeledStatement | ESTree.FunctionDeclaration {
  // AsyncArrowFunction[In, Yield, Await]:
  //    async[no LineTerminator here]AsyncArrowBindingIdentifier[?Yield][no LineTerminator here]=>AsyncConciseBody[?In]
  //    CoverCallExpressionAndAsyncArrowHead[?Yield, ?Await][no LineTerminator here]=>AsyncConciseBody[?In]
  //
  // AsyncArrowBindingIdentifier[Yield]:
  //    BindingIdentifier[?Yield, +Await]
  //
  // CoverCallExpressionAndAsyncArrowHead[Yield, Await]:
  //    MemberExpression[?Yield, ?Await]Arguments[?Yield, ?Await]
  //
  // AsyncFunctionDeclaration[Yield, Await, Default]:
  //    async[no LineTerminator here]functionBindingIdentifier[?Yield, ?Await](FormalParameters[~Yield, +Await]){AsyncFunctionBody}
  //    [+Default]async[no LineTerminator here]function(FormalParameters[~Yield, +Await]){AsyncFunctionBody}
  //
  // AsyncFunctionBody:
  //    FunctionBody[~Yield, +Await]

  const { tokenValue, tokenStart: start } = parser;
  const token = parser.getToken();

  let expr: ESTree.Expression = parseIdentifier(parser, context);

  if (parser.getToken() === Token.Colon) {
    return parseLabelledStatement(
      parser,
      context,
      scope,
      privateScope,
      origin,
      labels,
      tokenValue,
      expr,
      token,
      1,
      start,
    );
  }

  const asyncNewLine = parser.flags & Flags.NewLine;

  if (!asyncNewLine) {
    // async function ...
    if (parser.getToken() === Token.FunctionKeyword) {
      if (!allowFuncDecl) parser.report(Errors.AsyncFunctionInSingleStatementContext);

      return parseFunctionDeclaration(
        parser,
        context,
        scope,
        privateScope,
        origin,
        1,
        HoistedFunctionFlags.None,
        1,
        start,
      );
    }

    // async Identifier => ...
    if (isValidIdentifier(context, parser.getToken())) {
      /** ArrowFunction[In, Yield, Await]:
       *    ArrowParameters[?Yield, ?Await][no LineTerminator here]=>ConciseBody[?In]
       */
      expr = parseAsyncArrowAfterIdent(parser, context, privateScope, /* assignable */ 1, start);
      if (parser.getToken() === Token.Comma)
        expr = parseSequenceExpression(parser, context, privateScope, 0, start, expr);

      /**
       * ExpressionStatement[Yield, Await]:
       *   [lookahead ∉ { {, function, async [no LineTerminator here] function, class, let [ }]Expression[+In, ?Yield, ?Await]
       */
      return parseExpressionStatement(parser, context, expr, start);
    }
  }

  /** ArrowFunction[In, Yield, Await]:
   *    ArrowParameters[?Yield, ?Await][no LineTerminator here]=>ConciseBody[?In]
   */
  if (parser.getToken() === Token.LeftParen) {
    expr = parseAsyncArrowOrCallExpression(
      parser,
      context,
      privateScope,
      expr,
      1,
      BindingKind.ArgumentList,
      Origin.None,
      asyncNewLine,
      start,
    );
  } else {
    if (parser.getToken() === Token.Arrow) {
      classifyIdentifier(parser, context, token);
      if ((token & Token.FutureReserved) === Token.FutureReserved) {
        parser.flags |= Flags.HasStrictReserved;
      }
      expr = parseArrowFromIdentifier(
        parser,
        context | Context.InAwaitContext,
        privateScope,
        parser.tokenValue,
        expr,
        0,
        1,
        0,
        start,
      );
    }

    parser.assignable = AssignmentKind.Assignable;
  }

  /** MemberExpression :
   *   1. PrimaryExpression
   *   2. MemberExpression [ AssignmentExpression ]
   *   3. MemberExpression . IdentifierName
   *   4. MemberExpression TemplateLiteral
   *
   * CallExpression :
   *   1. MemberExpression Arguments
   *   2. CallExpression ImportCall
   *   3. CallExpression Arguments
   *   4. CallExpression [ AssignmentExpression ]
   *   5. CallExpression . IdentifierName
   *   6. CallExpression TemplateLiteral
   *
   *  UpdateExpression ::
   *   ('++' | '--')? LeftHandSideExpression
   */

  expr = parseMemberOrUpdateExpression(parser, context, privateScope, expr, 0, 0, start);

  /** AssignmentExpression :
   *
   *   1. ConditionalExpression
   *   2. LeftHandSideExpression = AssignmentExpression
   *
   */
  expr = parseAssignmentExpression(parser, context, privateScope, 0, 0, start, expr as ESTree.ArgumentExpression);

  parser.assignable = AssignmentKind.Assignable;

  /** Sequence expression
   *
   * Note: The comma operator leads to a sequence expression which is not equivalent
   * to the ES Expression, but it's part of the ESTree specs:
   *
   * https://github.com/estree/estree/blob/master/es5.md#sequenceexpression
   *
   */
  if (parser.getToken() === Token.Comma) {
    expr = parseSequenceExpression(parser, context, privateScope, 0, start, expr);
  }

  /**
   * ExpressionStatement[Yield, Await]:
   *   [lookahead ∉ { {, function, async [no LineTerminator here] function, class, let [ }]Expression[+In, ?Yield, ?Await]
   */
  return parseExpressionStatement(parser, context, expr, start);
}

/**
 * Parse directive node
 *
 * @see [Link](https://tc39.github.io/ecma262/#sec-directive-prologues-and-the-use-strict-directive)
 *
 * @param parser Parser object
 * @param context Context masks
 * @param expression AST expression node
 * @param token
 * @param start Start pos of node
 */

export function parseDirective(
  parser: Parser,
  context: Context,
  expression: ESTree.ArgumentExpression | ESTree.SequenceExpression | ESTree.Expression,
  token: Token,
  start: Location,
): ESTree.ExpressionStatement {
  const endIndex = parser.startIndex;

  if (token !== Token.Semicolon) {
    parser.assignable = AssignmentKind.CannotAssign;

    expression = parseMemberOrUpdateExpression(parser, context, undefined, expression, 0, 0, start);

    if (parser.getToken() !== Token.Semicolon) {
      expression = parseAssignmentExpression(parser, context, undefined, 0, 0, start, expression);

      if (parser.getToken() === Token.Comma) {
        expression = parseSequenceExpression(parser, context, undefined, 0, start, expression);
      }
    }

    matchOrInsertSemicolon(parser, context | Context.AllowRegExp);
  }

  const node: ESTree.ExpressionStatement = {
    type: 'ExpressionStatement',
    expression,
  };

  if (expression.type === 'Literal' && typeof expression.value === 'string') {
    node.directive = parser.source.slice(start.index + 1, endIndex - 1);
  }

  return parser.finishNode(node, start);
}

/**
 * Parses empty statement
 *
 * @param parser  Parser object
 * @param context Context masks
 */

function parseEmptyStatement(parser: Parser, context: Context): ESTree.EmptyStatement {
  const start = parser.tokenStart;
  nextToken(parser, context | Context.AllowRegExp);
  return parser.finishNode<ESTree.EmptyStatement>(
    {
      type: 'EmptyStatement',
    },
    start,
  );
}

/**
 * Parses throw statement
 *
 * @see [Link](https://tc39.github.io/ecma262/#prod-ThrowStatement)
 *
 * @param parser  Parser object
 * @param context Context masks

 */
function parseThrowStatement(
  parser: Parser,
  context: Context,
  privateScope: PrivateScope | undefined,
): ESTree.ThrowStatement {
  const start = parser.tokenStart;

  // ThrowStatement ::
  //   'throw' Expression ';'
  nextToken(parser, context | Context.AllowRegExp);
  if (parser.flags & Flags.NewLine) parser.report(Errors.NewlineAfterThrow);
  const argument: ESTree.Expression = parseExpressions(parser, context, privateScope, 0, 1, parser.tokenStart);
  matchOrInsertSemicolon(parser, context | Context.AllowRegExp);
  return parser.finishNode<ESTree.ThrowStatement>(
    {
      type: 'ThrowStatement',
      argument,
    },
    start,
  );
}

/**
 * Parses an if statement with an optional else block
 *
 * @see [Link](https://tc39.github.io/ecma262/#sec-if-statement)
 *
 * @param parser Parser object
 * @param context Context masks
 * @param scope Scope instance
 */
function parseIfStatement(
  parser: Parser,
  context: Context,
  scope: Scope | undefined,
  privateScope: PrivateScope | undefined,
  labels: ESTree.Labels,
): ESTree.IfStatement {
  const start = parser.tokenStart;

  // IfStatement ::
  //   'if' '(' Expression ')' Statement ('else' Statement)?
  nextToken(parser, context);
  consume(parser, context | Context.AllowRegExp, Token.LeftParen);
  parser.assignable = AssignmentKind.Assignable;
  const test = parseExpressions(parser, context, privateScope, 0, 1, parser.tokenStart);
  consume(parser, context | Context.AllowRegExp, Token.RightParen);
  const consequent = parseConsequentOrAlternative(parser, context, scope, privateScope, labels);
  let alternate: ESTree.Statement | null = null;
  if (parser.getToken() === Token.ElseKeyword) {
    nextToken(parser, context | Context.AllowRegExp);
    alternate = parseConsequentOrAlternative(parser, context, scope, privateScope, labels);
  }

  return parser.finishNode<ESTree.IfStatement>(
    {
      type: 'IfStatement',
      test,
      consequent,
      alternate,
    },
    start,
  );
}

/**
 * Parse either consequent or alternate.
 *
 * @param parser  Parser object
 * @param context Context masks
 */
function parseConsequentOrAlternative(
  parser: Parser,
  context: Context,
  scope: Scope | undefined,
  privateScope: PrivateScope | undefined,
  labels: ESTree.Labels,
): ESTree.Statement | ESTree.FunctionDeclaration {
  const { tokenStart } = parser;

  return context & Context.Strict ||
    // Disallow if web compatibility is off
    !parser.options.webcompat ||
    parser.getToken() !== Token.FunctionKeyword
    ? parseStatement(parser, context, scope, privateScope, Origin.None, { $: labels }, 0)
    : parseFunctionDeclaration(
        parser,
        context,
        scope?.createChildScope(),
        privateScope,
        Origin.None,
        0,
        HoistedFunctionFlags.None,
        0,
        tokenStart,
      );
}

/**
 * Parses switch statement
 *
 * @see [Link](https://tc39.github.io/ecma262/#prod-SwitchStatement)
 *
 * @param parser  Parser object
 * @param context Context masks
 */
function parseSwitchStatement(
  parser: Parser,
  context: Context,
  scope: Scope | undefined,
  privateScope: PrivateScope | undefined,
  labels: ESTree.Labels,
): ESTree.SwitchStatement {
  // SwitchStatement ::
  //   'switch' '(' Expression ')' '{' CaseClause* '}'
  // CaseClause ::
  //   'case' Expression ':' StatementList
  //   'default' ':' StatementList

  const start = parser.tokenStart;

  nextToken(parser, context);
  consume(parser, context | Context.AllowRegExp, Token.LeftParen);
  const discriminant = parseExpressions(parser, context, privateScope, 0, 1, parser.tokenStart);
  consume(parser, context, Token.RightParen);
  consume(parser, context, Token.LeftBrace);
  const cases: ESTree.SwitchCase[] = [];
  let seenDefault: 0 | 1 = 0;
  scope = scope?.createChildScope(ScopeKind.SwitchStatement);
  while (parser.getToken() !== Token.RightBrace) {
    const { tokenStart } = parser;
    let test: ESTree.Expression | null = null;
    const consequent: ESTree.Statement[] = [];
    if (consumeOpt(parser, context | Context.AllowRegExp, Token.CaseKeyword)) {
      test = parseExpressions(parser, context, privateScope, 0, 1, parser.tokenStart);
    } else {
      consume(parser, context | Context.AllowRegExp, Token.DefaultKeyword);
      if (seenDefault) parser.report(Errors.MultipleDefaultsInSwitch);
      seenDefault = 1;
    }
    consume(parser, context | Context.AllowRegExp, Token.Colon);
    while (
      parser.getToken() !== Token.CaseKeyword &&
      parser.getToken() !== Token.RightBrace &&
      parser.getToken() !== Token.DefaultKeyword
    ) {
      consequent.push(
        parseStatementListItem(parser, context | Context.InSwitch, scope, privateScope, Origin.BlockStatement, {
          $: labels,
        }) as ESTree.Statement,
      );
    }

    cases.push(
      parser.finishNode<ESTree.SwitchCase>(
        {
          type: 'SwitchCase',
          test,
          consequent,
        },
        tokenStart,
      ),
    );
  }

  consume(parser, context | Context.AllowRegExp, Token.RightBrace);
  return parser.finishNode<ESTree.SwitchStatement>(
    {
      type: 'SwitchStatement',
      discriminant,
      cases,
    },
    start,
  );
}

/**
 * Parses while statement
 *
 * @see [Link](https://tc39.github.io/ecma262/#prod-grammar-notation-WhileStatement)
 *
 * @param parser  Parser object
 * @param context Context masks
 */
function parseWhileStatement(
  parser: Parser,
  context: Context,
  scope: Scope | undefined,
  privateScope: PrivateScope | undefined,
  labels: ESTree.Labels,
): ESTree.WhileStatement {
  // WhileStatement ::
  //   'while' '(' Expression ')' Statement

  const start = parser.tokenStart;

  nextToken(parser, context);
  consume(parser, context | Context.AllowRegExp, Token.LeftParen);
  const test = parseExpressions(parser, context, privateScope, 0, 1, parser.tokenStart);
  consume(parser, context | Context.AllowRegExp, Token.RightParen);
  const body = parseIterationStatementBody(parser, context, scope, privateScope, labels);
  return parser.finishNode<ESTree.WhileStatement>(
    {
      type: 'WhileStatement',
      test,
      body,
    },
    start,
  );
}

/**
 * Parses iteration statement body
 *
 * @see [Link](https://tc39.es/ecma262/#sec-iteration-statements)
 *
 * @param parser  Parser object
 * @param context Context masks
 */
function parseIterationStatementBody(
  parser: Parser,
  context: Context,
  scope: Scope | undefined,
  privateScope: PrivateScope | undefined,
  labels: ESTree.Labels,
): ESTree.Statement {
  return parseStatement(
    parser,
    ((context | Context.DisallowIn) ^ Context.DisallowIn) | Context.InIteration,
    scope,
    privateScope,
    Origin.None,
    { loop: 1, $: labels },
    0,
  );
}

/**
 * Parses the continue statement production
 *
 * @see [Link](https://tc39.github.io/ecma262/#prod-ContinueStatement)
 *
 * @param parser  Parser object
 * @param context Context masks
 */
function parseContinueStatement(parser: Parser, context: Context, labels: ESTree.Labels): ESTree.ContinueStatement {
  // ContinueStatement ::
  //   'continue' Identifier? ';'

  if ((context & Context.InIteration) === 0) parser.report(Errors.IllegalContinue);

  const start = parser.tokenStart;

  nextToken(parser, context);
  let label: ESTree.Identifier | undefined | null = null;
  if ((parser.flags & Flags.NewLine) === 0 && parser.getToken() & Token.IsIdentifier) {
    const { tokenValue } = parser;
    label = parseIdentifier(parser, context | Context.AllowRegExp);
    if (!isValidLabel(parser, labels, tokenValue, /* requireIterationStatement */ 1))
      parser.report(Errors.UnknownLabel, tokenValue);
  }
  matchOrInsertSemicolon(parser, context | Context.AllowRegExp);
  return parser.finishNode<ESTree.ContinueStatement>(
    {
      type: 'ContinueStatement',
      label,
    },
    start,
  );
}

/**
 * Parses the break statement production
 *
 * @see [Link](https://tc39.github.io/ecma262/#prod-BreakStatement)
 *
 * @param parser  Parser object
 * @param context Context masks
 */
function parseBreakStatement(parser: Parser, context: Context, labels: ESTree.Labels): ESTree.BreakStatement {
  // BreakStatement ::
  //   'break' Identifier? ';'

  const start = parser.tokenStart;

  nextToken(parser, context | Context.AllowRegExp);
  let label: ESTree.Identifier | undefined | null = null;
  if ((parser.flags & Flags.NewLine) === 0 && parser.getToken() & Token.IsIdentifier) {
    const { tokenValue } = parser;
    label = parseIdentifier(parser, context | Context.AllowRegExp);
    if (!isValidLabel(parser, labels, tokenValue, /* requireIterationStatement */ 0))
      parser.report(Errors.UnknownLabel, tokenValue);
  } else if ((context & (Context.InSwitch | Context.InIteration)) === 0) {
    parser.report(Errors.IllegalBreak);
  }

  matchOrInsertSemicolon(parser, context | Context.AllowRegExp);
  return parser.finishNode<ESTree.BreakStatement>(
    {
      type: 'BreakStatement',
      label,
    },
    start,
  );
}

/**
 * Parses with statement
 *
 * @see [Link](https://tc39.github.io/ecma262/#prod-WithStatement)
 *
 * @param parser Parser object
 * @param context Context masks
 * @param scope Scope instance
 */
function parseWithStatement(
  parser: Parser,
  context: Context,
  scope: Scope | undefined,
  privateScope: PrivateScope | undefined,
  labels: ESTree.Labels,
): ESTree.WithStatement {
  // WithStatement ::
  //   'with' '(' Expression ')' Statement

  const start = parser.tokenStart;

  nextToken(parser, context);

  if (context & Context.Strict) parser.report(Errors.StrictWith);

  consume(parser, context | Context.AllowRegExp, Token.LeftParen);
  const object = parseExpressions(parser, context, privateScope, 0, 1, parser.tokenStart);
  consume(parser, context | Context.AllowRegExp, Token.RightParen);
  const body = parseStatement(parser, context, scope, privateScope, Origin.BlockStatement, labels, 0);
  return parser.finishNode<ESTree.WithStatement>(
    {
      type: 'WithStatement',
      object,
      body,
    },
    start,
  );
}

/**
 * Parses the debugger statement production
 *
 * @see [Link](https://tc39.github.io/ecma262/#prod-DebuggerStatement)
 *
 * @param parser  Parser object
 * @param context Context masks
 */
function parseDebuggerStatement(parser: Parser, context: Context): ESTree.DebuggerStatement {
  // DebuggerStatement ::
  //   'debugger' ';'
  const start = parser.tokenStart;

  nextToken(parser, context | Context.AllowRegExp);
  matchOrInsertSemicolon(parser, context | Context.AllowRegExp);
  return parser.finishNode<ESTree.DebuggerStatement>(
    {
      type: 'DebuggerStatement',
    },
    start,
  );
}

/**
 * Parses try statement
 *
 * @see [Link](https://tc39.github.io/ecma262/#prod-TryStatement)
 *
 * @param parser Parser object
 * @param context Context masks
 * @param scope Scope instance
 */
function parseTryStatement(
  parser: Parser,
  context: Context,
  scope: Scope | undefined,
  privateScope: PrivateScope | undefined,
  labels: ESTree.Labels,
): ESTree.TryStatement {
  // TryStatement ::
  //   'try' Block Catch
  //   'try' Block Finally
  //   'try' Block Catch Finally
  //
  // Catch ::
  //   'catch' '(' CatchParameter ')' Block
  //   'catch' Block
  //
  // Finally ::
  //   'finally' Block
  //
  // CatchParameter ::
  //   BindingIdentifier
  //   BindingPattern

  const start = parser.tokenStart;

  nextToken(parser, context | Context.AllowRegExp);

  const firstScope = scope?.createChildScope(ScopeKind.TryStatement);

  const block = parseBlock(parser, context, firstScope, privateScope, { $: labels });
  const { tokenStart } = parser;
  const handler = consumeOpt(parser, context | Context.AllowRegExp, Token.CatchKeyword)
    ? parseCatchBlock(parser, context, scope, privateScope, labels, tokenStart)
    : null;

  let finalizer: ESTree.BlockStatement | null = null;

  if (parser.getToken() === Token.FinallyKeyword) {
    nextToken(parser, context | Context.AllowRegExp);
    const finalizerScope = scope?.createChildScope(ScopeKind.CatchStatement);
    const block = parseBlock(parser, context, finalizerScope, privateScope, { $: labels });
    finalizer = block;
  }

  if (!handler && !finalizer) {
    parser.report(Errors.NoCatchOrFinally);
  }

  return parser.finishNode<ESTree.TryStatement>(
    {
      type: 'TryStatement',
      block,
      handler,
      finalizer,
    },
    start,
  );
}

/**
 * Parses catch block
 *
 * @see [Link](https://tc39.github.io/ecma262/#prod-Catch)
 *
 * @param parser Parser object
 * @param context Context masks
 * @param scope Scope instance
 * @param start Start pos of node
 */
function parseCatchBlock(
  parser: Parser,
  context: Context,
  scope: Scope | undefined,
  privateScope: PrivateScope | undefined,
  labels: ESTree.Labels,
  start: Location,
): ESTree.CatchClause {
  let param: ESTree.BindingPattern | ESTree.Identifier | null = null;
  let additionalScope: Scope | undefined = scope;

  if (consumeOpt(parser, context, Token.LeftParen)) {
    /*
     * Create a lexical scope around the whole catch clause,
     * including the head.
     */
    scope = scope?.createChildScope(ScopeKind.CatchStatement);

    param = parseBindingPattern(
      parser,
      context,
      scope,
      privateScope,
      (parser.getToken() & Token.IsPatternStart) === Token.IsPatternStart
        ? BindingKind.CatchPattern
        : BindingKind.CatchIdentifier,
      Origin.None,
    );

    if (parser.getToken() === Token.Comma) {
      parser.report(Errors.InvalidCatchParams);
    } else if (parser.getToken() === Token.Assign) {
      parser.report(Errors.InvalidCatchParamDefault);
    }

    consume(parser, context | Context.AllowRegExp, Token.RightParen);
  }

  additionalScope = scope?.createChildScope(ScopeKind.CatchBlock);

  const body = parseBlock(parser, context, additionalScope, privateScope, { $: labels });

  return parser.finishNode<ESTree.CatchClause>(
    {
      type: 'CatchClause',
      param,
      body,
    },
    start,
  );
}

/**
 * Parses class static initialization block
 *
 * @see [Link](https://github.com/tc39/proposal-class-static-block)
 *
 * @param parser Parser object
 * @param context Context masks
 * @param scope Scope instance
 */
function parseStaticBlock(
  parser: Parser,
  context: Context,
  scope: Scope | undefined,
  privateScope: PrivateScope | undefined,
  start: Location,
): ESTree.StaticBlock {
  // ClassStaticBlock :
  //   static { ClassStaticBlockBody }
  //
  // ClassStaticBlockBody :
  //   ClassStaticBlockStatementList
  //
  // ClassStaticBlockStatementList :
  //   StatementList[~Yield, +Await, ~Return]opt

  scope = scope?.createChildScope();

  const ctorContext =
    Context.SuperCall | Context.InReturnContext | Context.InYieldContext | Context.InSwitch | Context.InIteration;

  context =
    ((context | ctorContext) ^ ctorContext) |
    Context.SuperProperty |
    Context.InAwaitContext |
    Context.InStaticBlock |
    Context.AllowNewTarget;

  return parseBlock(parser, context, scope, privateScope, {}, start, 'StaticBlock');
}

/**
 * Parses do while statement
 *
 * @param parser Parser object
 * @param context Context masks
 * @param scope Scope instance
 */
function parseDoWhileStatement(
  parser: Parser,
  context: Context,
  scope: Scope | undefined,
  privateScope: PrivateScope | undefined,
  labels: ESTree.Labels,
): ESTree.DoWhileStatement {
  // DoStatement ::
  //   'do Statement while ( Expression ) ;'

  const start = parser.tokenStart;

  nextToken(parser, context | Context.AllowRegExp);
  const body = parseIterationStatementBody(parser, context, scope, privateScope, labels);
  consume(parser, context, Token.WhileKeyword);
  consume(parser, context | Context.AllowRegExp, Token.LeftParen);
  const test = parseExpressions(parser, context, privateScope, 0, 1, parser.tokenStart);
  consume(parser, context | Context.AllowRegExp, Token.RightParen);
  // ECMA-262, section 11.9
  // The previous token is ) and the inserted semicolon would then be parsed as the terminating semicolon of a do-while statement (13.7.2).
  // This cannot be implemented in matchOrInsertSemicolon() because it doesn't know
  // this RightParen is the end of a do-while statement.
  consumeOpt(parser, context | Context.AllowRegExp, Token.Semicolon);
  return parser.finishNode<ESTree.DoWhileStatement>(
    {
      type: 'DoWhileStatement',
      body,
      test,
    },
    start,
  );
}

/**
 * Because we are not doing any backtracking - this parses `let` as an identifier
 * or a variable declaration statement.
 *
 * @see [Link](https://tc39.github.io/ecma262/#sec-declarations-and-the-variable-statement)
 *
 * @param parser  Parser object
 * @param context Context masks
 * @param scope Scope object
 * @param origin Binding origin
 */
function parseLetIdentOrVarDeclarationStatement(
  parser: Parser,
  context: Context,
  scope: Scope | undefined,
  privateScope: PrivateScope | undefined,
  origin: Origin,
): ESTree.VariableDeclaration | ESTree.LabeledStatement | ESTree.ExpressionStatement {
  const { tokenValue, tokenStart } = parser;
  const token = parser.getToken();
  let expr: ESTree.Identifier | ESTree.Expression = parseIdentifier(parser, context);

  if (parser.getToken() & (Token.IsIdentifier | Token.IsPatternStart)) {
    /* VariableDeclarations ::
     *  ('let') (Identifier ('=' AssignmentExpression)?)+[',']
     */

    const declarations = parseVariableDeclarationList(
      parser,
      context,
      scope,
      privateScope,
      BindingKind.Let,
      Origin.None,
    );

    matchOrInsertSemicolon(parser, context | Context.AllowRegExp);

    return parser.finishNode<ESTree.VariableDeclaration>(
      {
        type: 'VariableDeclaration',
        kind: 'let',
        declarations,
      },
      tokenStart,
    );
  }
  // 'Let' as identifier
  parser.assignable = AssignmentKind.Assignable;

  if (context & Context.Strict) parser.report(Errors.UnexpectedLetStrictReserved);

  /** LabelledStatement[Yield, Await, Return]:
   *
   * ExpressionStatement | LabelledStatement ::
   * Expression ';'
   *   Identifier ':' Statement
   *
   * ExpressionStatement[Yield] :
   *   [lookahead not in {{, function, class, let [}] Expression[In, ?Yield] ;
   */

  if (parser.getToken() === Token.Colon) {
    return parseLabelledStatement(
      parser,
      context,
      scope,
      privateScope,
      origin,
      {},
      tokenValue,
      expr,
      token,
      0,
      tokenStart,
    );
  }

  /**
   * ArrowFunction :
   *   ArrowParameters => ConciseBody
   *
   * ConciseBody :
   *   [lookahead not {] AssignmentExpression
   *   { FunctionBody }
   *
   */
  if (parser.getToken() === Token.Arrow) {
    let scope: Scope | undefined = void 0;

    if (parser.options.lexical) scope = createArrowHeadParsingScope(parser, context, tokenValue);

    parser.flags = (parser.flags | Flags.NonSimpleParameterList) ^ Flags.NonSimpleParameterList;

    expr = parseArrowFunctionExpression(parser, context, scope, privateScope, [expr], /* isAsync */ 0, tokenStart);
  } else {
    /**
     * UpdateExpression ::
     *   ('++' | '--')? LeftHandSideExpression
     *
     * MemberExpression ::
     *   (PrimaryExpression | FunctionLiteral | ClassLiteral)
     *     ('[' Expression ']' | '.' Identifier | Arguments | TemplateLiteral)*
     *
     * CallExpression ::
     *   (SuperCall | ImportCall)
     *     ('[' Expression ']' | '.' Identifier | Arguments | TemplateLiteral)*
     *
     * LeftHandSideExpression ::
     *   (NewExpression | MemberExpression) ...
     */

    expr = parseMemberOrUpdateExpression(parser, context, privateScope, expr, 0, 0, tokenStart);

    /**
     * AssignmentExpression :
     *   1. ConditionalExpression
     *   2. LeftHandSideExpression = AssignmentExpression
     *
     */
    expr = parseAssignmentExpression(
      parser,
      context,
      privateScope,
      0,
      0,
      tokenStart,
      expr as ESTree.ArgumentExpression,
    );
  }

  /** Sequence expression
   */
  if (parser.getToken() === Token.Comma) {
    expr = parseSequenceExpression(parser, context, privateScope, 0, tokenStart, expr);
  }

  /**
   * ExpressionStatement[Yield, Await]:
   *  [lookahead ∉ { {, function, async [no LineTerminator here] function, class, let [ }]Expression[+In, ?Yield, ?Await]
   */
  return parseExpressionStatement(parser, context, expr, tokenStart);
}

/**
 * Parses a `const` or `let` lexical declaration statement
 *
 * @param parser  Parser object
 * @param context Context masks
 * @param type Binding kind
 * @param origin Binding origin
 * @param type Binding kind
 */
function parseLexicalDeclaration(
  parser: Parser,
  context: Context,
  scope: Scope | undefined,
  privateScope: PrivateScope | undefined,
  kind: BindingKind,
  origin: Origin,
): ESTree.VariableDeclaration {
  // BindingList ::
  //  LexicalBinding
  //    BindingIdentifier
  //    BindingPattern

  const start = parser.tokenStart;

  nextToken(parser, context);

  const declarations = parseVariableDeclarationList(parser, context, scope, privateScope, kind, origin);

  matchOrInsertSemicolon(parser, context | Context.AllowRegExp);

  return parser.finishNode<ESTree.VariableDeclaration>(
    {
      type: 'VariableDeclaration',
      kind: kind & BindingKind.Let ? 'let' : 'const',
      declarations,
    },
    start,
  );
}

/**
 * Parses a variable declaration statement
 *
 * @see [Link](https://tc39.github.io/ecma262/#prod-VariableStatement)
 *
 * @param parser  Parser object
 * @param context Context masks
 * @param scope Scope object
 * @param origin Binding origin
 */
function parseVariableStatement(
  parser: Parser,
  context: Context,
  scope: Scope | undefined,
  privateScope: PrivateScope | undefined,
  origin: Origin,
): ESTree.VariableDeclaration {
  // VariableDeclarations ::
  //  ('var') (Identifier ('=' AssignmentExpression)?)+[',']
  //

  const start = parser.tokenStart;

  nextToken(parser, context);
  const declarations = parseVariableDeclarationList(parser, context, scope, privateScope, BindingKind.Variable, origin);

  matchOrInsertSemicolon(parser, context | Context.AllowRegExp);
  return parser.finishNode<ESTree.VariableDeclaration>(
    {
      type: 'VariableDeclaration',
      kind: 'var',
      declarations,
    },
    start,
  );
}

/**
 * Parses variable declaration list
 *
 * @see [Link](https://tc39.github.io/ecma262/#prod-VariableDeclarationList)
 *
 * @param parser  Parser object
 * @param context Context masks
 * @param type Binding kind
 * @param origin Binding origin
 */
function parseVariableDeclarationList(
  parser: Parser,
  context: Context,
  scope: Scope | undefined,
  privateScope: PrivateScope | undefined,
  kind: BindingKind,
  origin: Origin,
): ESTree.VariableDeclarator[] {
  let bindingCount = 1;
  const list: ESTree.VariableDeclarator[] = [
    parseVariableDeclaration(parser, context, scope, privateScope, kind, origin),
  ];
  while (consumeOpt(parser, context, Token.Comma)) {
    bindingCount++;
    list.push(parseVariableDeclaration(parser, context, scope, privateScope, kind, origin));
  }

  if (bindingCount > 1 && origin & Origin.ForStatement && parser.getToken() & Token.IsInOrOf) {
    parser.report(Errors.ForInOfLoopMultiBindings, KeywordDescTable[parser.getToken() & Token.Type]);
  }
  return list;
}

/**
 * Parses variable declaration
 *
 * @see [Link](https://tc39.github.io/ecma262/#prod-VariableDeclaration)
 *
 * @param parser  Parser object
 * @param context Context masks
 */
function parseVariableDeclaration(
  parser: Parser,
  context: Context,
  scope: Scope | undefined,
  privateScope: PrivateScope | undefined,
  kind: BindingKind,
  origin: Origin,
): ESTree.VariableDeclarator {
  // VariableDeclaration :
  //   BindingIdentifier Initializer opt
  //   BindingPattern Initializer
  //
  // VariableDeclarationNoIn :
  //   BindingIdentifier InitializerNoIn opt
  //   BindingPattern InitializerNoIn

  const { tokenStart } = parser;
  const token = parser.getToken();

  let init: ESTree.Expression | ESTree.BindingPattern | ESTree.Identifier | null = null;

  const id = parseBindingPattern(parser, context, scope, privateScope, kind, origin);

  if (parser.getToken() === Token.Assign) {
    nextToken(parser, context | Context.AllowRegExp);
    init = parseExpression(parser, context, privateScope, 1, 0, parser.tokenStart);
    if (origin & Origin.ForStatement || (token & Token.IsPatternStart) === 0) {
      // Lexical declarations in for-in / for-of loops can't be initialized

      if (
        parser.getToken() === Token.OfKeyword ||
        (parser.getToken() === Token.InKeyword &&
          (token & Token.IsPatternStart || (kind & BindingKind.Variable) === 0 || context & Context.Strict))
      ) {
        throw new ParseError(
          tokenStart,
          parser.currentLocation,
          Errors.ForInOfLoopInitializer,
          parser.getToken() === Token.OfKeyword ? 'of' : 'in',
        );
      }
    }
    // Normal const declarations, and const declarations in for(;;) heads, must be initialized.
  } else if (
    (kind & BindingKind.Const || (token & Token.IsPatternStart) > 0) &&
    (parser.getToken() & Token.IsInOrOf) !== Token.IsInOrOf
  ) {
    parser.report(Errors.DeclarationMissingInitializer, kind & BindingKind.Const ? 'const' : 'destructuring');
  }

  return parser.finishNode<ESTree.VariableDeclarator>(
    {
      type: 'VariableDeclarator',
      id,
      init,
    },
    tokenStart,
  );
}

/**
 * Parses either For, ForIn or ForOf statement
 *
 * @see [Link](https://tc39.github.io/ecma262/#sec-for-statement)
 * @see [Link](https://tc39.github.io/ecma262/#sec-for-in-and-for-of-statements)
 *
 * @param parser Parser object
 * @param context Context masks

 */
function parseForStatement(
  parser: Parser,
  context: Context,
  scope: Scope | undefined,
  privateScope: PrivateScope | undefined,
  labels: ESTree.Labels,
): ESTree.ForStatement | ESTree.ForInStatement | ESTree.ForOfStatement {
  const start = parser.tokenStart;

  nextToken(parser, context);

  const forAwait =
    ((context & Context.InAwaitContext) > 0 || ((context & Context.Module) > 0 && (context & Context.InGlobal) > 0)) &&
    consumeOpt(parser, context, Token.AwaitKeyword);

  consume(parser, context | Context.AllowRegExp, Token.LeftParen);

  scope = scope?.createChildScope(ScopeKind.ForStatement);

  let test: ESTree.Expression | null = null;
  let update: ESTree.Expression | null = null;
  let destructible: AssignmentKind | DestructuringKind = 0;
  let init = null;
  let isVarDecl =
    parser.getToken() === Token.VarKeyword ||
    parser.getToken() === Token.LetKeyword ||
    parser.getToken() === Token.ConstKeyword;
  let right;

  const { tokenStart } = parser;
  const token = parser.getToken();

  if (isVarDecl) {
    if (token === Token.LetKeyword) {
      init = parseIdentifier(parser, context);
      if (parser.getToken() & (Token.IsIdentifier | Token.IsPatternStart)) {
        if (parser.getToken() === Token.InKeyword) {
          if (context & Context.Strict) parser.report(Errors.DisallowedLetInStrict);
        } else {
          init = parser.finishNode<ESTree.VariableDeclaration>(
            {
              type: 'VariableDeclaration',
              kind: 'let',
              declarations: parseVariableDeclarationList(
                parser,
                context | Context.DisallowIn,
                scope,
                privateScope,
                BindingKind.Let,
                Origin.ForStatement,
              ),
            },
            tokenStart,
          );
        }

        parser.assignable = AssignmentKind.Assignable;
      } else if (context & Context.Strict) {
        parser.report(Errors.DisallowedLetInStrict);
      } else {
        isVarDecl = false;
        parser.assignable = AssignmentKind.Assignable;
        init = parseMemberOrUpdateExpression(parser, context, privateScope, init, 0, 0, tokenStart);

        // `for of` only allows LeftHandSideExpressions which do not start with `let`, and no other production matches
        if (parser.getToken() === Token.OfKeyword) parser.report(Errors.ForOfLet);
      }
    } else {
      nextToken(parser, context);

      init = parser.finishNode(
        token === Token.VarKeyword
          ? {
              type: 'VariableDeclaration',
              kind: 'var',
              declarations: parseVariableDeclarationList(
                parser,
                context | Context.DisallowIn,
                scope,
                privateScope,
                BindingKind.Variable,
                Origin.ForStatement,
              ),
            }
          : {
              type: 'VariableDeclaration',
              kind: 'const',
              declarations: parseVariableDeclarationList(
                parser,
                context | Context.DisallowIn,
                scope,
                privateScope,
                BindingKind.Const,
                Origin.ForStatement,
              ),
            },
        tokenStart,
      );

      parser.assignable = AssignmentKind.Assignable;
    }
  } else if (token === Token.Semicolon) {
    if (forAwait) parser.report(Errors.InvalidForAwait);
  } else if ((token & Token.IsPatternStart) === Token.IsPatternStart) {
    const patternStart = parser.tokenStart;
    init =
      token === Token.LeftBrace
        ? parseObjectLiteralOrPattern(
            parser,
            context,
            void 0,
            privateScope,
            1,
            0,
            0,
            BindingKind.Empty,
            Origin.ForStatement,
          )
        : parseArrayExpressionOrPattern(
            parser,
            context,
            void 0,
            privateScope,
            1,
            0,
            0,
            BindingKind.Empty,
            Origin.ForStatement,
          );

    destructible = parser.destructible;

    if (destructible & DestructuringKind.SeenProto) {
      parser.report(Errors.DuplicateProto);
    }

    parser.assignable =
      destructible & DestructuringKind.CannotDestruct ? AssignmentKind.CannotAssign : AssignmentKind.Assignable;

    init = parseMemberOrUpdateExpression(
      parser,
      context | Context.DisallowIn,
      privateScope,
      init as ESTree.Expression,
      0,
      0,
      patternStart,
    );
  } else {
    init = parseLeftHandSideExpression(parser, context | Context.DisallowIn, privateScope, 1, 0, 1);
  }

  if ((parser.getToken() & Token.IsInOrOf) === Token.IsInOrOf) {
    if (parser.getToken() === Token.OfKeyword) {
      if (parser.assignable & AssignmentKind.CannotAssign)
        parser.report(Errors.CantAssignToInOfForLoop, forAwait ? 'await' : 'of');

      reinterpretToPattern(parser, init);
      nextToken(parser, context | Context.AllowRegExp);

      // IterationStatement:
      //  for(LeftHandSideExpression of AssignmentExpression) Statement
      //  for await(LeftHandSideExpression of AssignmentExpression) Statement
      right = parseExpression(parser, context, privateScope, 1, 0, parser.tokenStart);

      consume(parser, context | Context.AllowRegExp, Token.RightParen);

      const body = parseIterationStatementBody(parser, context, scope, privateScope, labels);

      return parser.finishNode<ESTree.ForOfStatement>(
        {
          type: 'ForOfStatement',
          left: init,
          right,
          body,
          await: forAwait,
        },
        start,
      );
    }

    if (parser.assignable & AssignmentKind.CannotAssign) parser.report(Errors.CantAssignToInOfForLoop, 'in');

    reinterpretToPattern(parser, init);
    nextToken(parser, context | Context.AllowRegExp);

    // `for await` only accepts the `for-of` type
    if (forAwait) parser.report(Errors.InvalidForAwait);

    // IterationStatement:
    //  for(LeftHandSideExpression in Expression) Statement
    right = parseExpressions(parser, context, privateScope, 0, 1, parser.tokenStart);

    consume(parser, context | Context.AllowRegExp, Token.RightParen);
    const body = parseIterationStatementBody(parser, context, scope, privateScope, labels);

    return parser.finishNode<ESTree.ForInStatement>(
      {
        type: 'ForInStatement',
        body,
        left: init,
        right,
      },
      start,
    );
  }

  if (forAwait) parser.report(Errors.InvalidForAwait);

  if (!isVarDecl) {
    if (destructible & DestructuringKind.HasToDestruct && parser.getToken() !== Token.Assign) {
      parser.report(Errors.CantAssignToInOfForLoop, 'loop');
    }

    init = parseAssignmentExpression(parser, context | Context.DisallowIn, privateScope, 0, 0, tokenStart, init);
  }

  if (parser.getToken() === Token.Comma)
    init = parseSequenceExpression(parser, context, privateScope, 0, tokenStart, init);

  consume(parser, context | Context.AllowRegExp, Token.Semicolon);

  if (parser.getToken() !== Token.Semicolon)
    test = parseExpressions(parser, context, privateScope, 0, 1, parser.tokenStart);

  consume(parser, context | Context.AllowRegExp, Token.Semicolon);

  if (parser.getToken() !== Token.RightParen)
    update = parseExpressions(parser, context, privateScope, 0, 1, parser.tokenStart);

  consume(parser, context | Context.AllowRegExp, Token.RightParen);

  const body = parseIterationStatementBody(parser, context, scope, privateScope, labels);

  return parser.finishNode<ESTree.ForStatement>(
    {
      type: 'ForStatement',
      init,
      test,
      update,
      body,
    },
    start,
  );
}

/**
 * Parses restricted identifier in import & export declaration
 *
 * @param parser  Parser object
 * @param context Context masks
 * @param scope Scope object
 */
function parseRestrictedIdentifier(parser: Parser, context: Context, scope: Scope | undefined): ESTree.Identifier {
  if (!isValidIdentifier(context, parser.getToken())) parser.report(Errors.UnexpectedStrictReserved);
  if ((parser.getToken() & Token.IsEvalOrArguments) === Token.IsEvalOrArguments)
    parser.report(Errors.StrictEvalArguments);
  scope?.addBlockName(context, parser.tokenValue, BindingKind.Let, Origin.None);
  return parseIdentifier(parser, context);
}

/**
 * Parse import declaration
 *
 * @see [Link](https://tc39.github.io/ecma262/#prod-ImportDeclaration)
 *
 * @param parser  Parser object
 * @param context Context masks
 * @param scope Scope object
 */
function parseImportDeclaration(
  parser: Parser,
  context: Context,
  scope: Scope | undefined,
): ESTree.ImportDeclaration | ESTree.ExpressionStatement {
  // ImportDeclaration :
  //   'import' ImportClause 'from' ModuleSpecifier ';'
  //   'import' ModuleSpecifier ';'
  //
  // ImportClause :
  //   ImportedDefaultBinding
  //   NameSpaceImport
  //   NamedImports
  //   ImportedDefaultBinding ',' NameSpaceImport
  //   ImportedDefaultBinding ',' NamedImports
  //
  // NameSpaceImport :
  //   '*' 'as' ImportedBinding

  const start = parser.tokenStart;

  nextToken(parser, context);

  let source: ESTree.Literal | null = null;

  const { tokenStart } = parser;

  let specifiers: (ESTree.ImportSpecifier | ESTree.ImportDefaultSpecifier | ESTree.ImportNamespaceSpecifier)[] = [];

  // 'import' ModuleSpecifier ';'
  if (parser.getToken() === Token.StringLiteral) {
    source = parseLiteral(parser, context);
  } else {
    if (parser.getToken() & Token.IsIdentifier) {
      const local = parseRestrictedIdentifier(parser, context, scope);
      specifiers = [
        parser.finishNode<ESTree.ImportDefaultSpecifier>(
          {
            type: 'ImportDefaultSpecifier',
            local,
          },
          tokenStart,
        ),
      ];

      // NameSpaceImport
      if (consumeOpt(parser, context, Token.Comma)) {
        switch (parser.getToken()) {
          case Token.Multiply:
            specifiers.push(parseImportNamespaceSpecifier(parser, context, scope));
            break;

          case Token.LeftBrace:
            parseImportSpecifierOrNamedImports(parser, context, scope, specifiers);
            break;

          default:
            parser.report(Errors.InvalidDefaultImport);
        }
      }
    } else {
      // Parse NameSpaceImport or NamedImports if present
      switch (parser.getToken()) {
        case Token.Multiply:
          specifiers = [parseImportNamespaceSpecifier(parser, context, scope)];
          break;
        case Token.LeftBrace:
          parseImportSpecifierOrNamedImports(parser, context, scope, specifiers);
          break;
        case Token.LeftParen:
          return parseImportCallDeclaration(parser, context, undefined, start);
        case Token.Period:
          return parseImportMetaDeclaration(parser, context, start);
        default:
          parser.report(Errors.UnexpectedToken, KeywordDescTable[parser.getToken() & Token.Type]);
      }
    }

    source = parseModuleSpecifier(parser, context);
  }

  const attributes = parseImportAttributes(parser, context);

  const node: ESTree.ImportDeclaration = {
    type: 'ImportDeclaration',
    specifiers,
    source,
    attributes,
  };

  matchOrInsertSemicolon(parser, context | Context.AllowRegExp);

  return parser.finishNode(node, start);
}

/**
 * Parse binding identifier
 *
 * @see [Link](https://tc39.github.io/ecma262/#prod-NameSpaceImport)
 *
 * @param parser  Parser object
 * @param context Context masks
 * @param specifiers Array of import specifiers
 */
function parseImportNamespaceSpecifier(
  parser: Parser,
  context: Context,
  scope: Scope | undefined,
): ESTree.ImportNamespaceSpecifier {
  // NameSpaceImport:
  //  * as ImportedBinding

  const { tokenStart } = parser;

  nextToken(parser, context);
  consume(parser, context, Token.AsKeyword);

  // 'import * as class from "foo":'
  if ((parser.getToken() & Token.IsStringOrNumber) === Token.IsStringOrNumber) {
    throw new ParseError(
      tokenStart,
      parser.currentLocation,
      Errors.UnexpectedToken,
      KeywordDescTable[parser.getToken() & Token.Type],
    );
  }

  return parser.finishNode<ESTree.ImportNamespaceSpecifier>(
    {
      type: 'ImportNamespaceSpecifier',
      local: parseRestrictedIdentifier(parser, context, scope),
    },
    tokenStart,
  );
}

/**
 * Parse module specifier
 *
 * @see [Link](https://tc39.github.io/ecma262/#prod-ModuleSpecifier)
 *
 * @param parser  Parser object
 * @param context Context masks
 */
function parseModuleSpecifier(parser: Parser, context: Context): ESTree.Literal {
  // ModuleSpecifier :
  //   StringLiteral
  consume(parser, context, Token.FromKeyword);
  if (parser.getToken() !== Token.StringLiteral) parser.report(Errors.InvalidExportImportSource, 'Import');

  return parseLiteral(parser, context);
}

function parseImportSpecifierOrNamedImports(
  parser: Parser,
  context: Context,
  scope: Scope | undefined,
  specifiers: (ESTree.ImportSpecifier | ESTree.ImportDefaultSpecifier | ESTree.ImportNamespaceSpecifier)[],
): (ESTree.ImportSpecifier | ESTree.ImportDefaultSpecifier | ESTree.ImportNamespaceSpecifier)[] {
  // NamedImports :
  //   '{' '}'
  //   '{' ImportsList '}'
  //   '{' ImportsList ',' '}'
  //
  // ImportsList :
  //   ImportSpecifier
  //   ImportsList ',' ImportSpecifier
  //
  // ImportSpecifier :
  //   BindingIdentifier
  //   ModuleExportName 'as' BindingIdentifier
  //
  // ModuleExportName :
  //   IdentifierName
  //   StringLiteral

  nextToken(parser, context);

  while (parser.getToken() & Token.IsIdentifier || parser.getToken() === Token.StringLiteral) {
    let { tokenValue, tokenStart } = parser;
    const token = parser.getToken();
    const imported = parseModuleExportName(parser, context);
    let local: ESTree.Identifier;

    if (consumeOpt(parser, context, Token.AsKeyword)) {
      if (
        (parser.getToken() & Token.IsStringOrNumber) === Token.IsStringOrNumber ||
        parser.getToken() === Token.Comma
      ) {
        parser.report(Errors.InvalidKeywordAsAlias);
      } else {
        validateBindingIdentifier(parser, context, BindingKind.Const, parser.getToken(), 0);
      }
      tokenValue = parser.tokenValue;
      local = parseIdentifier(parser, context);
    } else if (imported.type === 'Identifier') {
      // Keywords cannot be bound to themselves, so an import name
      // that is a keyword is a syntax error if it is not followed
      // by the keyword 'as'.
      // See the ImportSpecifier production in ES6 section 15.2.2.
      validateBindingIdentifier(parser, context, BindingKind.Const, token, 0);
      local = imported;
    } else {
      // Expect `import "str" as ...`
      parser.report(Errors.ExpectedToken, KeywordDescTable[Token.AsKeyword & Token.Type]);
    }

    scope?.addBlockName(context, tokenValue, BindingKind.Let, Origin.None);

    specifiers.push(
      parser.finishNode<ESTree.ImportSpecifier>(
        {
          type: 'ImportSpecifier',
          local,
          imported,
        },
        tokenStart,
      ),
    );

    if (parser.getToken() !== Token.RightBrace) consume(parser, context, Token.Comma);
  }

  consume(parser, context, Token.RightBrace);

  return specifiers;
}

/**
 * Parse import meta declaration
 *
 * @param parser  Parser object
 * @param context Context masks
 * @param meta  ESTree AST node
 */
function parseImportMetaDeclaration(parser: Parser, context: Context, start: Location): ESTree.ExpressionStatement {
  let expr: ESTree.Expression = parseImportMetaExpression(
    parser,
    context,
    parser.finishNode<ESTree.Identifier>(
      {
        type: 'Identifier',
        name: 'import',
      },
      start,
    ),
    start,
  );

  /** MemberExpression :
   *   1. PrimaryExpression
   *   2. MemberExpression [ AssignmentExpression ]
   *   3. MemberExpression . IdentifierName
   *   4. MemberExpression TemplateLiteral
   *
   * CallExpression :
   *   1. MemberExpression Arguments
   *   2. CallExpression ImportCall
   *   3. CallExpression Arguments
   *   4. CallExpression [ AssignmentExpression ]
   *   5. CallExpression . IdentifierName
   *   6. CallExpression TemplateLiteral
   *
   *  UpdateExpression ::
   *   ('++' | '--')? LeftHandSideExpression
   *
   */

  expr = parseMemberOrUpdateExpression(parser, context, undefined, expr, 0, 0, start);

  /** AssignmentExpression :
   *   1. ConditionalExpression
   *   2. LeftHandSideExpression = AssignmentExpression
   */

  expr = parseAssignmentExpression(parser, context, undefined, 0, 0, start, expr as ESTree.Expression);

  if (parser.getToken() === Token.Comma) {
    expr = parseSequenceExpression(parser, context, undefined, 0, start, expr);
  }

  /**
   * ExpressionStatement[Yield, Await]:
   *  [lookahead ∉ { {, function, async [no LineTerminator here] function, class, let [ }]Expression[+In, ?Yield, ?Await]
   */
  return parseExpressionStatement(parser, context, expr, start);
}

/**
 * Parse dynamic import declaration
 *
 * @see [Link](https://github.com/tc39/proposal-dynamic-import)
 *
 * @param parser  Parser object
 * @param context Context masks
 * @param number
 */
function parseImportCallDeclaration(
  parser: Parser,
  context: Context,
  privateScope: PrivateScope | undefined,
  start: Location,
): ESTree.ExpressionStatement {
  let expr: ESTree.Expression = parseImportExpression(parser, context, privateScope, /* inGroup */ 0, start);

  /** MemberExpression :
   *   1. PrimaryExpression
   *   2. MemberExpression [ AssignmentExpression ]
   *   3. MemberExpression . IdentifierName
   *   4. MemberExpression TemplateLiteral
   *
   * CallExpression :
   *   1. MemberExpression Arguments
   *   2. CallExpression ImportCall
   *   3. CallExpression Arguments
   *   4. CallExpression [ AssignmentExpression ]
   *   5. CallExpression . IdentifierName
   *   6. CallExpression TemplateLiteral
   *
   *  UpdateExpression ::
   *   ('++' | '--')? LeftHandSideExpression
   *
   */

  expr = parseMemberOrUpdateExpression(parser, context, privateScope, expr, 0, 0, start);

  if (parser.getToken() === Token.Comma) {
    expr = parseSequenceExpression(parser, context, privateScope, 0, start, expr);
  }

  /**
   * ExpressionStatement[Yield, Await]:
   *  [lookahead ∉ { {, function, async [no LineTerminator here] function, class, let [ }]Expression[+In, ?Yield, ?Await]
   */
  return parseExpressionStatement(parser, context, expr, start);
}

/**
 * Parse export declaration
 *
 * @see [Link](https://tc39.github.io/ecma262/#prod-ExportDeclaration)
 *
 * @param parser  Parser object
 * @param context Context masks
 */
function parseExportDeclaration(
  parser: Parser,
  context: Context,
  scope: Scope | undefined,
): ESTree.ExportAllDeclaration | ESTree.ExportNamedDeclaration | ESTree.ExportDefaultDeclaration {
  // ExportDeclaration:
  //    'export' '*' 'from' ModuleSpecifier ';'
  //    'export' '*' 'as' IdentifierName 'from' ModuleSpecifier ';'
  //    'export' ExportClause ('from' ModuleSpecifier)? ';'
  //    'export' VariableStatement
  //    'export' Declaration
  //    'export' 'default'
  const start = parser.leadingDecorators.decorators.length ? parser.leadingDecorators.start! : parser.tokenStart;

  // https://tc39.github.io/ecma262/#sec-exports
  nextToken(parser, context | Context.AllowRegExp);

  const specifiers: ESTree.ExportSpecifier[] = [];

  let declaration: ESTree.ExportDeclaration | ESTree.Expression | null = null;
  let source: ESTree.Literal | null = null;
  let attributes: ESTree.ImportAttribute[] = [];

  if (consumeOpt(parser, context | Context.AllowRegExp, Token.DefaultKeyword)) {
    // export default HoistableDeclaration[Default]
    // export default ClassDeclaration[Default]
    // export default [lookahead not-in {function, class}] AssignmentExpression[In] ;

    switch (parser.getToken()) {
      // export default HoistableDeclaration[Default]
      case Token.FunctionKeyword: {
        declaration = parseFunctionDeclaration(
          parser,
          context,
          scope,
          undefined,
          Origin.TopLevel,
          1,
          HoistedFunctionFlags.Hoisted,
          0,
          parser.tokenStart,
        );
        break;
      }
      // export default ClassDeclaration[Default]
      // export default  @decl ClassDeclaration[Default]
      case Token.Decorator:
      case Token.ClassKeyword:
        declaration = parseClassDeclaration(parser, context, scope, undefined, HoistedClassFlags.Hoisted);
        break;

      // export default HoistableDeclaration[Default]
      case Token.AsyncKeyword: {
        const { tokenStart } = parser;

        declaration = parseIdentifier(parser, context);

        const { flags } = parser;

        if ((flags & Flags.NewLine) === 0) {
          if (parser.getToken() === Token.FunctionKeyword) {
            declaration = parseFunctionDeclaration(
              parser,
              context,
              scope,
              undefined,
              Origin.TopLevel,
              1,
              HoistedFunctionFlags.Hoisted,
              1,
              tokenStart,
            );
          } else {
            if (parser.getToken() === Token.LeftParen) {
              declaration = parseAsyncArrowOrCallExpression(
                parser,
                context,
                undefined,
                declaration,
                1,
                BindingKind.ArgumentList,
                Origin.None,
                flags,
                tokenStart,
              );
              declaration = parseMemberOrUpdateExpression(
                parser,
                context,
                undefined,
                declaration as any,
                0,
                0,
                tokenStart,
              );
              declaration = parseAssignmentExpression(parser, context, undefined, 0, 0, tokenStart, declaration as any);
            } else if (parser.getToken() & Token.IsIdentifier) {
              if (scope) scope = createArrowHeadParsingScope(parser, context, parser.tokenValue);

              declaration = parseIdentifier(parser, context);
              declaration = parseArrowFunctionExpression(
                parser,
                context,
                scope,
                undefined,
                [declaration],
                1,
                tokenStart,
              );
            }
          }
        }
        break;
      }

      default:
        // export default [lookahead ∉ {function, class}] AssignmentExpression[In] ;
        declaration = parseExpression(parser, context, undefined, 1, 0, parser.tokenStart);
        matchOrInsertSemicolon(parser, context | Context.AllowRegExp);
    }

    // See: https://www.ecma-international.org/ecma-262/9.0/index.html#sec-exports-static-semantics-exportednames
    if (scope) parser.declareUnboundVariable('default');

    return parser.finishNode<ESTree.ExportDefaultDeclaration>(
      {
        type: 'ExportDefaultDeclaration',
        declaration,
      },
      start,
    );
  }

  switch (parser.getToken()) {
    case Token.Multiply: {
      //
      // 'export' '*' 'as' ModuleExportName 'from' ModuleSpecifier ';'
      //
      // See: https://github.com/tc39/ecma262/pull/1174
      nextToken(parser, context); // Skips: '*'

      let exported: ESTree.Identifier | ESTree.Literal | null = null;
      const isNamedDeclaration = consumeOpt(parser, context, Token.AsKeyword);

      if (isNamedDeclaration) {
        if (scope) parser.declareUnboundVariable(parser.tokenValue);
        exported = parseModuleExportName(parser, context);
      }

      consume(parser, context, Token.FromKeyword);

      if (parser.getToken() !== Token.StringLiteral) parser.report(Errors.InvalidExportImportSource, 'Export');

      source = parseLiteral(parser, context);

      const attributes = parseImportAttributes(parser, context);

      const node: ESTree.ExportAllDeclaration = {
        type: 'ExportAllDeclaration',
        source,
        exported,
        attributes,
      };

      matchOrInsertSemicolon(parser, context | Context.AllowRegExp);

      return parser.finishNode(node, start);
    }
    case Token.LeftBrace: {
      // ExportClause :
      //   '{' '}'
      //   '{' ExportsList '}'
      //   '{' ExportsList ',' '}'
      //
      // ExportsList :
      //   ExportSpecifier
      //   ExportsList ',' ExportSpecifier
      //
      // ExportSpecifier :
      //   ModuleExportName
      //   ModuleExportName 'as' ModuleExportName
      //
      // ModuleExportName :
      //   IdentifierName
      //   StringLiteral

      nextToken(parser, context); // Skips: '{'

      const tmpExportedNames: string[] = [];
      const tmpExportedBindings: string[] = [];
      let hasLiteralLocal: 0 | 1 = 0;

      while (parser.getToken() & Token.IsIdentifier || parser.getToken() === Token.StringLiteral) {
        const { tokenStart, tokenValue } = parser;
        const local = parseModuleExportName(parser, context);
        if (local.type === 'Literal') {
          hasLiteralLocal = 1;
        }

        let exported: ESTree.Identifier | ESTree.Literal | null;

        if (parser.getToken() === Token.AsKeyword) {
          nextToken(parser, context);
          if ((parser.getToken() & Token.IsIdentifier) === 0 && parser.getToken() !== Token.StringLiteral) {
            parser.report(Errors.InvalidKeywordAsAlias);
          }
          if (scope) {
            tmpExportedNames.push(parser.tokenValue);
            tmpExportedBindings.push(tokenValue);
          }
          exported = parseModuleExportName(parser, context);
        } else {
          if (scope) {
            tmpExportedNames.push(parser.tokenValue);
            tmpExportedBindings.push(parser.tokenValue);
          }
          exported = local;
        }

        specifiers.push(
          parser.finishNode<ESTree.ExportSpecifier>(
            {
              type: 'ExportSpecifier',
              local,
              exported,
            },
            tokenStart,
          ),
        );

        if (parser.getToken() !== Token.RightBrace) consume(parser, context, Token.Comma);
      }

      consume(parser, context, Token.RightBrace);

      if (consumeOpt(parser, context, Token.FromKeyword)) {
        //  The left hand side can't be a keyword where there is no
        // 'from' keyword since it references a local binding.
        if (parser.getToken() !== Token.StringLiteral) parser.report(Errors.InvalidExportImportSource, 'Export');

        source = parseLiteral(parser, context);

        attributes = parseImportAttributes(parser, context);

        if (scope) {
          tmpExportedNames.forEach((n) => parser.declareUnboundVariable(n));
        }
      } else {
        if (hasLiteralLocal) {
          parser.report(Errors.InvalidExportReference);
        }

        if (scope) {
          tmpExportedNames.forEach((n) => parser.declareUnboundVariable(n));
          tmpExportedBindings.forEach((b) => parser.addBindingToExports(b));
        }
      }

      matchOrInsertSemicolon(parser, context | Context.AllowRegExp);

      break;
    }

    case Token.Decorator:
    case Token.ClassKeyword:
      declaration = parseClassDeclaration(parser, context, scope, undefined, HoistedClassFlags.Export);
      break;
    case Token.FunctionKeyword:
      declaration = parseFunctionDeclaration(
        parser,
        context,
        scope,
        undefined,
        Origin.TopLevel,
        1,
        HoistedFunctionFlags.Export,
        0,
        parser.tokenStart,
      );
      break;

    case Token.LetKeyword:
      declaration = parseLexicalDeclaration(parser, context, scope, undefined, BindingKind.Let, Origin.Export);
      break;
    case Token.ConstKeyword:
      declaration = parseLexicalDeclaration(parser, context, scope, undefined, BindingKind.Const, Origin.Export);
      break;
    case Token.VarKeyword:
      declaration = parseVariableStatement(parser, context, scope, undefined, Origin.Export);
      break;
    case Token.AsyncKeyword: {
      const { tokenStart } = parser;

      nextToken(parser, context);

      if ((parser.flags & Flags.NewLine) === 0 && parser.getToken() === Token.FunctionKeyword) {
        declaration = parseFunctionDeclaration(
          parser,
          context,
          scope,
          undefined,
          Origin.TopLevel,
          1,
          HoistedFunctionFlags.Export,
          1,
          tokenStart,
        );
        break;
      }
    }
    // falls through
    default:
      parser.report(Errors.UnexpectedToken, KeywordDescTable[parser.getToken() & Token.Type]);
  }

  const node: ESTree.ExportNamedDeclaration = {
    type: 'ExportNamedDeclaration',
    declaration,
    specifiers,
    source,
    attributes: attributes,
  };

  return parser.finishNode(node, start);
}

/**
 * Parses an expression
 *
 * @param parser  Parser object
 * @param context Context masks
 * @param canAssign
 * @param inGroup,
 * @param start,
 */
function parseExpression(
  parser: Parser,
  context: Context,
  privateScope: PrivateScope | undefined,
  canAssign: 0 | 1,
  inGroup: 0 | 1,
  start: Location,
): ESTree.Expression {
  // Expression ::
  //   AssignmentExpression
  //   Expression ',' AssignmentExpression

  let expr = parsePrimaryExpression(parser, context, privateScope, BindingKind.Empty, 0, canAssign, inGroup, 1, start);

  expr = parseMemberOrUpdateExpression(parser, context, privateScope, expr, inGroup, 0, start);

  return parseAssignmentExpression(parser, context, privateScope, inGroup, 0, start, expr);
}

/**
 * Parse sequence expression
 *
 * @param parser  Parser object
 * @param context Context masks
 * @param expr ESTree AST node
 */
function parseSequenceExpression(
  parser: Parser,
  context: Context,
  privateScope: PrivateScope | undefined,
  inGroup: 0 | 1,
  start: Location,
  expr: ESTree.AssignmentExpression | ESTree.Expression,
): ESTree.SequenceExpression {
  // Expression ::
  //   AssignmentExpression
  //   Expression ',' AssignmentExpression
  const expressions: ESTree.Expression[] = [expr];
  while (consumeOpt(parser, context | Context.AllowRegExp, Token.Comma)) {
    expressions.push(parseExpression(parser, context, privateScope, 1, inGroup, parser.tokenStart));
  }

  return parser.finishNode<ESTree.SequenceExpression>(
    {
      type: 'SequenceExpression',
      expressions,
    },
    start,
  );
}

/**
 * Parse expression or sequence expression
 *
 * @param parser  Parser object
 * @param context Context masks
 * @param canAssign
 */
function parseExpressions(
  parser: Parser,
  context: Context,
  privateScope: PrivateScope | undefined,
  inGroup: 0 | 1,
  canAssign: 0 | 1,
  start: Location,
): ESTree.SequenceExpression | ESTree.Expression {
  const expr = parseExpression(parser, context, privateScope, canAssign, inGroup, start);
  return parser.getToken() === Token.Comma
    ? parseSequenceExpression(parser, context, privateScope, inGroup, start, expr)
    : expr;
}

/**
 * Parse assignment expression
 *
 * @param parser  Parser object
 * @param context Context masks
 * @param inGroup
 * @param isPattern
 * @param start
 * @param left ESTree AST node
 */
function parseAssignmentExpression(
  parser: Parser,
  context: Context,
  privateScope: PrivateScope | undefined,
  inGroup: 0 | 1,
  isPattern: 0 | 1,
  start: Location,
  left: ESTree.ArgumentExpression | ESTree.Expression | null,
): ESTree.ArgumentExpression | ESTree.Expression {
  /**
   * AssignmentExpression ::
   *   ConditionalExpression
   *   ArrowFunction
   *   AsyncArrowFunction
   *   YieldExpression
   *   LeftHandSideExpression AssignmentOperator AssignmentExpression
   */

  const token = parser.getToken();

  if ((token & Token.IsAssignOp) === Token.IsAssignOp) {
    if (parser.assignable & AssignmentKind.CannotAssign) parser.report(Errors.CantAssignTo);
    if (
      (!isPattern && token === Token.Assign && ((left as ESTree.Expression).type as string) === 'ArrayExpression') ||
      ((left as ESTree.Expression).type as string) === 'ObjectExpression'
    ) {
      reinterpretToPattern(parser, left);
    }

    nextToken(parser, context | Context.AllowRegExp);

    const right = parseExpression(parser, context, privateScope, 1, inGroup, parser.tokenStart);

    parser.assignable = AssignmentKind.CannotAssign;

    return parser.finishNode(
      isPattern
        ? {
            type: 'AssignmentPattern',
            left,
            right,
          }
        : ({
            type: 'AssignmentExpression',
            left,
            operator: KeywordDescTable[token & Token.Type],
            right,
          } as any),
      start,
    );
  }

  /** Binary expression
   *
   * https://tc39.github.io/ecma262/#sec-multiplicative-operators
   *
   */
  if ((token & Token.IsBinaryOp) === Token.IsBinaryOp) {
    // We start using the binary expression parser for Precedence >= 4 only!
    left = parseBinaryExpression(parser, context, privateScope, inGroup, start, 4, token, left as ESTree.Expression);
  }

  /**
   * Conditional expression
   * https://tc39.github.io/ecma262/#prod-ConditionalExpression
   *
   */
  if (consumeOpt(parser, context | Context.AllowRegExp, Token.QuestionMark)) {
    left = parseConditionalExpression(parser, context, privateScope, left as ESTree.Expression, start);
  }

  return left as ESTree.Expression;
}

/**
 * Parse assignment expression or assignment pattern
 *
 * @param parser  Parser object
 * @param context Context masks
 * @param inGroup
 * @param isPattern
 * @param start
 * @param left
 */
function parseAssignmentExpressionOrPattern(
  parser: Parser,
  context: Context,
  privateScope: PrivateScope | undefined,
  inGroup: 0 | 1,
  isPattern: 0 | 1,
  start: Location,
  left: any,
): any {
  const token = parser.getToken();

  nextToken(parser, context | Context.AllowRegExp);

  const right = parseExpression(parser, context, privateScope, 1, inGroup, parser.tokenStart);

  left = parser.finishNode(
    isPattern
      ? {
          type: 'AssignmentPattern',
          left,
          right,
        }
      : ({
          type: 'AssignmentExpression',
          left,
          operator: KeywordDescTable[token & Token.Type],
          right,
        } as any),
    start,
  );

  parser.assignable = AssignmentKind.CannotAssign;

  return left as ESTree.Expression;
}

/**
 * Parse conditional expression
 *
 * @param parser  Parser object
 * @param context Context masks
 * @param test ESTree AST node
 */
function parseConditionalExpression(
  parser: Parser,
  context: Context,
  privateScope: PrivateScope | undefined,
  test: ESTree.Expression,
  start: Location,
): ESTree.ConditionalExpression {
  // ConditionalExpression ::
  //   LogicalOrExpression
  //   LogicalOrExpression '?' AssignmentExpression ':' AssignmentExpression
  const consequent = parseExpression(
    parser,
    (context | Context.DisallowIn) ^ Context.DisallowIn,
    privateScope,
    1,
    0,
    parser.tokenStart,
  );
  consume(parser, context | Context.AllowRegExp, Token.Colon);
  parser.assignable = AssignmentKind.Assignable;
  // In parsing the first assignment expression in conditional
  // expressions we always accept the 'in' keyword; see ECMA-262,
  // section 11.12, page 58.
  const alternate = parseExpression(parser, context, privateScope, 1, 0, parser.tokenStart);
  parser.assignable = AssignmentKind.CannotAssign;
  return parser.finishNode<ESTree.ConditionalExpression>(
    {
      type: 'ConditionalExpression',
      test,
      consequent,
      alternate,
    },
    start,
  );
}

/**
 * Parses binary and unary expressions recursively
 * based on the precedence of the operators encountered.
 *
 * @param parser  Parser object
 * @param context Context masks
 * @param minPrecedence The precedence of the last binary expression parsed
 * @param left ESTree AST node
 */
function parseBinaryExpression(
  parser: Parser,
  context: Context,
  privateScope: PrivateScope | undefined,
  inGroup: 0 | 1,
  start: Location,
  minPrecedence: number,
  operator: Token,
  left: ESTree.ArgumentExpression | ESTree.Expression,
): ESTree.ArgumentExpression | ESTree.Expression {
  const bit = -((context & Context.DisallowIn) > 0) & Token.InKeyword;
  let t: Token;
  let precedence: number;

  parser.assignable = AssignmentKind.CannotAssign;

  while (parser.getToken() & Token.IsBinaryOp) {
    t = parser.getToken();
    precedence = t & Token.Precedence;

    if ((t & Token.IsLogical && operator & Token.IsCoalesce) || (operator & Token.IsLogical && t & Token.IsCoalesce)) {
      parser.report(Errors.InvalidCoalescing);
    }

    // 0 precedence will terminate binary expression parsing

    if (precedence + (((t === Token.Exponentiation) as any) << 8) - (((bit === t) as any) << 12) <= minPrecedence)
      break;
    nextToken(parser, context | Context.AllowRegExp);

    left = parser.finishNode(
      {
        type: t & Token.IsLogical || t & Token.IsCoalesce ? 'LogicalExpression' : 'BinaryExpression',
        left,
        right: parseBinaryExpression(
          parser,
          context,
          privateScope,
          inGroup,
          parser.tokenStart,
          precedence,
          t,
          parseLeftHandSideExpression(parser, context, privateScope, 0, inGroup, 1),
        ),
        operator: KeywordDescTable[t & Token.Type],
      },
      start,
    );
  }

  if (parser.getToken() === Token.Assign) parser.report(Errors.CantAssignTo);

  return left;
}

/**
 * Parses unary expression
 *
 * @param parser  Parser object
 * @param context Context masks
 */
function parseUnaryExpression(
  parser: Parser,
  context: Context,
  privateScope: PrivateScope | undefined,
  isLHS: 0 | 1,
  inGroup: 0 | 1,
): ESTree.UnaryExpression {
  /**
   *  UnaryExpression ::
   *      1) UpdateExpression
   *      2) delete UnaryExpression
   *      3) void UnaryExpression
   *      4) typeof UnaryExpression
   *      5) + UnaryExpression
   *      6) - UnaryExpression
   *      7) ~ UnaryExpression
   *      8) ! UnaryExpression
   *      9) AwaitExpression
   */
  if (!isLHS) parser.report(Errors.Unexpected);
  const { tokenStart } = parser;
  const unaryOperator = parser.getToken();
  nextToken(parser, context | Context.AllowRegExp);
  const arg = parseLeftHandSideExpression(parser, context, privateScope, 0, inGroup, 1);
  if (parser.getToken() === Token.Exponentiation) parser.report(Errors.InvalidExponentiationLHS);
  if (context & Context.Strict && unaryOperator === Token.DeleteKeyword) {
    if (arg.type === 'Identifier') {
      parser.report(Errors.StrictDelete);
      // Prohibit delete of private class elements
    } else if (isPropertyWithPrivateFieldKey(arg)) {
      parser.report(Errors.DeletePrivateField);
    }
  }

  parser.assignable = AssignmentKind.CannotAssign;

  return parser.finishNode<ESTree.UnaryExpression>(
    {
      type: 'UnaryExpression',
      operator: KeywordDescTable[unaryOperator & Token.Type] as ESTree.UnaryOperator,
      argument: arg,
      prefix: true,
    },
    tokenStart,
  );
}

/**
 * Parse async expression
 *
 * @param parser  Parser object
 * @param context Context masks
 */
function parseAsyncExpression(
  parser: Parser,
  context: Context,
  privateScope: PrivateScope | undefined,
  inGroup: 0 | 1,
  isLHS: 0 | 1,
  canAssign: 0 | 1,
  inNew: 0 | 1,
  start: Location,
): ESTree.FunctionExpression | ESTree.ArrowFunctionExpression | ESTree.CallExpression | ESTree.Identifier {
  const token = parser.getToken();
  const expr = parseIdentifier(parser, context);
  const { flags } = parser;

  if ((flags & Flags.NewLine) === 0) {
    // async function ...
    if (parser.getToken() === Token.FunctionKeyword) {
      return parseFunctionExpression(parser, context, privateScope, /* isAsync */ 1, inGroup, start);
    }

    // async Identifier => ...
    if (isValidIdentifier(context, parser.getToken())) {
      if (!isLHS) parser.report(Errors.Unexpected);
      if ((parser.getToken() & Token.FutureReserved) === Token.FutureReserved) {
        parser.flags |= Flags.HasStrictReserved;
      }
      return parseAsyncArrowAfterIdent(parser, context, privateScope, canAssign, start);
    }
  }

  // async (...) => ...
  if (!inNew && parser.getToken() === Token.LeftParen) {
    return parseAsyncArrowOrCallExpression(
      parser,
      context,
      privateScope,
      expr,
      canAssign,
      BindingKind.ArgumentList,
      Origin.None,
      flags,
      start,
    );
  }

  if (parser.getToken() === Token.Arrow) {
    classifyIdentifier(parser, context, token);
    if (inNew) parser.report(Errors.InvalidAsyncArrow);
    if ((token & Token.FutureReserved) === Token.FutureReserved) {
      parser.flags |= Flags.HasStrictReserved;
    }
    return parseArrowFromIdentifier(parser, context, privateScope, parser.tokenValue, expr, inNew, canAssign, 0, start);
  }

  parser.assignable = AssignmentKind.Assignable;
  return expr;
}

/**
 * Parse yield expression
 *
 * @param parser  Parser object
 * @param context Context masks
 */
function parseYieldExpressionOrIdentifier(
  parser: Parser,
  context: Context,
  privateScope: PrivateScope | undefined,
  inGroup: 0 | 1,
  canAssign: 0 | 1,
  start: Location,
): ESTree.YieldExpression | ESTree.Identifier | ESTree.ArrowFunctionExpression {
  // YieldExpression[In] :
  //     yield
  //     yield [no LineTerminator here] AssignmentExpression[?In, Yield]
  //     yield [no LineTerminator here] * AssignmentExpression[?In, Yield]

  if (inGroup) parser.destructible |= DestructuringKind.Yield;
  if (context & Context.InYieldContext) {
    nextToken(parser, context | Context.AllowRegExp);
    if (context & Context.InArgumentList) parser.report(Errors.YieldInParameter);
    if (!canAssign) parser.report(Errors.CantAssignTo);
    if (parser.getToken() === Token.QuestionMark) parser.report(Errors.InvalidTernaryYield);

    let argument: ESTree.Expression | null = null;
    let delegate = false; // yield*

    if ((parser.flags & Flags.NewLine) === 0) {
      delegate = consumeOpt(parser, context | Context.AllowRegExp, Token.Multiply);
      if (parser.getToken() & (Token.Contextual | Token.IsExpressionStart) || delegate) {
        argument = parseExpression(parser, context, privateScope, 1, 0, parser.tokenStart);
      }
    } else if (parser.getToken() === Token.Multiply) {
      parser.report(Errors.UnexpectedToken, KeywordDescTable[parser.getToken() & Token.Type]);
    }

    parser.assignable = AssignmentKind.CannotAssign;

    return parser.finishNode<ESTree.YieldExpression>(
      {
        type: 'YieldExpression',
        argument,
        delegate,
      },
      start,
    );
  }

  if (context & Context.Strict) parser.report(Errors.DisallowedInContext, 'yield');

  return parseIdentifierOrArrow(parser, context, privateScope);
}

/**
 * Parse await expression
 *
 * @param parser  Parser object
 * @param context Context masks
 * @param inNew
 */
function parseAwaitExpressionOrIdentifier(
  parser: Parser,
  context: Context,
  privateScope: PrivateScope | undefined,
  inNew: 0 | 1,
  inGroup: 0 | 1,
  start: Location,
): ESTree.IdentifierOrExpression | ESTree.AwaitExpression {
  if (inGroup) parser.destructible |= DestructuringKind.Await;
  if (context & Context.InStaticBlock) parser.report(Errors.InvalidAwaitInStaticBlock);

  // Peek next Token first;
  const possibleIdentifierOrArrowFunc = parseIdentifierOrArrow(parser, context, privateScope);

  // If got an arrow function, or token after "await" is not an expression.
  const isIdentifier =
    possibleIdentifierOrArrowFunc.type === 'ArrowFunctionExpression' ||
    (parser.getToken() & Token.IsExpressionStart) === 0;

  if (isIdentifier) {
    if (context & Context.InAwaitContext)
      throw new ParseError(
        start,
        { index: parser.startIndex, line: parser.startLine, column: parser.startColumn },
        Errors.InvalidAwaitAsIdentifier,
      );
    if (context & Context.Module)
      throw new ParseError(
        start,
        { index: parser.startIndex, line: parser.startLine, column: parser.startColumn },
        Errors.AwaitIdentInModuleOrAsyncFunc,
      );

    if (context & Context.InArgumentList && context & Context.InAwaitContext)
      throw new ParseError(
        start,
        { index: parser.startIndex, line: parser.startLine, column: parser.startColumn },
        Errors.AwaitIdentInModuleOrAsyncFunc,
      );
    // "await" can be identifier out of async func.
    return possibleIdentifierOrArrowFunc;
  }

  // "await" is start of await expression.
  if (context & Context.InArgumentList) {
    throw new ParseError(
      start,
      { index: parser.startIndex, line: parser.startLine, column: parser.startColumn },
      Errors.AwaitInParameter,
    );
  }

  // await expression is only allowed in async func or at module top level.
  if (context & Context.InAwaitContext || (context & Context.Module && context & Context.InGlobal)) {
    if (inNew)
      throw new ParseError(
        start,
        { index: parser.startIndex, line: parser.startLine, column: parser.startColumn },
        Errors.Unexpected,
      );

    const argument = parseLeftHandSideExpression(parser, context, privateScope, 0, 0, 1);

    if (parser.getToken() === Token.Exponentiation) parser.report(Errors.InvalidExponentiationLHS);

    parser.assignable = AssignmentKind.CannotAssign;

    return parser.finishNode<ESTree.AwaitExpression>(
      {
        type: 'AwaitExpression',
        argument,
      },
      start,
    );
  }

  if (context & Context.Module)
    throw new ParseError(
      start,
      { index: parser.startIndex, line: parser.startLine, column: parser.startColumn },
      Errors.AwaitOutsideAsync,
    );
  // Fallback to identifier in script mode
  return possibleIdentifierOrArrowFunc;
}

/**
 * Parses function body
 *
 * @param parser  Parser object
 * @param context Context masks
 * @param scope Scope object | null
 * @param origin Binding origin
 * @param funcNameToken
 * @param functionScope
 */
function parseFunctionBody(
  parser: Parser,
  context: Context,
  scope: Scope | undefined,
  privateScope: PrivateScope | undefined,
  origin: Origin,
  funcNameToken: Token | undefined,
  functionScope: Scope | undefined,
): ESTree.BlockStatement {
  const { tokenStart } = parser;

  consume(parser, context | Context.AllowRegExp, Token.LeftBrace);

  const body: ESTree.Statement[] = [];

  if (parser.getToken() !== Token.RightBrace) {
    while (parser.getToken() === Token.StringLiteral) {
      const { index, tokenStart, tokenIndex, tokenValue } = parser;
      const token = parser.getToken();
      const expr = parseLiteral(parser, context);
      if (isValidStrictMode(parser, index, tokenIndex, tokenValue)) {
        context |= Context.Strict;
        // TC39 deemed "use strict" directives to be an error when occurring
        // in the body of a function with non-simple parameter list, on
        // 29/7/2015. https://goo.gl/ueA7Ln
        if (parser.flags & Flags.NonSimpleParameterList) {
          throw new ParseError(tokenStart, parser.currentLocation, Errors.IllegalUseStrict);
        }

        if (parser.flags & Flags.Octal) {
          throw new ParseError(tokenStart, parser.currentLocation, Errors.StrictOctalLiteral);
        }

        if (parser.flags & Flags.EightAndNine) {
          throw new ParseError(tokenStart, parser.currentLocation, Errors.StrictEightAndNine);
        }

        functionScope?.reportScopeError();
      }
      body.push(parseDirective(parser, context, expr, token, tokenStart));
    }
    if (context & Context.Strict) {
      if (funcNameToken) {
        if ((funcNameToken & Token.IsEvalOrArguments) === Token.IsEvalOrArguments) {
          parser.report(Errors.StrictEvalArguments);
        }
        if ((funcNameToken & Token.FutureReserved) === Token.FutureReserved) {
          parser.report(Errors.StrictFunctionName);
        }
      }
      if (parser.flags & Flags.StrictEvalArguments) parser.report(Errors.StrictEvalArguments);
      if (parser.flags & Flags.HasStrictReserved) parser.report(Errors.UnexpectedStrictReserved);
    }
  }

  parser.flags =
    (parser.flags | Flags.StrictEvalArguments | Flags.HasStrictReserved | Flags.Octal | Flags.EightAndNine) ^
    (Flags.StrictEvalArguments | Flags.HasStrictReserved | Flags.Octal | Flags.EightAndNine);

  parser.destructible = (parser.destructible | DestructuringKind.Yield) ^ DestructuringKind.Yield;

  while (parser.getToken() !== Token.RightBrace) {
    body.push(parseStatementListItem(parser, context, scope, privateScope, Origin.TopLevel, {}) as ESTree.Statement);
  }

  consume(
    parser,
    origin & (Origin.Arrow | Origin.Declaration) ? context | Context.AllowRegExp : context,
    Token.RightBrace,
  );

  parser.flags &= ~(Flags.NonSimpleParameterList | Flags.Octal | Flags.EightAndNine);

  if (parser.getToken() === Token.Assign) parser.report(Errors.CantAssignTo);

  return parser.finishNode<ESTree.BlockStatement>(
    {
      type: 'BlockStatement',
      body,
    },
    tokenStart,
  );
}

/**
 * Parse super expression
 *
 * @param parser  Parser object
 * @param context Context masks
 */
function parseSuperExpression(parser: Parser, context: Context): ESTree.Super {
  const { tokenStart } = parser;
  nextToken(parser, context);

  switch (parser.getToken()) {
    case Token.QuestionMarkPeriod:
      parser.report(Errors.OptionalChainingNoSuper);
    case Token.LeftParen: {
      // The super property has to be within a class constructor
      if ((context & Context.SuperCall) === 0) parser.report(Errors.SuperNoConstructor);
      parser.assignable = AssignmentKind.CannotAssign;
      break;
    }
    case Token.LeftBracket:
    case Token.Period: {
      // new super() is never allowed.
      // super() is only allowed in derived constructor
      if ((context & Context.SuperProperty) === 0) parser.report(Errors.InvalidSuperProperty);
      parser.assignable = AssignmentKind.Assignable;
      break;
    }
    default:
      parser.report(Errors.UnexpectedToken, 'super');
  }

  return parser.finishNode<ESTree.Super>({ type: 'Super' }, tokenStart);
}

/**
 * Parses left hand side
 *
 * @param parser  Parser object
 * @param context Context masks
 * @param canAssign
 */
function parseLeftHandSideExpression(
  parser: Parser,
  context: Context,
  privateScope: PrivateScope | undefined,
  canAssign: 0 | 1,
  inGroup: 0 | 1,
  isLHS: 0 | 1,
): ESTree.Expression {
  // LeftHandSideExpression ::
  //   (PrimaryExpression | MemberExpression) ...

  const start = parser.tokenStart;
  const expression = parsePrimaryExpression(
    parser,
    context,
    privateScope,
    BindingKind.Empty,
    0,
    canAssign,
    inGroup,
    isLHS,
    start,
  );

  return parseMemberOrUpdateExpression(parser, context, privateScope, expression, inGroup, 0, start);
}

/**
 * Parse update expression
 *
 * @param parser  Parser object
 * @param context Context masks
 * @param inNew
 * @param start
 */
function parseUpdateExpression(parser: Parser, context: Context, expr: ESTree.Expression, start: Location) {
  if (parser.assignable & AssignmentKind.CannotAssign) parser.report(Errors.InvalidIncDecTarget);

  const token = parser.getToken();

  nextToken(parser, context);

  parser.assignable = AssignmentKind.CannotAssign;

  return parser.finishNode<ESTree.UpdateExpression>(
    {
      type: 'UpdateExpression',
      argument: expr,
      operator: KeywordDescTable[token & Token.Type] as ESTree.UpdateOperator,
      prefix: false,
    },
    start,
  );
}
/**
 * Parses member or update expression
 *
 * @param parser  Parser object
 * @param context Context masks
 * @param expr ESTree AST node
 * @param inGroup
 * @param start
 */
function parseMemberOrUpdateExpression(
  parser: Parser,
  context: Context,
  privateScope: PrivateScope | undefined,
  expr: ESTree.Expression,
  inGroup: 0 | 1,
  inChain: 0 | 1,
  start: Location,
): any {
  if ((parser.getToken() & Token.IsUpdateOp) === Token.IsUpdateOp && (parser.flags & Flags.NewLine) === 0) {
    expr = parseUpdateExpression(parser, context, expr, start);
  } else if ((parser.getToken() & Token.IsMemberOrCallExpression) === Token.IsMemberOrCallExpression) {
    context = (context | Context.DisallowIn) ^ Context.DisallowIn;

    switch (parser.getToken()) {
      /* Property */
      case Token.Period: {
        nextToken(parser, (context | Context.AllowEscapedKeyword | Context.InGlobal) ^ Context.InGlobal);

        if (context & Context.InClass && parser.getToken() === Token.PrivateField && parser.tokenValue === 'super') {
          parser.report(Errors.InvalidSuperPrivate);
        }

        parser.assignable = AssignmentKind.Assignable;

        const property = parsePropertyOrPrivatePropertyName(parser, context | Context.TaggedTemplate, privateScope);

        expr = parser.finishNode<ESTree.MemberExpression>(
          {
            type: 'MemberExpression',
            object: expr,
            computed: false,
            property,
            optional: false,
          },
          start,
        );
        break;
      }

      /* Property */
      case Token.LeftBracket: {
        let restoreHasOptionalChaining = false;
        if ((parser.flags & Flags.HasOptionalChaining) === Flags.HasOptionalChaining) {
          restoreHasOptionalChaining = true;
          parser.flags = (parser.flags | Flags.HasOptionalChaining) ^ Flags.HasOptionalChaining;
        }

        nextToken(parser, context | Context.AllowRegExp);

        const { tokenStart } = parser;
        const property = parseExpressions(parser, context, privateScope, inGroup, 1, tokenStart);

        consume(parser, context, Token.RightBracket);

        parser.assignable = AssignmentKind.Assignable;

        expr = parser.finishNode<ESTree.MemberExpression>(
          {
            type: 'MemberExpression',
            object: expr,
            computed: true,
            property,
            optional: false,
          },
          start,
        );

        if (restoreHasOptionalChaining) {
          parser.flags |= Flags.HasOptionalChaining;
        }
        break;
      }

      /* Call */
      case Token.LeftParen: {
        if ((parser.flags & Flags.DisallowCall) === Flags.DisallowCall) {
          parser.flags = (parser.flags | Flags.DisallowCall) ^ Flags.DisallowCall;
          return expr;
        }

        let restoreHasOptionalChaining = false;
        if ((parser.flags & Flags.HasOptionalChaining) === Flags.HasOptionalChaining) {
          restoreHasOptionalChaining = true;
          parser.flags = (parser.flags | Flags.HasOptionalChaining) ^ Flags.HasOptionalChaining;
        }

        const args = parseArguments(parser, context, privateScope, inGroup);

        parser.assignable = AssignmentKind.CannotAssign;

        expr = parser.finishNode<ESTree.CallExpression>(
          {
            type: 'CallExpression',
            callee: expr,
            arguments: args,
            optional: false,
          },
          start,
        );

        if (restoreHasOptionalChaining) {
          parser.flags |= Flags.HasOptionalChaining;
        }
        break;
      }

      /* Optional chaining */
      case Token.QuestionMarkPeriod: {
        nextToken(parser, (context | Context.AllowEscapedKeyword | Context.InGlobal) ^ Context.InGlobal); // skips: '?.'
        parser.flags |= Flags.HasOptionalChaining;
        parser.assignable = AssignmentKind.CannotAssign;
        expr = parseOptionalChain(parser, context, privateScope, expr, start);
        break;
      }

      default:
        if ((parser.flags & Flags.HasOptionalChaining) === Flags.HasOptionalChaining) {
          parser.report(Errors.OptionalChainingNoTemplate);
        }
        /* Tagged Template */
        parser.assignable = AssignmentKind.CannotAssign;

        expr = parser.finishNode<ESTree.TaggedTemplateExpression>(
          {
            type: 'TaggedTemplateExpression',
            tag: expr,
            quasi:
              parser.getToken() === Token.TemplateContinuation
                ? parseTemplate(parser, context | Context.TaggedTemplate, privateScope)
                : parseTemplateLiteral(parser, context),
          },
          start,
        );
    }

    expr = parseMemberOrUpdateExpression(parser, context, privateScope, expr, 0, 1, start);
  }

  // Finalize ChainExpression
  // FIXME: current implementation does not invalidate destructuring like `({ a: x?.obj['a'] } = {})`
  if (inChain === 0 && (parser.flags & Flags.HasOptionalChaining) === Flags.HasOptionalChaining) {
    parser.flags = (parser.flags | Flags.HasOptionalChaining) ^ Flags.HasOptionalChaining;

    expr = parser.finishNode<ESTree.ChainExpression>(
      {
        type: 'ChainExpression',
        expression: expr as ESTree.CallExpression | ESTree.MemberExpression,
      },
      start,
    );
  }

  return expr;
}

/**
 * Parses optional chain
 *
 * @param parser  Parser object
 * @param context Context masks
 * @param expr  ESTree AST node
 */
function parseOptionalChain(
  parser: Parser,
  context: Context,
  privateScope: PrivateScope | undefined,
  expr: ESTree.Expression,
  start: Location,
): ESTree.MemberExpression | ESTree.CallExpression {
  let restoreHasOptionalChaining = false;
  let node;
  if (parser.getToken() === Token.LeftBracket || parser.getToken() === Token.LeftParen) {
    if ((parser.flags & Flags.HasOptionalChaining) === Flags.HasOptionalChaining) {
      restoreHasOptionalChaining = true;
      parser.flags = (parser.flags | Flags.HasOptionalChaining) ^ Flags.HasOptionalChaining;
    }
  }
  if (parser.getToken() === Token.LeftBracket) {
    nextToken(parser, context | Context.AllowRegExp);
    const { tokenStart } = parser;
    const property = parseExpressions(parser, context, privateScope, 0, 1, tokenStart);
    consume(parser, context, Token.RightBracket);
    parser.assignable = AssignmentKind.CannotAssign;
    node = parser.finishNode<ESTree.MemberExpression>(
      {
        type: 'MemberExpression',
        object: expr,
        computed: true,
        optional: true,
        property,
      },
      start,
    );
  } else if (parser.getToken() === Token.LeftParen) {
    const args = parseArguments(parser, context, privateScope, 0);

    parser.assignable = AssignmentKind.CannotAssign;

    node = parser.finishNode<ESTree.CallExpression>(
      {
        type: 'CallExpression',
        callee: expr,
        arguments: args,
        optional: true,
      },
      start,
    );
  } else {
    const property = parsePropertyOrPrivatePropertyName(parser, context, privateScope);
    parser.assignable = AssignmentKind.CannotAssign;
    node = parser.finishNode<ESTree.MemberExpression>(
      {
        type: 'MemberExpression',
        object: expr,
        computed: false,
        optional: true,
        property,
      },
      start,
    );
  }

  if (restoreHasOptionalChaining) {
    parser.flags |= Flags.HasOptionalChaining;
  }
  return node;
}

/**
 * Parses property or private property name
 *
 * @param parser  Parser object
 * @param context Context masks
 */
function parsePropertyOrPrivatePropertyName(
  parser: Parser,
  context: Context,
  privateScope: PrivateScope | undefined,
): any {
  if (
    (parser.getToken() & Token.IsIdentifier) === 0 &&
    parser.getToken() !== Token.EscapedReserved &&
    parser.getToken() !== Token.EscapedFutureReserved &&
    parser.getToken() !== Token.PrivateField
  ) {
    parser.report(Errors.InvalidDotProperty);
  }

  return parser.getToken() === Token.PrivateField
    ? parsePrivateIdentifier(parser, context, privateScope, PropertyKind.None)
    : parseIdentifier(parser, context);
}

/**
 * Parse update expression
 *
 * @param parser  Parser object
 * @param context Context masks
 * @param inNew
 * @param start
 */
function parseUpdateExpressionPrefixed(
  parser: Parser,
  context: Context,
  privateScope: PrivateScope | undefined,
  inNew: 0 | 1,
  isLHS: 0 | 1,
  start: Location,
): ESTree.UpdateExpression {
  //  UpdateExpression ::
  //   LeftHandSideExpression ('++' | '--')?

  if (inNew) parser.report(Errors.InvalidIncDecNew);
  if (!isLHS) parser.report(Errors.Unexpected);

  const token = parser.getToken();

  nextToken(parser, context | Context.AllowRegExp);

  const arg = parseLeftHandSideExpression(parser, context, privateScope, 0, 0, 1);

  if (parser.assignable & AssignmentKind.CannotAssign) {
    parser.report(Errors.InvalidIncDecTarget);
  }

  parser.assignable = AssignmentKind.CannotAssign;

  return parser.finishNode<ESTree.UpdateExpression>(
    {
      type: 'UpdateExpression',
      argument: arg,
      operator: KeywordDescTable[token & Token.Type] as ESTree.UpdateOperator,
      prefix: true,
    },
    start,
  );
}

/**
 * Parses expressions such as a literal expression
 * and update expression.
 *
 * @param parser  Parser object
 * @param context Context masks
 * @param kind Binding kind
 * @param inNew
 * @param canAssign
 * @param inGroup
 * @param start
 */
function parsePrimaryExpression(
  parser: Parser,
  context: Context,
  privateScope: PrivateScope | undefined,
  kind: BindingKind,
  inNew: 0 | 1,
  canAssign: 0 | 1,
  inGroup: 0 | 1,
  isLHS: 0 | 1,
  start: Location,
): any {
  // PrimaryExpression ::
  //   'this'
  //   'null'
  //   'true'
  //   'false'
  //   Identifier
  //   Number
  //   String
  //   BigIntLiteral
  //   ArrayLiteral
  //   ObjectLiteral
  //   RegExpLiteral
  //   ClassLiteral
  //   ImportCall
  //   ImportMeta
  //   '(' Expression ')'
  //   TemplateLiteral
  //   AsyncFunctionLiteral
  //   YieldExpression
  //   AwaitExpression
  //   PrivateField
  //   Decorator
  //   Intrinsic
  //   JSX

  if ((parser.getToken() & Token.IsIdentifier) === Token.IsIdentifier) {
    switch (parser.getToken()) {
      case Token.AwaitKeyword:
        return parseAwaitExpressionOrIdentifier(parser, context, privateScope, inNew, inGroup, start);
      case Token.YieldKeyword:
        return parseYieldExpressionOrIdentifier(parser, context, privateScope, inGroup, canAssign, start);
      case Token.AsyncKeyword:
        return parseAsyncExpression(parser, context, privateScope, inGroup, isLHS, canAssign, inNew, start);
      default: // ignore
    }

    const { tokenValue } = parser;
    const token = parser.getToken();

    const expr = parseIdentifier(parser, context | Context.TaggedTemplate);

    if (parser.getToken() === Token.Arrow) {
      if (!isLHS) parser.report(Errors.Unexpected);
      classifyIdentifier(parser, context, token);
      if ((token & Token.FutureReserved) === Token.FutureReserved) {
        parser.flags |= Flags.HasStrictReserved;
      }
      return parseArrowFromIdentifier(parser, context, privateScope, tokenValue, expr, inNew, canAssign, 0, start);
    }

    if (
      context & Context.InClass &&
      !(context & Context.InMethodOrFunction) &&
      !(context & Context.InArgumentList) &&
      // Use tokenValue instead of token === Token.Arguments
      // because "arguments" maybe escaped like argument\u0073
      parser.tokenValue === 'arguments'
    )
      parser.report(Errors.InvalidClassFieldArgEval);

    // Only a "simple validation" is done here to handle 'let' edge cases

    if ((token & Token.Type) === (Token.LetKeyword & Token.Type)) {
      if (context & Context.Strict) parser.report(Errors.StrictInvalidLetInExprPos);
      if (kind & (BindingKind.Let | BindingKind.Const)) parser.report(Errors.InvalidLetConstBinding);
    }

    parser.assignable =
      context & Context.Strict && (token & Token.IsEvalOrArguments) === Token.IsEvalOrArguments
        ? AssignmentKind.CannotAssign
        : AssignmentKind.Assignable;

    return expr;
  }

  if ((parser.getToken() & Token.IsStringOrNumber) === Token.IsStringOrNumber) {
    return parseLiteral(parser, context);
  }

  // Update + Unary + Primary expression
  switch (parser.getToken()) {
    case Token.Increment:
    case Token.Decrement:
      return parseUpdateExpressionPrefixed(parser, context, privateScope, inNew, isLHS, start);
    case Token.DeleteKeyword:
    case Token.Negate:
    case Token.Complement:
    case Token.Add:
    case Token.Subtract:
    case Token.TypeofKeyword:
    case Token.VoidKeyword:
      return parseUnaryExpression(parser, context, privateScope, isLHS, inGroup);
    case Token.FunctionKeyword:
      return parseFunctionExpression(parser, context, privateScope, /* isAsync */ 0, inGroup, start);
    case Token.LeftBrace:
      return parseObjectLiteral(parser, context, privateScope, canAssign ? 0 : 1, inGroup);
    case Token.LeftBracket:
      return parseArrayLiteral(parser, context, privateScope, canAssign ? 0 : 1, inGroup);
    case Token.LeftParen:
      return parseParenthesizedExpression(
        parser,
        context | Context.TaggedTemplate,
        privateScope,
        canAssign,
        BindingKind.ArgumentList,
        Origin.None,
        start,
      );
    case Token.FalseKeyword:
    case Token.TrueKeyword:
    case Token.NullKeyword:
      return parseNullOrTrueOrFalseLiteral(parser, context);
    case Token.ThisKeyword:
      return parseThisExpression(parser, context);
    case Token.RegularExpression:
      return parseRegExpLiteral(parser, context);
    case Token.Decorator:
    case Token.ClassKeyword:
      return parseClassExpression(parser, context, privateScope, inGroup, start);
    case Token.SuperKeyword:
      return parseSuperExpression(parser, context);
    case Token.TemplateSpan:
      return parseTemplateLiteral(parser, context);
    case Token.TemplateContinuation:
      return parseTemplate(parser, context, privateScope);
    case Token.NewKeyword:
      return parseNewExpression(parser, context, privateScope, inGroup);
    case Token.BigIntLiteral:
      return parseBigIntLiteral(parser, context);
    case Token.PrivateField:
      return parsePrivateIdentifier(parser, context, privateScope, PropertyKind.None);
    case Token.ImportKeyword:
      return parseImportCallOrMetaExpression(parser, context, privateScope, inNew, inGroup, start);
    case Token.LessThan:
      if (parser.options.jsx)
        return parseJSXRootElementOrFragment(parser, context, privateScope, /*inJSXChild*/ 0, parser.tokenStart);
    default:
      if (isValidIdentifier(context, parser.getToken())) return parseIdentifierOrArrow(parser, context, privateScope);
      parser.report(Errors.UnexpectedToken, KeywordDescTable[parser.getToken() & Token.Type]);
  }
}

/**
 * Parses Import call expression
 *
 * @param parser  Parser object
 * @param context Context masks
 * @param inGroup
 * @param start
 */
function parseImportCallOrMetaExpression(
  parser: Parser,
  context: Context,
  privateScope: PrivateScope | undefined,
  inNew: 0 | 1,
  inGroup: 0 | 1,
  start: Location,
): ESTree.ImportExpression | ESTree.MetaProperty {
  // ImportCall[Yield, Await]:
  //  import(AssignmentExpression[+In, ?Yield, ?Await])

  let expr: ESTree.Identifier | ESTree.ImportExpression = parseIdentifier(parser, context);

  if (parser.getToken() === Token.Period) {
    return parseImportMetaExpression(parser, context, expr, start);
  }

  if (inNew) parser.report(Errors.InvalidImportNew);

  expr = parseImportExpression(parser, context, privateScope, inGroup, start);

  parser.assignable = AssignmentKind.CannotAssign;

  return parseMemberOrUpdateExpression(parser, context, privateScope, expr, inGroup, 0, start);
}

/**
 * Parses import meta expression
 *
 * @param parser  Parser object
 * @param context Context masks
 * @param meta ESTree AST node
 */
function parseImportMetaExpression(
  parser: Parser,
  context: Context,
  meta: ESTree.Identifier,
  start: Location,
): ESTree.MetaProperty {
  if ((context & Context.Module) === 0) parser.report(Errors.ImportMetaOutsideModule);

  nextToken(parser, context); // skips: '.'
  const token = parser.getToken();
  if (token !== Token.Meta && parser.tokenValue !== 'meta') {
    parser.report(Errors.InvalidImportMeta);
  } else if (token & Token.IsEscaped) {
    parser.report(Errors.InvalidEscapedImportMeta);
  }

  parser.assignable = AssignmentKind.CannotAssign;

  return parser.finishNode<ESTree.MetaProperty>(
    {
      type: 'MetaProperty',
      meta,
      property: parseIdentifier(parser, context),
    },
    start,
  );
}

/**
 * Parses import expression
 *
 * @param parser  Parser object
 * @param context Context masks
 * @param inGroup
 * @param start
 */
function parseImportExpression(
  parser: Parser,
  context: Context,
  privateScope: PrivateScope | undefined,
  inGroup: 0 | 1,
  start: Location,
): ESTree.ImportExpression {
  consume(parser, context | Context.AllowRegExp, Token.LeftParen);

  if (parser.getToken() === Token.Ellipsis) parser.report(Errors.InvalidSpreadInImport);

  const source = parseExpression(parser, context, privateScope, 1, inGroup, parser.tokenStart);

  let options: ESTree.Expression | null = null;

  if (parser.getToken() === Token.Comma) {
    consume(parser, context, Token.Comma);

    if (parser.getToken() !== Token.RightParen) {
      const expContext = (context | Context.DisallowIn) ^ Context.DisallowIn;
      options = parseExpression(parser, expContext, privateScope, 1, inGroup, parser.tokenStart);
    }

    consumeOpt(parser, context, Token.Comma);
  }

  const node: ESTree.ImportExpression = {
    type: 'ImportExpression',
    source,
    options,
  };

  consume(parser, context, Token.RightParen);

  return parser.finishNode(node, start);
}

/**
 * Parses import attributes
 *
 * @param parser Parser object
 * @param context Context masks
 * @returns
 */

function parseImportAttributes(parser: Parser, context: Context): ESTree.ImportAttribute[] {
  if (!consumeOpt(parser, context, Token.WithKeyword)) return [];
  consume(parser, context, Token.LeftBrace);

  const attributes: ESTree.ImportAttribute[] = [];
  const keysContent = new Set<ESTree.Literal['value'] | ESTree.Identifier['name']>();

  while (parser.getToken() !== Token.RightBrace) {
    const start = parser.tokenStart;

    const key = parseIdentifierOrStringLiteral(parser, context);
    consume(parser, context, Token.Colon);
    const value = parseStringLiteral(parser, context);
    const keyContent = key.type === 'Literal' ? key.value : key.name;

    if (keysContent.has(keyContent)) {
      parser.report(Errors.DuplicateBinding, `${keyContent}`);
    }

    keysContent.add(keyContent);
    attributes.push(
      parser.finishNode<ESTree.ImportAttribute>(
        {
          type: 'ImportAttribute',
          key,
          value,
        },
        start,
      ),
    );

    if (parser.getToken() !== Token.RightBrace) {
      consume(parser, context, Token.Comma);
    }
  }

  consume(parser, context, Token.RightBrace);
  return attributes;
}

function parseStringLiteral(parser: Parser, context: Context): ESTree.Literal {
  if (parser.getToken() === Token.StringLiteral) {
    return parseLiteral(parser, context);
  } else {
    parser.report(Errors.UnexpectedToken, KeywordDescTable[parser.getToken() & Token.Type]);
  }
}

function parseIdentifierOrStringLiteral(parser: Parser, context: Context): ESTree.Identifier | ESTree.Literal {
  if (parser.getToken() === Token.StringLiteral) {
    return parseLiteral(parser, context);
  } else if (parser.getToken() & Token.IsIdentifier) {
    return parseIdentifier(parser, context);
  } else {
    parser.report(Errors.UnexpectedToken, KeywordDescTable[parser.getToken() & Token.Type]);
  }
}

/**
 * Checks IsStringWellFormedUnicode, same as String.prototype.isWellFormed
 *
 * @param str string to check
 * @returns void when passed the check
 */
function validateStringWellFormed(parser: Parser, str: string): void {
  const len = str.length;
  for (let i = 0; i < len; i++) {
    const code = str.charCodeAt(i);
    // Single UTF-16 unit
    if ((code & 0xfc00) !== Chars.LeadSurrogateMin) continue;
    // unpaired surrogate
    if (code > Chars.LeadSurrogateMax || ++i >= len || (str.charCodeAt(i) & 0xfc00) !== Chars.TrailSurrogateMin) {
      parser.report(Errors.InvalidExportName, JSON.stringify(str.charAt(i--)));
    }
  }
}

function parseModuleExportName(parser: Parser, context: Context): ESTree.Identifier | ESTree.Literal {
  // ModuleExportName :
  //   IdentifierName
  //   StringLiteral
  //
  // ModuleExportName : StringLiteral
  //   It is a Syntax Error if IsStringWellFormedUnicode(the SV of
  //   StringLiteral) is false.

  if (parser.getToken() === Token.StringLiteral) {
    validateStringWellFormed(parser, parser.tokenValue as string);
    return parseLiteral(parser, context);
  } else if (parser.getToken() & Token.IsIdentifier) {
    return parseIdentifier(parser, context);
  } else {
    parser.report(Errors.UnexpectedToken, KeywordDescTable[parser.getToken() & Token.Type]);
  }
}

/**
 * Parses BigInt literal
 *
 * @param parser  Parser object
 * @param context Context masks
 */
function parseBigIntLiteral(parser: Parser, context: Context): ESTree.BigIntLiteral {
  const { tokenRaw, tokenValue, tokenStart } = parser;
  nextToken(parser, context);
  parser.assignable = AssignmentKind.CannotAssign;

  const node: ESTree.BigIntLiteral = {
    type: 'Literal',
    value: tokenValue,
    bigint: String(tokenValue),
  };

  if (parser.options.raw) {
    node.raw = tokenRaw;
  }

  return parser.finishNode(node, tokenStart);
}

/**
 * Parses template literal
 *
 * @param parser  Parser object
 * @param context Context masks
 */
function parseTemplateLiteral(parser: Parser, context: Context): ESTree.TemplateLiteral {
  /**
   * Template Literals
   *
   * Template ::
   *   FullTemplate
   *   TemplateHead
   *
   * FullTemplate ::
   *   `Template Characters opt`
   *
   * TemplateHead ::
   *   ` Template Characters opt ${
   *
   * TemplateSubstitutionTail ::
   *   TemplateMiddle
   *   TemplateTail
   *
   * TemplateMiddle ::
   *   } Template Characters opt ${
   *
   * TemplateTail ::
   *   } Template Characters opt `
   *
   * TemplateCharacters ::
   *   TemplateCharacter Template Characters opt
   *
   * TemplateCharacter ::
   *   SourceCharacter but not one of ` or \ or $
   *   $ [lookahead not { ]
   *   \ TemplateEscapeSequence
   *   \ NotEscapeSequence
   *   LineContinuation
   *   LineTerminatorSequence
   *   SourceCharacter but not one of ` or \ or $ or LineTerminator
   *
   * TemplateEscapeSequence ::
   *   CharacterEscapeSequence
   *   0 [lookahead ∉ DecimalDigit]
   *   HexEscapeSequence
   *   UnicodeEscapeSequence
   *
   * Note: TemplateEscapeSequence removed
   *   LegacyOctalEscapeSequence
   *   NonOctalDecimalEscapeSequence
   * from EscapeSequence.
   *
   * NotEscapeSequence :: 0 DecimalDigit
   *   DecimalDigit but not 0
   *   x [lookahead ∉ HexDigit]
   *   x HexDigit [lookahead ∉ HexDigit]
   *   u [lookahead ∉ HexDigit] [lookahead ≠ {]
   *   u HexDigit [lookahead ∉ HexDigit]
   *   u HexDigit HexDigit [lookahead ∉ HexDigit]
   *   u HexDigit HexDigit HexDigit [lookahead ∉ HexDigit] u { [lookahead ∉ HexDigit]
   *   u { NotCodePoint [lookahead ∉ HexDigit]
   *   u { CodePoint [lookahead ∉ HexDigit] [lookahead ≠ }]
   *
   * NotCodePoint ::
   *   HexDigits[~Sep] but only if MV of HexDigits > 0x10FFFF
   *
   * CodePoint ::
   *   HexDigits[~Sep] but only if MV of HexDigits ≤ 0x10FFFF
   */

  parser.assignable = AssignmentKind.CannotAssign;
  const { tokenValue, tokenRaw, tokenStart } = parser;
  consume(parser, context, Token.TemplateSpan);
  const quasis = [parseTemplateElement(parser, tokenValue, tokenRaw, tokenStart, true)];

  return parser.finishNode<ESTree.TemplateLiteral>(
    {
      type: 'TemplateLiteral',
      expressions: [],
      quasis,
    },
    tokenStart,
  );
}

/**
 * Parses template
 *
 * @param parser  Parser object
 * @param context Context masks
 */
function parseTemplate(
  parser: Parser,
  context: Context,
  privateScope: PrivateScope | undefined,
): ESTree.TemplateLiteral {
  context = (context | Context.DisallowIn) ^ Context.DisallowIn;

  const { tokenValue, tokenRaw, tokenStart } = parser;
  consume(parser, (context & ~Context.TaggedTemplate) | Context.AllowRegExp, Token.TemplateContinuation);

  const quasis = [parseTemplateElement(parser, tokenValue, tokenRaw, tokenStart, /* tail */ false)];

  const expressions = [
    parseExpressions(parser, context & ~Context.TaggedTemplate, privateScope, 0, 1, parser.tokenStart),
  ];

  if (parser.getToken() !== Token.RightBrace) parser.report(Errors.InvalidTemplateContinuation);

  while (parser.setToken(scanTemplateTail(parser, context), true) !== Token.TemplateSpan) {
    const { tokenValue, tokenRaw, tokenStart } = parser;
    consume(parser, (context & ~Context.TaggedTemplate) | Context.AllowRegExp, Token.TemplateContinuation);
    quasis.push(parseTemplateElement(parser, tokenValue, tokenRaw, tokenStart, /* tail */ false));

    expressions.push(parseExpressions(parser, context, privateScope, 0, 1, parser.tokenStart));
    if (parser.getToken() !== Token.RightBrace) parser.report(Errors.InvalidTemplateContinuation);
  }

  {
    const { tokenValue, tokenRaw, tokenStart } = parser;
    consume(parser, context, Token.TemplateSpan);
    quasis.push(parseTemplateElement(parser, tokenValue, tokenRaw, tokenStart, /* tail */ true));
  }

  return parser.finishNode<ESTree.TemplateLiteral>(
    {
      type: 'TemplateLiteral',
      expressions,
      quasis,
    },
    tokenStart,
  );
}

/**
 * Parses template spans
 *
 * @param parser  Parser object
 * @param tail
 */
function parseTemplateElement(
  parser: Parser,
  cooked: string | null,
  raw: string,
  start: Location,
  tail: boolean,
): ESTree.TemplateElement {
  const node = parser.finishNode<ESTree.TemplateElement>(
    {
      type: 'TemplateElement',
      value: {
        cooked,
        raw,
      },
      tail,
    },
    start,
  ) as ESTree.TemplateElement;

  const tailSize = tail ? 1 : 2;

  // Patch range
  if (parser.options.ranges) {
    // skip the front "`" or "}"
    (node.start as number) += 1;
    (node.range as [number, number])[0] += 1;
    // skip the tail "`" or "${"
    (node.end as number) -= tailSize;
    (node.range as [number, number])[1] -= tailSize;
  }

  // Patch loc
  if (parser.options.loc) {
    // skip the front "`" or "}"
    (node.loc as ESTree.SourceLocation).start.column += 1;
    // skip the tail "`" or "${"
    (node.loc as ESTree.SourceLocation).end.column -= tailSize;
  }

  return node;
}

/**
 * Parses spread element
 *
 * @param parser  Parser object
 * @param context Context masks
 */
function parseSpreadElement(
  parser: Parser,
  context: Context,
  privateScope: PrivateScope | undefined,
): ESTree.SpreadElement {
  const start = parser.tokenStart;
  context = (context | Context.DisallowIn) ^ Context.DisallowIn;
  consume(parser, context | Context.AllowRegExp, Token.Ellipsis);
  const argument = parseExpression(parser, context, privateScope, 1, 0, parser.tokenStart);
  parser.assignable = AssignmentKind.Assignable;
  return parser.finishNode<ESTree.SpreadElement>(
    {
      type: 'SpreadElement',
      argument,
    },
    start,
  );
}

/**
 * Parses arguments
 *
 * @param parser  Parser object
 * @param context Context masks
 */
function parseArguments(
  parser: Parser,
  context: Context,
  privateScope: PrivateScope | undefined,
  inGroup: 0 | 1,
): (ESTree.SpreadElement | ESTree.Expression)[] {
  // Arguments ::
  //   '(' (AssignmentExpression)*[','] ')'
  nextToken(parser, context | Context.AllowRegExp);

  const args: (ESTree.Expression | ESTree.SpreadElement)[] = [];

  if (parser.getToken() === Token.RightParen) {
    nextToken(parser, context | Context.TaggedTemplate);
    return args;
  }

  while (parser.getToken() !== Token.RightParen) {
    if (parser.getToken() === Token.Ellipsis) {
      args.push(parseSpreadElement(parser, context, privateScope));
    } else {
      args.push(parseExpression(parser, context, privateScope, 1, inGroup, parser.tokenStart));
    }

    if (parser.getToken() !== Token.Comma) break;

    nextToken(parser, context | Context.AllowRegExp);

    if (parser.getToken() === Token.RightParen) break;
  }

  consume(parser, context | Context.TaggedTemplate, Token.RightParen);

  return args;
}

/**
 * Parses an identifier expression
 *
 * @param parser  Parser object
 * @param context Context masks
 */
function parseIdentifier(parser: Parser, context: Context): ESTree.Identifier {
  const { tokenValue, tokenStart } = parser;

  const allowRegex = tokenValue === 'await' && (parser.getToken() & Token.IsEscaped) === 0;
  nextToken(parser, context | (allowRegex ? Context.AllowRegExp : 0));

  return parser.finishNode<ESTree.Identifier>(
    {
      type: 'Identifier',
      name: tokenValue,
    },
    tokenStart,
  );
}

/**
 * Parses an literal expression such as string literal
 *
 * @param parser  Parser object
 * @param context Context masks
 */
function parseLiteral(parser: Parser, context: Context): ESTree.Literal {
  const { tokenValue, tokenRaw, tokenStart } = parser;
  if (parser.getToken() === Token.BigIntLiteral) {
    return parseBigIntLiteral(parser, context);
  }

  nextToken(parser, context);
  parser.assignable = AssignmentKind.CannotAssign;
  return parser.finishNode(
    parser.options.raw
      ? {
          type: 'Literal',
          value: tokenValue,
          raw: tokenRaw,
        }
      : {
          type: 'Literal',
          value: tokenValue,
        },
    tokenStart,
  );
}

/**
 * Parses null and boolean expressions
 *
 * @param parser  Parser object
 * @param context Context masks
 */
function parseNullOrTrueOrFalseLiteral(parser: Parser, context: Context): ESTree.Literal {
  const start = parser.tokenStart;
  const raw = KeywordDescTable[parser.getToken() & Token.Type];
  const value = parser.getToken() === Token.NullKeyword ? null : raw === 'true';

  nextToken(parser, context);
  parser.assignable = AssignmentKind.CannotAssign;
  return parser.finishNode(
    parser.options.raw
      ? {
          type: 'Literal',
          value,
          raw,
        }
      : {
          type: 'Literal',
          value,
        },
    start,
  );
}

/**
 * Parses this expression
 *
 * @param parser  Parser object
 * @param context Context masks
 */
function parseThisExpression(parser: Parser, context: Context): ESTree.ThisExpression {
  const { tokenStart } = parser;
  nextToken(parser, context);
  parser.assignable = AssignmentKind.CannotAssign;
  return parser.finishNode<ESTree.ThisExpression>(
    {
      type: 'ThisExpression',
    },
    tokenStart,
  );
}

/**
 * Parse function declaration
 *
 * @param parser  Parser object
 * @param context Context masks
 * @param scope
 * @param allowGen
 * @param ExportDefault
 * @param isAsync
 * @param start
 */
function parseFunctionDeclaration(
  parser: Parser,
  context: Context,
  scope: Scope | undefined,
  privateScope: PrivateScope | undefined,
  origin: Origin,
  allowGen: 0 | 1,
  flags: HoistedFunctionFlags,
  isAsync: 0 | 1,
  start: Location,
): ESTree.FunctionDeclaration {
  // FunctionDeclaration ::
  //   function BindingIdentifier ( FormalParameters ) { FunctionBody }
  //   function ( FormalParameters ) { FunctionBody }
  //
  // GeneratorDeclaration ::
  //   function * BindingIdentifier ( FormalParameters ) { FunctionBody }
  //   function * ( FormalParameters ) { FunctionBody }
  //
  // AsyncFunctionDeclaration ::
  //   async function BindingIdentifier ( FormalParameters ) { FunctionBody }
  //   async function ( FormalParameters ) { FunctionBody }
  //
  // AsyncGeneratorDeclaration ::
  //   async function * BindingIdentifier ( FormalParameters ) { FunctionBody }
  //   async function * ( FormalParameters ) { FunctionBody }

  nextToken(parser, context | Context.AllowRegExp);

  const isGenerator = allowGen ? optionalBit(parser, context, Token.Multiply) : 0;

  let id: ESTree.Identifier | null = null;
  let funcNameToken: Token | undefined;

  // Create a new function scope
  let functionScope = scope ? parser.createScope() : void 0;

  if (parser.getToken() === Token.LeftParen) {
    if ((flags & HoistedClassFlags.Hoisted) === 0) parser.report(Errors.DeclNoName, 'Function');
  } else {
    // In ES6, a function behaves as a lexical binding, except in
    // a script scope, or the initial scope of eval or another function.
    const kind =
      origin & Origin.TopLevel && ((context & Context.InGlobal) === 0 || (context & Context.Module) === 0)
        ? BindingKind.Variable
        : BindingKind.FunctionLexical | (isAsync ? BindingKind.Async : 0) | (isGenerator ? BindingKind.Generator : 0);

    validateFunctionName(parser, context, parser.getToken());

    if (scope) {
      if (kind & BindingKind.Variable) {
        scope.addVarName(context, parser.tokenValue, kind);
      } else {
        scope.addBlockName(context, parser.tokenValue, kind, origin);
      }

      functionScope = functionScope?.createChildScope(ScopeKind.FunctionRoot);

      if (flags) {
        if (flags & HoistedClassFlags.Export) {
          parser.declareUnboundVariable(parser.tokenValue);
        }
      }
    }

    funcNameToken = parser.getToken();

    if (parser.getToken() & Token.IsIdentifier) {
      id = parseIdentifier(parser, context);
    } else {
      parser.report(Errors.UnexpectedToken, KeywordDescTable[parser.getToken() & Token.Type]);
    }
  }

  {
    const modifierFlags =
      Context.SuperProperty |
      Context.SuperCall |
      Context.InYieldContext |
      Context.InAwaitContext |
      Context.InArgumentList |
      Context.InConstructor;

    context =
      ((context | modifierFlags) ^ modifierFlags) |
      Context.AllowNewTarget |
      (isAsync ? Context.InAwaitContext : 0) |
      (isGenerator ? Context.InYieldContext : 0) |
      (isGenerator ? 0 : Context.AllowEscapedKeyword);
  }

  functionScope = functionScope?.createChildScope(ScopeKind.FunctionParams);

  const params = parseFormalParametersOrFormalList(
    parser,
    (context | Context.InArgumentList) & ~Context.InStaticBlock,
    functionScope,
    privateScope,
    0,
    BindingKind.ArgumentList,
  );

  const modifierFlags = Context.InGlobal | Context.InSwitch | Context.InIteration | Context.InStaticBlock;

  const body = parseFunctionBody(
    parser,
    ((context | modifierFlags) ^ modifierFlags) | Context.InMethodOrFunction | Context.InReturnContext,
    functionScope?.createChildScope(ScopeKind.FunctionBody),
    privateScope,
    Origin.Declaration,
    funcNameToken,
    functionScope,
  );

  return parser.finishNode<ESTree.FunctionDeclaration>(
    {
      type: 'FunctionDeclaration',
      id,
      params,
      body,
      async: isAsync === 1,
      generator: isGenerator === 1,
    },
    start,
  );
}

/**
 * Parse function expression
 *
 * @param parser  Parser object
 * @param context Context masks
 * @param isAsync
 */
function parseFunctionExpression(
  parser: Parser,
  context: Context,
  privateScope: PrivateScope | undefined,
  isAsync: 0 | 1,
  inGroup: 0 | 1,
  start: Location,
): ESTree.FunctionExpression {
  // GeneratorExpression:
  //      function* BindingIdentifier [Yield][opt](FormalParameters[Yield]){ GeneratorBody }
  //
  // FunctionExpression:
  //      function BindingIdentifier[opt](FormalParameters){ FunctionBody }

  nextToken(parser, context | Context.AllowRegExp);

  const isGenerator = optionalBit(parser, context, Token.Multiply);
  const generatorAndAsyncFlags = (isAsync ? Context.InAwaitContext : 0) | (isGenerator ? Context.InYieldContext : 0);

  let id: ESTree.Identifier | null = null;
  let funcNameToken: Token | undefined;

  // Create a new function scope
  let scope = parser.createScopeIfLexical();

  const modifierFlags =
    Context.SuperProperty |
    Context.SuperCall |
    Context.InYieldContext |
    Context.InAwaitContext |
    Context.InArgumentList |
    Context.InConstructor |
    Context.InStaticBlock;

  if (parser.getToken() & Token.IsIdentifier) {
    validateFunctionName(
      parser,
      ((context | modifierFlags) ^ modifierFlags) | generatorAndAsyncFlags,
      parser.getToken(),
    );

    scope = scope?.createChildScope(ScopeKind.FunctionRoot);

    funcNameToken = parser.getToken();
    id = parseIdentifier(parser, context);
  }

  context =
    ((context | modifierFlags) ^ modifierFlags) |
    Context.AllowNewTarget |
    generatorAndAsyncFlags |
    (isGenerator ? 0 : Context.AllowEscapedKeyword);

  scope = scope?.createChildScope(ScopeKind.FunctionParams);

  const params = parseFormalParametersOrFormalList(
    parser,
    (context | Context.InArgumentList) & ~Context.InStaticBlock,
    scope,
    privateScope,
    inGroup,
    BindingKind.ArgumentList,
  );

  const body = parseFunctionBody(
    parser,
    (context & ~(Context.DisallowIn | Context.InSwitch | Context.InGlobal | Context.InIteration | Context.InClass)) |
      Context.InMethodOrFunction |
      Context.InReturnContext,
    scope?.createChildScope(ScopeKind.FunctionBody),
    privateScope,
    0,
    funcNameToken,
    scope,
  );

  parser.assignable = AssignmentKind.CannotAssign;
  return parser.finishNode<ESTree.FunctionExpression>(
    {
      type: 'FunctionExpression',
      id,
      params,
      body,
      async: isAsync === 1,
      generator: isGenerator === 1,
    },
    start,
  );
}

/**
 * Parses array literal expression
 *
 * @param parser  Parser object
 * @param context Context masks
 * @param skipInitializer
 */
function parseArrayLiteral(
  parser: Parser,
  context: Context,
  privateScope: PrivateScope | undefined,
  skipInitializer: 0 | 1,
  inGroup: 0 | 1,
): ESTree.ArrayExpression {
  /* ArrayLiteral :
   *   [ Elision opt ]
   *   [ ElementList ]
   *   [ ElementList , Elision opt ]
   *
   * ElementList :
   *   Elision opt AssignmentExpression
   *   Elision opt ... AssignmentExpression
   *   ElementList , Elision opt AssignmentExpression
   *   ElementList , Elision opt SpreadElement
   *
   * Elision :
   *   ,
   *   Elision ,
   *
   * SpreadElement :
   *   ... AssignmentExpression
   *
   */
  const expr = parseArrayExpressionOrPattern(
    parser,
    context,
    void 0,
    privateScope,
    skipInitializer,
    inGroup,
    0,
    BindingKind.Empty,
    Origin.None,
  );

  if (parser.destructible & DestructuringKind.SeenProto) {
    parser.report(Errors.DuplicateProto);
  }

  if (parser.destructible & DestructuringKind.HasToDestruct) {
    parser.report(Errors.InvalidShorthandPropInit);
  }

  return expr as ESTree.ArrayExpression;
}

/**
 * Parse array expression or pattern
 *
 * @param parser  Parser object
 * @param context Context masks
 * @param skipInitializer
 * @param BindingKind
 */

function parseArrayExpressionOrPattern(
  parser: Parser,
  context: Context,
  scope: Scope | undefined,
  privateScope: PrivateScope | undefined,
  skipInitializer: 0 | 1,
  inGroup: 0 | 1,
  isPattern: 0 | 1,
  kind: BindingKind,
  origin: Origin,
): ESTree.ArrayExpression | ESTree.ArrayPattern | ESTree.AssignmentExpression {
  const { tokenStart: start } = parser;

  /* ArrayLiteral :
   *   [ Elision opt ]
   *   [ ElementList ]
   *   [ ElementList , Elision opt ]
   *
   * ElementList :
   *   Elision opt AssignmentExpression
   *   Elision opt ... AssignmentExpression
   *   ElementList , Elision opt AssignmentExpression
   *   ElementList , Elision opt SpreadElement
   *
   * Elision :
   *   ,
   *   Elision ,
   *
   * SpreadElement :
   *   ... AssignmentExpression
   *
   * ArrayAssignmentPattern[Yield] :
   *   [ Elision opt AssignmentRestElement[?Yield]opt ]
   *   [ AssignmentElementList[?Yield] ]
   *   [ AssignmentElementList[?Yield] , Elision opt AssignmentRestElement[?Yield]opt ]
   *
   * AssignmentRestElement[Yield] :
   *   ... DestructuringAssignmentTarget[?Yield]
   *
   * AssignmentElementList[Yield] :
   *   AssignmentElisionElement[?Yield]
   *   AssignmentElementList[?Yield] , AssignmentElisionElement[?Yield]
   *
   * AssignmentElisionElement[Yield] :
   *   Elision opt AssignmentElement[?Yield]
   *
   * AssignmentElement[Yield] :
   *   DestructuringAssignmentTarget[?Yield] Initializer[In,?Yield]opt
   *
   * DestructuringAssignmentTarget[Yield] :
   *   LeftHandSideExpression[?Yield]
   */

  nextToken(parser, context | Context.AllowRegExp);

  const elements: (ESTree.Identifier | ESTree.AssignmentExpression | null)[] = [];
  let destructible: AssignmentKind | DestructuringKind = 0;

  context = (context | Context.DisallowIn) ^ Context.DisallowIn;

  while (parser.getToken() !== Token.RightBracket) {
    if (consumeOpt(parser, context | Context.AllowRegExp, Token.Comma)) {
      elements.push(null);
    } else {
      let left: any;

      const { tokenStart, tokenValue } = parser;
      const token = parser.getToken();

      if (token & Token.IsIdentifier) {
        left = parsePrimaryExpression(parser, context, privateScope, kind, 0, 1, inGroup, 1, tokenStart);

        if (parser.getToken() === Token.Assign) {
          if (parser.assignable & AssignmentKind.CannotAssign) parser.report(Errors.CantAssignTo);

          nextToken(parser, context | Context.AllowRegExp);

          scope?.addVarOrBlock(context, tokenValue, kind, origin);

          const right = parseExpression(parser, context, privateScope, 1, inGroup, parser.tokenStart);

          left = parser.finishNode(
            isPattern
              ? {
                  type: 'AssignmentPattern',
                  left,
                  right,
                }
              : ({
                  type: 'AssignmentExpression',
                  operator: '=',
                  left,
                  right,
                } as any),
            tokenStart,
          );

          destructible |=
            parser.destructible & DestructuringKind.Yield
              ? DestructuringKind.Yield
              : 0 | (parser.destructible & DestructuringKind.Await)
                ? DestructuringKind.Await
                : 0;
        } else if (parser.getToken() === Token.Comma || parser.getToken() === Token.RightBracket) {
          if (parser.assignable & AssignmentKind.CannotAssign) {
            destructible |= DestructuringKind.CannotDestruct;
          } else {
            scope?.addVarOrBlock(context, tokenValue, kind, origin);
          }
          destructible |=
            parser.destructible & DestructuringKind.Yield
              ? DestructuringKind.Yield
              : 0 | (parser.destructible & DestructuringKind.Await)
                ? DestructuringKind.Await
                : 0;
        } else {
          destructible |=
            kind & BindingKind.ArgumentList
              ? DestructuringKind.Assignable
              : (kind & BindingKind.Empty) === 0
                ? DestructuringKind.CannotDestruct
                : 0;

          left = parseMemberOrUpdateExpression(parser, context, privateScope, left, inGroup, 0, tokenStart);

          if (parser.getToken() !== Token.Comma && parser.getToken() !== Token.RightBracket) {
            if (parser.getToken() !== Token.Assign) destructible |= DestructuringKind.CannotDestruct;
            left = parseAssignmentExpression(parser, context, privateScope, inGroup, isPattern, tokenStart, left);
          } else if (parser.getToken() !== Token.Assign) {
            destructible |=
              parser.assignable & AssignmentKind.CannotAssign
                ? DestructuringKind.CannotDestruct
                : DestructuringKind.Assignable;
          }
        }
      } else if (token & Token.IsPatternStart) {
        left =
          parser.getToken() === Token.LeftBrace
            ? parseObjectLiteralOrPattern(parser, context, scope, privateScope, 0, inGroup, isPattern, kind, origin)
            : parseArrayExpressionOrPattern(parser, context, scope, privateScope, 0, inGroup, isPattern, kind, origin);

        destructible |= parser.destructible;

        parser.assignable =
          parser.destructible & DestructuringKind.CannotDestruct
            ? AssignmentKind.CannotAssign
            : AssignmentKind.Assignable;

        if (parser.getToken() === Token.Comma || parser.getToken() === Token.RightBracket) {
          if (parser.assignable & AssignmentKind.CannotAssign) {
            destructible |= DestructuringKind.CannotDestruct;
          }
        } else if (parser.destructible & DestructuringKind.HasToDestruct) {
          parser.report(Errors.InvalidDestructuringTarget);
        } else {
          left = parseMemberOrUpdateExpression(parser, context, privateScope, left, inGroup, 0, tokenStart);
          destructible = parser.assignable & AssignmentKind.CannotAssign ? DestructuringKind.CannotDestruct : 0;

          if (parser.getToken() !== Token.Comma && parser.getToken() !== Token.RightBracket) {
            left = parseAssignmentExpression(parser, context, privateScope, inGroup, isPattern, tokenStart, left);
          } else if (parser.getToken() !== Token.Assign) {
            destructible |=
              parser.assignable & AssignmentKind.CannotAssign
                ? DestructuringKind.CannotDestruct
                : DestructuringKind.Assignable;
          }
        }
      } else if (token === Token.Ellipsis) {
        left = parseSpreadOrRestElement(
          parser,
          context,
          scope,
          privateScope,
          Token.RightBracket,
          kind,
          origin,
          0,
          inGroup,
          isPattern,
        );
        destructible |= parser.destructible;
        if (parser.getToken() !== Token.Comma && parser.getToken() !== Token.RightBracket)
          parser.report(Errors.UnexpectedToken, KeywordDescTable[parser.getToken() & Token.Type]);
      } else {
        left = parseLeftHandSideExpression(parser, context, privateScope, 1, 0, 1);

        if (parser.getToken() !== Token.Comma && parser.getToken() !== Token.RightBracket) {
          left = parseAssignmentExpression(parser, context, privateScope, inGroup, isPattern, tokenStart, left);
          if ((kind & (BindingKind.Empty | BindingKind.ArgumentList)) === 0 && token === Token.LeftParen)
            destructible |= DestructuringKind.CannotDestruct;
        } else if (parser.assignable & AssignmentKind.CannotAssign) {
          destructible |= DestructuringKind.CannotDestruct;
        } else if (token === Token.LeftParen) {
          destructible |=
            parser.assignable & AssignmentKind.Assignable && kind & (BindingKind.Empty | BindingKind.ArgumentList)
              ? DestructuringKind.Assignable
              : DestructuringKind.CannotDestruct;
        }
      }

      elements.push(left);

      if (consumeOpt(parser, context | Context.AllowRegExp, Token.Comma)) {
        if (parser.getToken() === Token.RightBracket) break;
      } else break;
    }
  }

  consume(parser, context, Token.RightBracket);

  const node = parser.finishNode(
    {
      type: isPattern ? 'ArrayPattern' : 'ArrayExpression',
      elements,
    } as any,
    start,
  );

  if (!skipInitializer && parser.getToken() & Token.IsAssignOp) {
    return parseArrayOrObjectAssignmentPattern(
      parser,
      context,
      privateScope,
      destructible,
      inGroup,
      isPattern,
      start,
      node,
    );
  }

  parser.destructible = destructible;

  return node;
}

/**
 * Parses array or object assignment pattern
 *
 * @param parser  Parser object
 * @param context Context masks
 * @param destructible
 * @param inGroup
 * @param start Start index
 * @param node ESTree AST node
 */
function parseArrayOrObjectAssignmentPattern(
  parser: Parser,
  context: Context,
  privateScope: PrivateScope | undefined,
  destructible: AssignmentKind | DestructuringKind,
  inGroup: 0 | 1,
  isPattern: 0 | 1,
  start: Location,
  node: ESTree.ArrayExpression | ESTree.ObjectExpression | ESTree.ObjectPattern,
): ESTree.AssignmentExpression {
  // 12.15.5 Destructuring Assignment
  //
  // AssignmentElement[Yield, Await]:
  //   DestructuringAssignmentTarget[?Yield, ?Await]
  //   DestructuringAssignmentTarget[?Yield, ?Await] Initializer[+In, ?Yield, ?Await]
  //

  if (parser.getToken() !== Token.Assign) parser.report(Errors.CantAssignTo);

  nextToken(parser, context | Context.AllowRegExp);

  if (destructible & DestructuringKind.CannotDestruct) parser.report(Errors.CantAssignTo);

  if (!isPattern) reinterpretToPattern(parser, node);

  const { tokenStart } = parser;

  const right = parseExpression(parser, context, privateScope, 1, inGroup, tokenStart);

  parser.destructible =
    ((destructible | DestructuringKind.SeenProto | DestructuringKind.HasToDestruct) ^
      (DestructuringKind.HasToDestruct | DestructuringKind.SeenProto)) |
    (parser.destructible & DestructuringKind.Await ? DestructuringKind.Await : 0) |
    (parser.destructible & DestructuringKind.Yield ? DestructuringKind.Yield : 0);

  return parser.finishNode(
    isPattern
      ? {
          type: 'AssignmentPattern',
          left: node,
          right,
        }
      : ({
          type: 'AssignmentExpression',
          left: node,
          operator: '=',
          right,
        } as any),
    start,
  );
}

/**
 * Parses rest or spread element
 *
 * @param parser  Parser object
 * @param context Context masks
 * @param closingToken
 * @param type Binding kind
 * @param origin Binding origin
 * @param isAsync
 * @param isGroup
 */
function parseSpreadOrRestElement(
  parser: Parser,
  context: Context,
  scope: Scope | undefined,
  privateScope: PrivateScope | undefined,
  closingToken: Token,
  kind: BindingKind,
  origin: Origin,
  isAsync: 0 | 1,
  inGroup: 0 | 1,
  isPattern: 0 | 1,
): ESTree.SpreadElement | ESTree.RestElement {
  const { tokenStart: start } = parser;

  nextToken(parser, context | Context.AllowRegExp); // skip '...'

  let argument: ESTree.Expression | null = null;
  let destructible: AssignmentKind | DestructuringKind = DestructuringKind.None;

  const { tokenValue, tokenStart } = parser;
  let token = parser.getToken();

  if (token & Token.IsIdentifier) {
    parser.assignable = AssignmentKind.Assignable;

    argument = parsePrimaryExpression(parser, context, privateScope, kind, 0, 1, inGroup, 1, tokenStart);

    token = parser.getToken();

    argument = parseMemberOrUpdateExpression(
      parser,
      context,
      privateScope,
      argument as ESTree.Expression,
      inGroup,
      0,
      tokenStart,
    );

    if (parser.getToken() !== Token.Comma && parser.getToken() !== closingToken) {
      if (parser.assignable & AssignmentKind.CannotAssign && parser.getToken() === Token.Assign)
        parser.report(Errors.InvalidDestructuringTarget);

      destructible |= DestructuringKind.CannotDestruct;

      argument = parseAssignmentExpression(parser, context, privateScope, inGroup, isPattern, tokenStart, argument);
    }

    if (parser.assignable & AssignmentKind.CannotAssign) {
      destructible |= DestructuringKind.CannotDestruct;
    } else if (token === closingToken || token === Token.Comma) {
      scope?.addVarOrBlock(context, tokenValue, kind, origin);
    } else {
      destructible |= DestructuringKind.Assignable;
    }

    destructible |= parser.destructible & DestructuringKind.Await ? DestructuringKind.Await : 0;
  } else if (token === closingToken) {
    parser.report(Errors.RestMissingArg);
  } else if (token & Token.IsPatternStart) {
    argument =
      parser.getToken() === Token.LeftBrace
        ? parseObjectLiteralOrPattern(parser, context, scope, privateScope, 1, inGroup, isPattern, kind, origin)
        : parseArrayExpressionOrPattern(parser, context, scope, privateScope, 1, inGroup, isPattern, kind, origin);

    token = parser.getToken();

    if (token !== Token.Assign && token !== closingToken && token !== Token.Comma) {
      if (parser.destructible & DestructuringKind.HasToDestruct) parser.report(Errors.InvalidDestructuringTarget);

      argument = parseMemberOrUpdateExpression(parser, context, privateScope, argument, inGroup, 0, tokenStart);

      destructible |= parser.assignable & AssignmentKind.CannotAssign ? DestructuringKind.CannotDestruct : 0;

      if ((parser.getToken() & Token.IsAssignOp) === Token.IsAssignOp) {
        if (parser.getToken() !== Token.Assign) destructible |= DestructuringKind.CannotDestruct;
        argument = parseAssignmentExpression(parser, context, privateScope, inGroup, isPattern, tokenStart, argument);
      } else {
        if ((parser.getToken() & Token.IsBinaryOp) === Token.IsBinaryOp) {
          argument = parseBinaryExpression(parser, context, privateScope, 1, tokenStart, 4, token, argument as any);
        }
        if (consumeOpt(parser, context | Context.AllowRegExp, Token.QuestionMark)) {
          argument = parseConditionalExpression(parser, context, privateScope, argument as any, tokenStart);
        }
        destructible |=
          parser.assignable & AssignmentKind.CannotAssign
            ? DestructuringKind.CannotDestruct
            : DestructuringKind.Assignable;
      }
    } else {
      destructible |=
        closingToken === Token.RightBrace && token !== Token.Assign
          ? DestructuringKind.CannotDestruct
          : parser.destructible;
    }
  } else {
    destructible |= DestructuringKind.Assignable;

    argument = parseLeftHandSideExpression(parser, context, privateScope, 1, inGroup, 1);

    const { tokenStart } = parser;
    const token = parser.getToken();

    if (token === Token.Assign) {
      if (parser.assignable & AssignmentKind.CannotAssign) parser.report(Errors.CantAssignTo);

      argument = parseAssignmentExpression(parser, context, privateScope, inGroup, isPattern, tokenStart, argument);

      destructible |= DestructuringKind.CannotDestruct;
    } else {
      if (token === Token.Comma) {
        destructible |= DestructuringKind.CannotDestruct;
      } else if (token !== closingToken) {
        argument = parseAssignmentExpression(parser, context, privateScope, inGroup, isPattern, tokenStart, argument);
      }

      destructible |=
        parser.assignable & AssignmentKind.Assignable ? DestructuringKind.Assignable : DestructuringKind.CannotDestruct;
    }

    parser.destructible = destructible;

    if (parser.getToken() !== closingToken && parser.getToken() !== Token.Comma)
      parser.report(Errors.UnclosedSpreadElement);

    return parser.finishNode(
      {
        type: isPattern ? 'RestElement' : 'SpreadElement',
        argument: argument as ESTree.SpreadArgument,
      } as any,
      start,
    );
  }

  if (parser.getToken() !== closingToken) {
    if (kind & BindingKind.ArgumentList)
      destructible |= isAsync ? DestructuringKind.CannotDestruct : DestructuringKind.Assignable;

    if (consumeOpt(parser, context | Context.AllowRegExp, Token.Assign)) {
      if (destructible & DestructuringKind.CannotDestruct) parser.report(Errors.CantAssignTo);

      reinterpretToPattern(parser, argument);

      const right = parseExpression(parser, context, privateScope, 1, inGroup, parser.tokenStart);

      argument = parser.finishNode(
        isPattern
          ? {
              type: 'AssignmentPattern',
              left: argument as ESTree.SpreadArgument,
              right,
            }
          : ({
              type: 'AssignmentExpression',
              left: argument as ESTree.SpreadArgument,
              operator: '=',
              right,
            } as any),
        tokenStart,
      );

      destructible = DestructuringKind.CannotDestruct;
    } else {
      // Note the difference between '|=' and '=' above
      destructible |= DestructuringKind.CannotDestruct;
    }
  }

  parser.destructible = destructible;

  return parser.finishNode(
    {
      type: isPattern ? 'RestElement' : 'SpreadElement',
      argument: argument as ESTree.SpreadArgument,
    } as any,
    start,
  );
}

/**
 * Parses method definition
 *
 * @param parser  Parser object
 * @param context Context masks
 * @param kind
 * @param inGroup
 * @param start Start index
 */
function parseMethodDefinition(
  parser: Parser,
  context: Context,
  privateScope: PrivateScope | undefined,
  kind: PropertyKind,
  inGroup: 0 | 1,
  start: Location,
): ESTree.FunctionExpression {
  const modifierFlags =
    Context.InYieldContext |
    Context.InAwaitContext |
    Context.InArgumentList |
    ((kind & PropertyKind.Constructor) === 0 ? Context.SuperCall | Context.InConstructor : 0);

  context =
    ((context | modifierFlags) ^ modifierFlags) |
    (kind & PropertyKind.Generator ? Context.InYieldContext : 0) |
    (kind & PropertyKind.Async ? Context.InAwaitContext : 0) |
    (kind & PropertyKind.Constructor ? Context.InConstructor : 0) |
    Context.SuperProperty |
    Context.InMethodOrFunction |
    Context.AllowNewTarget;

  let scope = parser.createScopeIfLexical(ScopeKind.FunctionParams);

  const params = parseMethodFormals(
    parser,
    (context | Context.InArgumentList) & ~Context.InStaticBlock,
    scope,
    privateScope,
    kind,
    BindingKind.ArgumentList,
    inGroup,
  );

  scope = scope?.createChildScope(ScopeKind.FunctionBody);

  const body = parseFunctionBody(
    parser,
    (context & ~(Context.DisallowIn | Context.InSwitch | Context.InGlobal | Context.InStaticBlock)) |
      Context.InMethodOrFunction |
      Context.InReturnContext,
    scope,
    privateScope,
    Origin.None,
    void 0,
    scope?.parent,
  );

  return parser.finishNode<ESTree.FunctionExpression>(
    {
      type: 'FunctionExpression',
      params,
      body,
      async: (kind & PropertyKind.Async) > 0,
      generator: (kind & PropertyKind.Generator) > 0,
      id: null,
    },
    start,
  );
}

/**
 * Parse object literal or object pattern
 *
 * @param parser  Parser object
 * @param context Context masks
 * @param skipInitializer
 * @param inGroup

 */
function parseObjectLiteral(
  parser: Parser,
  context: Context,
  privateScope: PrivateScope | undefined,
  skipInitializer: 0 | 1,
  inGroup: 0 | 1,
): ESTree.ObjectExpression {
  /**
   * ObjectLiteral
   *   {}
   * {PropertyDefinitionList }
   *
   * {PropertyDefinitionList }
   *
   * PropertyDefinitionList:
   *   PropertyDefinition
   *   PropertyDefinitionList, PropertyDefinition
   *
   * PropertyDefinition:
   *   { IdentifierReference }
   *   { CoverInitializedName }
   *   { PropertyName:AssignmentExpression }
   *
   * MethodDefinition:
   * ...AssignmentExpression
   *
   * PropertyName:
   *   LiteralPropertyName
   *   ComputedPropertyName
   *   LiteralPropertyName:
   *   IdentifierName
   *   StringLiteral
   *   NumericLiteral
   *
   * ComputedPropertyName: AssignmentExpression
   *
   * CoverInitializedName:
   *   IdentifierReference , Initializer
   *
   * Initializer:
   * =AssignmentExpression
   */
  const expr = parseObjectLiteralOrPattern(
    parser,
    context,
    void 0,
    privateScope,
    skipInitializer,
    inGroup,
    0,
    BindingKind.Empty,
    Origin.None,
  );

  if (parser.destructible & DestructuringKind.SeenProto) {
    parser.report(Errors.DuplicateProto);
  }

  if (parser.destructible & DestructuringKind.HasToDestruct) {
    parser.report(Errors.InvalidShorthandPropInit);
  }

  return expr as ESTree.ObjectExpression;
}

/**
 * Parse object literal or object pattern
 *
 * @param parser  Parser object
 * @param context Context masks
 * @param skipInitializer Context masks
 * @param inGroup
 * @param kind Binding kind
 * @param origin Binding origin
 */
function parseObjectLiteralOrPattern(
  parser: Parser,
  context: Context,
  scope: Scope | undefined,
  privateScope: PrivateScope | undefined,
  skipInitializer: 0 | 1,
  inGroup: 0 | 1,
  isPattern: 0 | 1,
  kind: BindingKind,
  origin: Origin,
): ESTree.ObjectExpression | ESTree.ObjectPattern | ESTree.AssignmentExpression {
  /**
   *
   * ObjectLiteral :
   *   { }
   *   { PropertyDefinitionList }
   *
   * PropertyDefinitionList :
   *   PropertyDefinition
   *   PropertyDefinitionList, PropertyDefinition
   *
   * PropertyDefinition :
   *   IdentifierName
   *   PropertyName : AssignmentExpression
   *
   * PropertyName :
   *   IdentifierName
   *   StringLiteral
   *   NumericLiteral
   *
   *
   * ObjectBindingPattern :
   *   {}
   *   { BindingPropertyList }
   *   { BindingPropertyList , }
   *
   * BindingPropertyList :
   *   BindingProperty
   *   BindingPropertyList , BindingProperty
   *
   * BindingProperty :
   *   SingleNameBinding
   *   PropertyName : BindingElement
   *
   * SingleNameBinding :
   *   BindingIdentifier Initializer opt
   *
   * PropertyDefinition :
   *   IdentifierName
   *   CoverInitializedName
   *   PropertyName : AssignmentExpression
   *   MethodDefinition
   */

  const { tokenStart: start } = parser;

  nextToken(parser, context);

  const properties: (ESTree.Property | ESTree.SpreadElement | ESTree.RestElement)[] = [];
  let destructible: DestructuringKind | AssignmentKind = 0;
  let prototypeCount = 0;

  context = (context | Context.DisallowIn) ^ Context.DisallowIn;

  while (parser.getToken() !== Token.RightBrace) {
    const { tokenValue, tokenStart } = parser;
    const token = parser.getToken();

    if (token === Token.Ellipsis) {
      properties.push(
        parseSpreadOrRestElement(
          parser,
          context,
          scope,
          privateScope,
          Token.RightBrace,
          kind,
          origin,
          0,
          inGroup,
          isPattern,
        ),
      );
    } else {
      let state = PropertyKind.None;
      let key: ESTree.Expression | null = null;
      let value;
      if (
        parser.getToken() & Token.IsIdentifier ||
        parser.getToken() === Token.EscapedReserved ||
        parser.getToken() === Token.EscapedFutureReserved
      ) {
        if (parser.getToken() === Token.EscapedFutureReserved) destructible |= DestructuringKind.CannotDestruct;

        key = parseIdentifier(parser, context);

        if (
          parser.getToken() === Token.Comma ||
          parser.getToken() === Token.RightBrace ||
          parser.getToken() === Token.Assign
        ) {
          state |= PropertyKind.Shorthand;

          if (context & Context.Strict && (token & Token.IsEvalOrArguments) === Token.IsEvalOrArguments) {
            destructible |= DestructuringKind.CannotDestruct;
          } else {
            validateBindingIdentifier(parser, context, kind, token, 0);
          }

          scope?.addVarOrBlock(context, tokenValue, kind, origin);

          if (consumeOpt(parser, context | Context.AllowRegExp, Token.Assign)) {
            destructible |= DestructuringKind.HasToDestruct;

            const right = parseExpression(parser, context, privateScope, 1, inGroup, parser.tokenStart);

            destructible |=
              parser.destructible & DestructuringKind.Yield
                ? DestructuringKind.Yield
                : 0 | (parser.destructible & DestructuringKind.Await)
                  ? DestructuringKind.Await
                  : 0;

            value = parser.finishNode<ESTree.AssignmentPattern>(
              {
                type: 'AssignmentPattern',
                left: parser.cloneIdentifier(key),
                right,
              },
              tokenStart,
            );
          } else {
            destructible |=
              (token === Token.AwaitKeyword ? DestructuringKind.Await : 0) |
              (token === Token.EscapedReserved ? DestructuringKind.CannotDestruct : 0);
            value = parser.cloneIdentifier(key);
          }
        } else if (consumeOpt(parser, context | Context.AllowRegExp, Token.Colon)) {
          const { tokenStart } = parser;

          if (tokenValue === '__proto__') prototypeCount++;

          if (parser.getToken() & Token.IsIdentifier) {
            const tokenAfterColon = parser.getToken();
            const valueAfterColon = parser.tokenValue;

            value = parsePrimaryExpression(parser, context, privateScope, kind, 0, 1, inGroup, 1, tokenStart);

            const token = parser.getToken();

            value = parseMemberOrUpdateExpression(parser, context, privateScope, value, inGroup, 0, tokenStart);

            if (parser.getToken() === Token.Comma || parser.getToken() === Token.RightBrace) {
              if (token === Token.Assign || token === Token.RightBrace || token === Token.Comma) {
                destructible |= parser.destructible & DestructuringKind.Await ? DestructuringKind.Await : 0;
                if (parser.assignable & AssignmentKind.CannotAssign) {
                  destructible |= DestructuringKind.CannotDestruct;
                } else if ((tokenAfterColon & Token.IsIdentifier) === Token.IsIdentifier) {
                  scope?.addVarOrBlock(context, valueAfterColon, kind, origin);
                }
              } else {
                destructible |=
                  parser.assignable & AssignmentKind.Assignable
                    ? DestructuringKind.Assignable
                    : DestructuringKind.CannotDestruct;
              }
            } else if ((parser.getToken() & Token.IsAssignOp) === Token.IsAssignOp) {
              if (parser.assignable & AssignmentKind.CannotAssign) {
                destructible |= DestructuringKind.CannotDestruct;
              } else if (token !== Token.Assign) {
                destructible |= DestructuringKind.Assignable;
              } else {
                scope?.addVarOrBlock(context, valueAfterColon, kind, origin);
              }
              value = parseAssignmentExpression(parser, context, privateScope, inGroup, isPattern, tokenStart, value);
            } else {
              destructible |= DestructuringKind.CannotDestruct;
              if ((parser.getToken() & Token.IsBinaryOp) === Token.IsBinaryOp) {
                value = parseBinaryExpression(parser, context, privateScope, 1, tokenStart, 4, token, value);
              }
              if (consumeOpt(parser, context | Context.AllowRegExp, Token.QuestionMark)) {
                value = parseConditionalExpression(parser, context, privateScope, value, tokenStart);
              }
            }
          } else if ((parser.getToken() & Token.IsPatternStart) === Token.IsPatternStart) {
            value =
              parser.getToken() === Token.LeftBracket
                ? parseArrayExpressionOrPattern(
                    parser,
                    context,
                    scope,
                    privateScope,
                    0,
                    inGroup,
                    isPattern,
                    kind,
                    origin,
                  )
                : parseObjectLiteralOrPattern(
                    parser,
                    context,
                    scope,
                    privateScope,
                    0,
                    inGroup,
                    isPattern,
                    kind,
                    origin,
                  );

            destructible = parser.destructible;

            parser.assignable =
              destructible & DestructuringKind.CannotDestruct ? AssignmentKind.CannotAssign : AssignmentKind.Assignable;

            if (parser.getToken() === Token.Comma || parser.getToken() === Token.RightBrace) {
              if (parser.assignable & AssignmentKind.CannotAssign) destructible |= DestructuringKind.CannotDestruct;
            } else if (parser.destructible & DestructuringKind.HasToDestruct) {
              parser.report(Errors.InvalidDestructuringTarget);
            } else {
              value = parseMemberOrUpdateExpression(parser, context, privateScope, value, inGroup, 0, tokenStart);

              destructible = parser.assignable & AssignmentKind.CannotAssign ? DestructuringKind.CannotDestruct : 0;

              if ((parser.getToken() & Token.IsAssignOp) === Token.IsAssignOp) {
                value = parseAssignmentExpressionOrPattern(
                  parser,
                  context,
                  privateScope,
                  inGroup,
                  isPattern,
                  tokenStart,
                  value,
                );
              } else {
                if ((parser.getToken() & Token.IsBinaryOp) === Token.IsBinaryOp) {
                  value = parseBinaryExpression(parser, context, privateScope, 1, tokenStart, 4, token, value);
                }
                if (consumeOpt(parser, context | Context.AllowRegExp, Token.QuestionMark)) {
                  value = parseConditionalExpression(parser, context, privateScope, value, tokenStart);
                }
                destructible |=
                  parser.assignable & AssignmentKind.CannotAssign
                    ? DestructuringKind.CannotDestruct
                    : DestructuringKind.Assignable;
              }
            }
          } else {
            value = parseLeftHandSideExpression(parser, context, privateScope, 1, inGroup, 1);

            destructible |=
              parser.assignable & AssignmentKind.Assignable
                ? DestructuringKind.Assignable
                : DestructuringKind.CannotDestruct;

            if (parser.getToken() === Token.Comma || parser.getToken() === Token.RightBrace) {
              if (parser.assignable & AssignmentKind.CannotAssign) destructible |= DestructuringKind.CannotDestruct;
            } else {
              value = parseMemberOrUpdateExpression(parser, context, privateScope, value, inGroup, 0, tokenStart);

              destructible = parser.assignable & AssignmentKind.CannotAssign ? DestructuringKind.CannotDestruct : 0;

              if (parser.getToken() !== Token.Comma && token !== Token.RightBrace) {
                if (parser.getToken() !== Token.Assign) destructible |= DestructuringKind.CannotDestruct;
                value = parseAssignmentExpression(parser, context, privateScope, inGroup, isPattern, tokenStart, value);
              }
            }
          }
        } else if (parser.getToken() === Token.LeftBracket) {
          destructible |= DestructuringKind.CannotDestruct;
          if (token === Token.AsyncKeyword) state |= PropertyKind.Async;

          state |=
            (token === Token.GetKeyword
              ? PropertyKind.Getter
              : token === Token.SetKeyword
                ? PropertyKind.Setter
                : PropertyKind.Method) | PropertyKind.Computed;

          key = parseComputedPropertyName(parser, context, privateScope, inGroup);
          destructible |= parser.assignable;

          value = parseMethodDefinition(parser, context, privateScope, state, inGroup, parser.tokenStart);
        } else if (parser.getToken() & Token.IsIdentifier) {
          destructible |= DestructuringKind.CannotDestruct;
          if (token === Token.EscapedReserved) parser.report(Errors.InvalidEscapedKeyword);
          if (token === Token.AsyncKeyword) {
            if (parser.flags & Flags.NewLine) parser.report(Errors.AsyncRestrictedProd);
            state |= PropertyKind.Async | PropertyKind.Method;
          } else if (token === Token.GetKeyword) {
            state |= PropertyKind.Getter;
          } else if (token === Token.SetKeyword) {
            state |= PropertyKind.Setter;
          } else {
            parser.report(Errors.Unexpected);
          }
          key = parseIdentifier(parser, context);

          value = parseMethodDefinition(parser, context, privateScope, state, inGroup, parser.tokenStart);
        } else if (parser.getToken() === Token.LeftParen) {
          destructible |= DestructuringKind.CannotDestruct;
          state |= PropertyKind.Method;
          value = parseMethodDefinition(parser, context, privateScope, state, inGroup, parser.tokenStart);
        } else if (parser.getToken() === Token.Multiply) {
          destructible |= DestructuringKind.CannotDestruct;

          if (token === Token.GetKeyword) {
            parser.report(Errors.InvalidGeneratorGetter);
          } else if (token === Token.SetKeyword) {
            parser.report(Errors.InvalidGeneratorSetter);
          } else if (token !== Token.AsyncKeyword) {
            parser.report(Errors.UnexpectedToken, KeywordDescTable[Token.Multiply & Token.Type]);
          }

          nextToken(parser, context);

          state |=
            PropertyKind.Generator | PropertyKind.Method | (token === Token.AsyncKeyword ? PropertyKind.Async : 0);

          if (parser.getToken() & Token.IsIdentifier) {
            key = parseIdentifier(parser, context);
          } else if ((parser.getToken() & Token.IsStringOrNumber) === Token.IsStringOrNumber) {
            key = parseLiteral(parser, context);
          } else if (parser.getToken() === Token.LeftBracket) {
            state |= PropertyKind.Computed;
            key = parseComputedPropertyName(parser, context, privateScope, inGroup);
            destructible |= parser.assignable;
          } else {
            parser.report(Errors.UnexpectedToken, KeywordDescTable[parser.getToken() & Token.Type]);
          }
          value = parseMethodDefinition(parser, context, privateScope, state, inGroup, parser.tokenStart);
        } else if ((parser.getToken() & Token.IsStringOrNumber) === Token.IsStringOrNumber) {
          if (token === Token.AsyncKeyword) state |= PropertyKind.Async;

          state |=
            token === Token.GetKeyword
              ? PropertyKind.Getter
              : token === Token.SetKeyword
                ? PropertyKind.Setter
                : PropertyKind.Method;

          destructible |= DestructuringKind.CannotDestruct;

          key = parseLiteral(parser, context);

          value = parseMethodDefinition(parser, context, privateScope, state, inGroup, parser.tokenStart);
        } else {
          parser.report(Errors.UnexpectedCharAfterObjLit);
        }
      } else if ((parser.getToken() & Token.IsStringOrNumber) === Token.IsStringOrNumber) {
        key = parseLiteral(parser, context);

        if (parser.getToken() === Token.Colon) {
          consume(parser, context | Context.AllowRegExp, Token.Colon);

          const { tokenStart } = parser;

          if (tokenValue === '__proto__') prototypeCount++;

          if (parser.getToken() & Token.IsIdentifier) {
            value = parsePrimaryExpression(parser, context, privateScope, kind, 0, 1, inGroup, 1, tokenStart);

            const { tokenValue: valueAfterColon } = parser;
            const token = parser.getToken();

            value = parseMemberOrUpdateExpression(parser, context, privateScope, value, inGroup, 0, tokenStart);

            if (parser.getToken() === Token.Comma || parser.getToken() === Token.RightBrace) {
              if (token === Token.Assign || token === Token.RightBrace || token === Token.Comma) {
                if (parser.assignable & AssignmentKind.CannotAssign) {
                  destructible |= DestructuringKind.CannotDestruct;
                } else {
                  scope?.addVarOrBlock(context, valueAfterColon, kind, origin);
                }
              } else {
                destructible |=
                  parser.assignable & AssignmentKind.Assignable
                    ? DestructuringKind.Assignable
                    : DestructuringKind.CannotDestruct;
              }
            } else if (parser.getToken() === Token.Assign) {
              if (parser.assignable & AssignmentKind.CannotAssign) destructible |= DestructuringKind.CannotDestruct;
              value = parseAssignmentExpression(parser, context, privateScope, inGroup, isPattern, tokenStart, value);
            } else {
              destructible |= DestructuringKind.CannotDestruct;
              value = parseAssignmentExpression(parser, context, privateScope, inGroup, isPattern, tokenStart, value);
            }
          } else if ((parser.getToken() & Token.IsPatternStart) === Token.IsPatternStart) {
            value =
              parser.getToken() === Token.LeftBracket
                ? parseArrayExpressionOrPattern(
                    parser,
                    context,
                    scope,
                    privateScope,
                    0,
                    inGroup,
                    isPattern,
                    kind,
                    origin,
                  )
                : parseObjectLiteralOrPattern(
                    parser,
                    context,
                    scope,
                    privateScope,
                    0,
                    inGroup,
                    isPattern,
                    kind,
                    origin,
                  );

            destructible = parser.destructible;

            parser.assignable =
              destructible & DestructuringKind.CannotDestruct ? AssignmentKind.CannotAssign : AssignmentKind.Assignable;

            if (parser.getToken() === Token.Comma || parser.getToken() === Token.RightBrace) {
              if (parser.assignable & AssignmentKind.CannotAssign) {
                destructible |= DestructuringKind.CannotDestruct;
              }
            } else if ((parser.destructible & DestructuringKind.HasToDestruct) !== DestructuringKind.HasToDestruct) {
              value = parseMemberOrUpdateExpression(parser, context, privateScope, value, inGroup, 0, tokenStart);
              destructible = parser.assignable & AssignmentKind.CannotAssign ? DestructuringKind.CannotDestruct : 0;

              if ((parser.getToken() & Token.IsAssignOp) === Token.IsAssignOp) {
                value = parseAssignmentExpressionOrPattern(
                  parser,
                  context,
                  privateScope,
                  inGroup,
                  isPattern,
                  tokenStart,
                  value,
                );
              } else {
                if ((parser.getToken() & Token.IsBinaryOp) === Token.IsBinaryOp) {
                  value = parseBinaryExpression(parser, context, privateScope, 1, tokenStart, 4, token, value);
                }
                if (consumeOpt(parser, context | Context.AllowRegExp, Token.QuestionMark)) {
                  value = parseConditionalExpression(parser, context, privateScope, value, tokenStart);
                }
                destructible |=
                  parser.assignable & AssignmentKind.CannotAssign
                    ? DestructuringKind.CannotDestruct
                    : DestructuringKind.Assignable;
              }
            }
          } else {
            value = parseLeftHandSideExpression(parser, context, privateScope, 1, 0, 1);

            destructible |=
              parser.assignable & AssignmentKind.Assignable
                ? DestructuringKind.Assignable
                : DestructuringKind.CannotDestruct;

            if (parser.getToken() === Token.Comma || parser.getToken() === Token.RightBrace) {
              if (parser.assignable & AssignmentKind.CannotAssign) {
                destructible |= DestructuringKind.CannotDestruct;
              }
            } else {
              value = parseMemberOrUpdateExpression(parser, context, privateScope, value, inGroup, 0, tokenStart);

              destructible = parser.assignable & AssignmentKind.Assignable ? 0 : DestructuringKind.CannotDestruct;

              if (parser.getToken() !== Token.Comma && parser.getToken() !== Token.RightBrace) {
                if (parser.getToken() !== Token.Assign) destructible |= DestructuringKind.CannotDestruct;
                value = parseAssignmentExpression(parser, context, privateScope, inGroup, isPattern, tokenStart, value);
              }
            }
          }
        } else if (parser.getToken() === Token.LeftParen) {
          state |= PropertyKind.Method;
          value = parseMethodDefinition(parser, context, privateScope, state, inGroup, parser.tokenStart);
          destructible = parser.assignable | DestructuringKind.CannotDestruct;
        } else {
          parser.report(Errors.InvalidObjLitKey);
        }
      } else if (parser.getToken() === Token.LeftBracket) {
        key = parseComputedPropertyName(parser, context, privateScope, inGroup);

        destructible |= parser.destructible & DestructuringKind.Yield ? DestructuringKind.Yield : 0;

        state |= PropertyKind.Computed;

        if (parser.getToken() === Token.Colon) {
          nextToken(parser, context | Context.AllowRegExp); // skip ':'

          const { tokenStart, tokenValue } = parser;
          const tokenAfterColon = parser.getToken();

          if (parser.getToken() & Token.IsIdentifier) {
            value = parsePrimaryExpression(parser, context, privateScope, kind, 0, 1, inGroup, 1, tokenStart);

            const token = parser.getToken();

            value = parseMemberOrUpdateExpression(parser, context, privateScope, value, inGroup, 0, tokenStart);

            if ((parser.getToken() & Token.IsAssignOp) === Token.IsAssignOp) {
              destructible |=
                parser.assignable & AssignmentKind.CannotAssign
                  ? DestructuringKind.CannotDestruct
                  : token === Token.Assign
                    ? 0
                    : DestructuringKind.Assignable;
              value = parseAssignmentExpressionOrPattern(
                parser,
                context,
                privateScope,
                inGroup,
                isPattern,
                tokenStart,
                value,
              );
            } else if (parser.getToken() === Token.Comma || parser.getToken() === Token.RightBrace) {
              if (token === Token.Assign || token === Token.RightBrace || token === Token.Comma) {
                if (parser.assignable & AssignmentKind.CannotAssign) {
                  destructible |= DestructuringKind.CannotDestruct;
                } else if ((tokenAfterColon & Token.IsIdentifier) === Token.IsIdentifier) {
                  scope?.addVarOrBlock(context, tokenValue, kind, origin);
                }
              } else {
                destructible |=
                  parser.assignable & AssignmentKind.Assignable
                    ? DestructuringKind.Assignable
                    : DestructuringKind.CannotDestruct;
              }
            } else {
              destructible |= DestructuringKind.CannotDestruct;
              value = parseAssignmentExpression(parser, context, privateScope, inGroup, isPattern, tokenStart, value);
            }
          } else if ((parser.getToken() & Token.IsPatternStart) === Token.IsPatternStart) {
            value =
              parser.getToken() === Token.LeftBracket
                ? parseArrayExpressionOrPattern(
                    parser,
                    context,
                    scope,
                    privateScope,
                    0,
                    inGroup,
                    isPattern,
                    kind,
                    origin,
                  )
                : parseObjectLiteralOrPattern(
                    parser,
                    context,
                    scope,
                    privateScope,
                    0,
                    inGroup,
                    isPattern,
                    kind,
                    origin,
                  );

            destructible = parser.destructible;

            parser.assignable =
              destructible & DestructuringKind.CannotDestruct ? AssignmentKind.CannotAssign : AssignmentKind.Assignable;

            if (parser.getToken() === Token.Comma || parser.getToken() === Token.RightBrace) {
              if (parser.assignable & AssignmentKind.CannotAssign) destructible |= DestructuringKind.CannotDestruct;
            } else if (destructible & DestructuringKind.HasToDestruct) {
              parser.report(Errors.InvalidShorthandPropInit);
            } else {
              value = parseMemberOrUpdateExpression(parser, context, privateScope, value, inGroup, 0, tokenStart);

              destructible =
                parser.assignable & AssignmentKind.CannotAssign ? destructible | DestructuringKind.CannotDestruct : 0;

              if ((parser.getToken() & Token.IsAssignOp) === Token.IsAssignOp) {
                if (parser.getToken() !== Token.Assign) destructible |= DestructuringKind.CannotDestruct;
                value = parseAssignmentExpressionOrPattern(
                  parser,
                  context,
                  privateScope,
                  inGroup,
                  isPattern,
                  tokenStart,
                  value,
                );
              } else {
                if ((parser.getToken() & Token.IsBinaryOp) === Token.IsBinaryOp) {
                  value = parseBinaryExpression(parser, context, privateScope, 1, tokenStart, 4, token, value);
                }
                if (consumeOpt(parser, context | Context.AllowRegExp, Token.QuestionMark)) {
                  value = parseConditionalExpression(parser, context, privateScope, value, tokenStart);
                }
                destructible |=
                  parser.assignable & AssignmentKind.CannotAssign
                    ? DestructuringKind.CannotDestruct
                    : DestructuringKind.Assignable;
              }
            }
          } else {
            value = parseLeftHandSideExpression(parser, context, privateScope, 1, 0, 1);

            destructible |=
              parser.assignable & AssignmentKind.Assignable
                ? DestructuringKind.Assignable
                : DestructuringKind.CannotDestruct;

            if (parser.getToken() === Token.Comma || parser.getToken() === Token.RightBrace) {
              if (parser.assignable & AssignmentKind.CannotAssign) destructible |= DestructuringKind.CannotDestruct;
            } else {
              value = parseMemberOrUpdateExpression(parser, context, privateScope, value, inGroup, 0, tokenStart);

              destructible = parser.assignable & AssignmentKind.Assignable ? 0 : DestructuringKind.CannotDestruct;

              if (parser.getToken() !== Token.Comma && parser.getToken() !== Token.RightBrace) {
                if (parser.getToken() !== Token.Assign) destructible |= DestructuringKind.CannotDestruct;
                value = parseAssignmentExpression(parser, context, privateScope, inGroup, isPattern, tokenStart, value);
              }
            }
          }
        } else if (parser.getToken() === Token.LeftParen) {
          state |= PropertyKind.Method;

          value = parseMethodDefinition(parser, context, privateScope, state, inGroup, parser.tokenStart);

          destructible = DestructuringKind.CannotDestruct;
        } else {
          parser.report(Errors.InvalidComputedPropName);
        }
      } else if (token === Token.Multiply) {
        consume(parser, context | Context.AllowRegExp, Token.Multiply);

        state |= PropertyKind.Generator;

        if (parser.getToken() & Token.IsIdentifier) {
          const token = parser.getToken();

          key = parseIdentifier(parser, context);

          state |= PropertyKind.Method;

          if (parser.getToken() === Token.LeftParen) {
            destructible |= DestructuringKind.CannotDestruct;
            value = parseMethodDefinition(parser, context, privateScope, state, inGroup, parser.tokenStart);
          } else {
            throw new ParseError(
              parser.tokenStart,
              parser.currentLocation,
              token === Token.AsyncKeyword
                ? Errors.InvalidAsyncGetter
                : token === Token.GetKeyword || parser.getToken() === Token.SetKeyword
                  ? Errors.InvalidGetSetGenerator
                  : Errors.InvalidGenMethodShorthand,
              KeywordDescTable[token & Token.Type],
            );
          }
        } else if ((parser.getToken() & Token.IsStringOrNumber) === Token.IsStringOrNumber) {
          destructible |= DestructuringKind.CannotDestruct;
          key = parseLiteral(parser, context);
          state |= PropertyKind.Method;
          value = parseMethodDefinition(parser, context, privateScope, state, inGroup, parser.tokenStart);
        } else if (parser.getToken() === Token.LeftBracket) {
          destructible |= DestructuringKind.CannotDestruct;
          state |= PropertyKind.Computed | PropertyKind.Method;
          key = parseComputedPropertyName(parser, context, privateScope, inGroup);
          value = parseMethodDefinition(parser, context, privateScope, state, inGroup, parser.tokenStart);
        } else {
          parser.report(Errors.InvalidObjLitKeyStar);
        }
      } else {
        parser.report(Errors.UnexpectedToken, KeywordDescTable[token & Token.Type]);
      }

      destructible |= parser.destructible & DestructuringKind.Await ? DestructuringKind.Await : 0;

      parser.destructible = destructible;

      properties.push(
        parser.finishNode<ESTree.Property>(
          {
            type: 'Property',
            key: key as ESTree.Expression,
            value,
            kind: !(state & PropertyKind.GetSet) ? 'init' : state & PropertyKind.Setter ? 'set' : 'get',
            computed: (state & PropertyKind.Computed) > 0,
            method: (state & PropertyKind.Method) > 0,
            shorthand: (state & PropertyKind.Shorthand) > 0,
          },
          tokenStart,
        ),
      );
    }

    destructible |= parser.destructible;
    if (parser.getToken() !== Token.Comma) break;
    nextToken(parser, context);
  }

  consume(parser, context, Token.RightBrace);

  if (prototypeCount > 1) destructible |= DestructuringKind.SeenProto;

  const node = parser.finishNode(
    {
      type: isPattern ? 'ObjectPattern' : 'ObjectExpression',
      properties,
    },
    start,
  );

  if (!skipInitializer && parser.getToken() & Token.IsAssignOp) {
    return parseArrayOrObjectAssignmentPattern(
      parser,
      context,
      privateScope,
      destructible,
      inGroup,
      isPattern,
      start,
      node,
    );
  }

  parser.destructible = destructible;

  return node;
}

/**
 * Parses method formals
 *
 * @param parser parser object
 * @param context context masks
 * @param kind
 * @param type Binding kind
 * @param inGroup
 */
function parseMethodFormals(
  parser: Parser,
  context: Context,
  scope: Scope | undefined,
  privateScope: PrivateScope | undefined,
  kind: PropertyKind,
  type: BindingKind,
  inGroup: 0 | 1,
): ESTree.Parameter[] {
  // FormalParameter[Yield,GeneratorParameter] :
  //   BindingElement[?Yield, ?GeneratorParameter]

  consume(parser, context, Token.LeftParen);

  const params: (ESTree.AssignmentPattern | ESTree.Parameter)[] = [];

  parser.flags = (parser.flags | Flags.NonSimpleParameterList) ^ Flags.NonSimpleParameterList;

  if (parser.getToken() === Token.RightParen) {
    if (kind & PropertyKind.Setter) {
      parser.report(Errors.AccessorWrongArgs, 'Setter', 'one', '');
    }
    nextToken(parser, context);
    return params;
  }

  if (kind & PropertyKind.Getter) {
    parser.report(Errors.AccessorWrongArgs, 'Getter', 'no', 's');
  }
  if (kind & PropertyKind.Setter && parser.getToken() === Token.Ellipsis) {
    parser.report(Errors.BadSetterRestParameter);
  }

  context = (context | Context.DisallowIn) ^ Context.DisallowIn;

  let setterArgs = 0;
  let isNonSimpleParameterList: 0 | 1 = 0;

  while (parser.getToken() !== Token.Comma) {
    let left = null;
    const { tokenStart } = parser;

    if (parser.getToken() & Token.IsIdentifier) {
      if ((context & Context.Strict) === 0) {
        if ((parser.getToken() & Token.FutureReserved) === Token.FutureReserved) {
          parser.flags |= Flags.HasStrictReserved;
        }

        if ((parser.getToken() & Token.IsEvalOrArguments) === Token.IsEvalOrArguments) {
          parser.flags |= Flags.StrictEvalArguments;
        }
      }

      left = parseAndClassifyIdentifier(parser, context, scope, kind | BindingKind.ArgumentList, Origin.None);
    } else {
      if (parser.getToken() === Token.LeftBrace) {
        left = parseObjectLiteralOrPattern(parser, context, scope, privateScope, 1, inGroup, 1, type, Origin.None);
      } else if (parser.getToken() === Token.LeftBracket) {
        left = parseArrayExpressionOrPattern(parser, context, scope, privateScope, 1, inGroup, 1, type, Origin.None);
      } else if (parser.getToken() === Token.Ellipsis) {
        left = parseSpreadOrRestElement(
          parser,
          context,
          scope,
          privateScope,
          Token.RightParen,
          type,
          Origin.None,
          0,
          inGroup,
          1,
        );
      }

      isNonSimpleParameterList = 1;

      if (parser.destructible & (DestructuringKind.Assignable | DestructuringKind.CannotDestruct))
        parser.report(Errors.InvalidBindingDestruct);
    }

    if (parser.getToken() === Token.Assign) {
      nextToken(parser, context | Context.AllowRegExp);

      isNonSimpleParameterList = 1;

      const right = parseExpression(parser, context, privateScope, 1, 0, parser.tokenStart);

      left = parser.finishNode<ESTree.AssignmentPattern>(
        {
          type: 'AssignmentPattern',
          left: left as ESTree.BindingPattern | ESTree.Identifier,
          right,
        },
        tokenStart,
      );
    }

    setterArgs++;

    params.push(left as any);

    if (!consumeOpt(parser, context, Token.Comma)) break;
    if (parser.getToken() === Token.RightParen) {
      // allow the trailing comma
      break;
    }
  }

  if (kind & PropertyKind.Setter && setterArgs !== 1) {
    parser.report(Errors.AccessorWrongArgs, 'Setter', 'one', '');
  }

  scope?.reportScopeError();
  if (isNonSimpleParameterList) parser.flags |= Flags.NonSimpleParameterList;

  consume(parser, context, Token.RightParen);

  return params;
}

/**
 * Parse computed property name
 *
 * @param parser  Parser object
 * @param context Context masks
 */
function parseComputedPropertyName(
  parser: Parser,
  context: Context,
  privateScope: PrivateScope | undefined,
  inGroup: 0 | 1,
): ESTree.Expression {
  // ComputedPropertyName :
  //   [ AssignmentExpression ]
  nextToken(parser, context | Context.AllowRegExp);
  const key = parseExpression(
    parser,
    (context | Context.DisallowIn) ^ Context.DisallowIn,
    privateScope,
    1,
    inGroup,
    parser.tokenStart,
  );
  consume(parser, context, Token.RightBracket);
  return key;
}

/**
 * Parses an expression which has been parenthesised, or arrow head
 *
 * @param parser  Parser object
 * @param context Context masks
 * @param assignable
 * @param start Start index
 */
function parseParenthesizedExpression(
  parser: Parser,
  context: Context,
  privateScope: PrivateScope | undefined,
  canAssign: 0 | 1,
  kind: BindingKind,
  origin: Origin,
  start: Location,
): any {
  parser.flags = (parser.flags | Flags.NonSimpleParameterList) ^ Flags.NonSimpleParameterList;

  const parenthesesStart = parser.tokenStart;

  nextToken(parser, context | Context.AllowRegExp | Context.AllowEscapedKeyword);

  const scope = parser.createScopeIfLexical()?.createChildScope(ScopeKind.ArrowParams);

  context = (context | Context.DisallowIn) ^ Context.DisallowIn;

  if (consumeOpt(parser, context, Token.RightParen)) {
    // Not valid expression syntax, but this is valid in an arrow function
    // with no params: `() => body`.
    return parseParenthesizedArrow(parser, context, scope, privateScope, [], canAssign, 0, start);
  }

  let destructible: AssignmentKind | DestructuringKind = 0;

  parser.destructible &= ~(DestructuringKind.Yield | DestructuringKind.Await);

  let expr;
  let expressions: ESTree.Expression[] = [];
  let isSequence: 0 | 1 = 0;
  let isNonSimpleParameterList: 0 | 1 = 0;
  let hasStrictReserved: 0 | 1 = 0;

  const tokenAfterParenthesesStart = parser.tokenStart;

  parser.assignable = AssignmentKind.Assignable;

  while (parser.getToken() !== Token.RightParen) {
    const { tokenStart } = parser;
    const token = parser.getToken();

    if (token & Token.IsIdentifier) {
      scope?.addBlockName(context, parser.tokenValue, BindingKind.ArgumentList, Origin.None);

      if ((token & Token.IsEvalOrArguments) === Token.IsEvalOrArguments) {
        isNonSimpleParameterList = 1;
      } else if ((token & Token.FutureReserved) === Token.FutureReserved) {
        hasStrictReserved = 1;
      }

      expr = parsePrimaryExpression(parser, context, privateScope, kind, 0, 1, 1, 1, tokenStart);

      if (parser.getToken() === Token.RightParen || parser.getToken() === Token.Comma) {
        if (parser.assignable & AssignmentKind.CannotAssign) {
          destructible |= DestructuringKind.CannotDestruct;
          isNonSimpleParameterList = 1;
        }
      } else {
        if (parser.getToken() === Token.Assign) {
          isNonSimpleParameterList = 1;
        } else {
          destructible |= DestructuringKind.CannotDestruct;
        }

        expr = parseMemberOrUpdateExpression(parser, context, privateScope, expr, /* inGroup */ 1, 0, tokenStart);

        if (parser.getToken() !== Token.RightParen && parser.getToken() !== Token.Comma) {
          expr = parseAssignmentExpression(parser, context, privateScope, 1, 0, tokenStart, expr);
        }
      }
    } else if ((token & Token.IsPatternStart) === Token.IsPatternStart) {
      expr =
        token === Token.LeftBrace
          ? parseObjectLiteralOrPattern(
              parser,
              context | Context.AllowEscapedKeyword,
              scope,
              privateScope,
              0,
              1,
              0,
              kind,
              origin,
            )
          : parseArrayExpressionOrPattern(
              parser,
              context | Context.AllowEscapedKeyword,
              scope,
              privateScope,
              0,
              1,
              0,
              kind,
              origin,
            );

      destructible |= parser.destructible;

      isNonSimpleParameterList = 1;

      parser.assignable = AssignmentKind.CannotAssign;

      if (parser.getToken() !== Token.RightParen && parser.getToken() !== Token.Comma) {
        if (destructible & DestructuringKind.HasToDestruct) parser.report(Errors.InvalidPatternTail);

        expr = parseMemberOrUpdateExpression(parser, context, privateScope, expr, 0, 0, tokenStart);

        destructible |= DestructuringKind.CannotDestruct;

        if (parser.getToken() !== Token.RightParen && parser.getToken() !== Token.Comma) {
          expr = parseAssignmentExpression(parser, context, privateScope, 0, 0, tokenStart, expr);
        }
      }
    } else if (token === Token.Ellipsis) {
      expr = parseSpreadOrRestElement(parser, context, scope, privateScope, Token.RightParen, kind, origin, 0, 1, 0);

      if (parser.destructible & DestructuringKind.CannotDestruct) parser.report(Errors.InvalidRestArg);

      isNonSimpleParameterList = 1;

      if (isSequence && (parser.getToken() === Token.RightParen || parser.getToken() === Token.Comma)) {
        expressions.push(expr);
      }
      destructible |= DestructuringKind.HasToDestruct;
      break;
    } else {
      destructible |= DestructuringKind.CannotDestruct;

      expr = parseExpression(parser, context, privateScope, 1, 1, tokenStart);

      if (isSequence && (parser.getToken() === Token.RightParen || parser.getToken() === Token.Comma)) {
        expressions.push(expr);
      }

      if (parser.getToken() === Token.Comma) {
        if (!isSequence) {
          isSequence = 1;
          expressions = [expr];
        }
      }

      if (isSequence) {
        while (consumeOpt(parser, context | Context.AllowRegExp, Token.Comma)) {
          expressions.push(parseExpression(parser, context, privateScope, 1, 1, parser.tokenStart));
        }

        parser.assignable = AssignmentKind.CannotAssign;

        expr = parser.finishNode<ESTree.SequenceExpression>(
          {
            type: 'SequenceExpression',
            expressions,
          },
          tokenAfterParenthesesStart,
        );
      }

      consume(parser, context, Token.RightParen);

      parser.destructible = destructible;

      return parser.options.preserveParens
        ? parser.finishNode<ESTree.ParenthesizedExpression>(
            {
              type: 'ParenthesizedExpression',
              expression: expr,
            },
            parenthesesStart,
          )
        : expr;
    }

    if (isSequence && (parser.getToken() === Token.RightParen || parser.getToken() === Token.Comma)) {
      expressions.push(expr);
    }

    if (!consumeOpt(parser, context | Context.AllowRegExp, Token.Comma)) break;

    if (!isSequence) {
      isSequence = 1;
      expressions = [expr];
    }

    if (parser.getToken() === Token.RightParen) {
      destructible |= DestructuringKind.HasToDestruct;
      break;
    }
  }

  if (isSequence) {
    parser.assignable = AssignmentKind.CannotAssign;

    expr = parser.finishNode<ESTree.SequenceExpression>(
      {
        type: 'SequenceExpression',
        expressions,
      },
      tokenAfterParenthesesStart,
    );
  }

  consume(parser, context, Token.RightParen);

  if (destructible & DestructuringKind.CannotDestruct && destructible & DestructuringKind.HasToDestruct)
    parser.report(Errors.CantAssignToValidRHS);

  destructible |=
    parser.destructible & DestructuringKind.Yield
      ? DestructuringKind.Yield
      : 0 | (parser.destructible & DestructuringKind.Await)
        ? DestructuringKind.Await
        : 0;

  if (parser.getToken() === Token.Arrow) {
    if (destructible & (DestructuringKind.Assignable | DestructuringKind.CannotDestruct))
      parser.report(Errors.InvalidArrowDestructLHS);
    if (context & (Context.InAwaitContext | Context.Module) && destructible & DestructuringKind.Await)
      parser.report(Errors.AwaitInParameter);
    if (context & (Context.Strict | Context.InYieldContext) && destructible & DestructuringKind.Yield) {
      parser.report(Errors.YieldInParameter);
    }
    if (isNonSimpleParameterList) parser.flags |= Flags.NonSimpleParameterList;
    if (hasStrictReserved) parser.flags |= Flags.HasStrictReserved;
    return parseParenthesizedArrow(
      parser,
      context,
      scope,
      privateScope,
      isSequence ? expressions : [expr],
      canAssign,
      0,
      start,
    );
  }

  if (destructible & DestructuringKind.SeenProto) {
    parser.report(Errors.DuplicateProto);
  }

  if (destructible & DestructuringKind.HasToDestruct) {
    parser.report(Errors.IncompleteArrow);
  }

  parser.destructible = ((parser.destructible | DestructuringKind.Yield) ^ DestructuringKind.Yield) | destructible;

  return parser.options.preserveParens
    ? parser.finishNode<ESTree.ParenthesizedExpression>(
        {
          type: 'ParenthesizedExpression',
          expression: expr,
        },
        parenthesesStart,
      )
    : expr;
}

/**
 * Parses either an identifier or an arrow function
 *
 * @param parser  Parser object
 * @param context Context masks
 */
function parseIdentifierOrArrow(
  parser: Parser,
  context: Context,
  privateScope: PrivateScope | undefined,
): ESTree.Identifier | ESTree.ArrowFunctionExpression {
  const { tokenStart: start } = parser;
  const { tokenValue } = parser;

  let isNonSimpleParameterList: 0 | 1 = 0;
  let hasStrictReserved: 0 | 1 = 0;

  if ((parser.getToken() & Token.IsEvalOrArguments) === Token.IsEvalOrArguments) {
    isNonSimpleParameterList = 1;
  } else if ((parser.getToken() & Token.FutureReserved) === Token.FutureReserved) {
    hasStrictReserved = 1;
  }

  const expr = parseIdentifier(parser, context);
  parser.assignable = AssignmentKind.Assignable;
  if (parser.getToken() === Token.Arrow) {
    const scope = parser.options.lexical ? createArrowHeadParsingScope(parser, context, tokenValue) : undefined;

    if (isNonSimpleParameterList) parser.flags |= Flags.NonSimpleParameterList;
    if (hasStrictReserved) parser.flags |= Flags.HasStrictReserved;

    return parseArrowFunctionExpression(parser, context, scope, privateScope, [expr], /* isAsync */ 0, start);
  }
  return expr;
}

/**
 * Parse arrow function expression
 *
 * @param parser  Parser object
 * @param context Context masks
 * @param params
 * @param isAsync
 * @param start Start index
 */
function parseArrowFromIdentifier(
  parser: Parser,
  context: Context,
  privateScope: PrivateScope | undefined,
  value: any,
  expr: ESTree.Expression,
  inNew: 0 | 1,
  canAssign: 0 | 1,
  isAsync: 0 | 1,
  start: Location,
): ESTree.ArrowFunctionExpression {
  if (!canAssign) parser.report(Errors.InvalidAssignmentTarget);
  if (inNew) parser.report(Errors.InvalidAsyncArrow);
  parser.flags &= ~Flags.NonSimpleParameterList;
  const scope = parser.options.lexical ? createArrowHeadParsingScope(parser, context, value) : void 0;

  return parseArrowFunctionExpression(parser, context, scope, privateScope, [expr], isAsync, start);
}

/**
 * Parse arrow function expression
 *
 * @param parser  Parser object
 * @param context Context masks
 * @param params
 * @param isAsync
 * @param start Start index
 */
function parseParenthesizedArrow(
  parser: Parser,
  context: Context,
  scope: Scope | undefined,
  privateScope: PrivateScope | undefined,
  params: any,
  canAssign: 0 | 1,
  isAsync: 0 | 1,
  start: Location,
): ESTree.ArrowFunctionExpression {
  if (!canAssign) parser.report(Errors.InvalidAssignmentTarget);

  for (let i = 0; i < params.length; ++i) reinterpretToPattern(parser, params[i]);

  return parseArrowFunctionExpression(parser, context, scope, privateScope, params, isAsync, start);
}

/**
 * Parse arrow function expression
 *
 * @param parser  Parser object
 * @param context Context masks
 * @param params
 * @param isAsync
 * @param start Start index
 */
function parseArrowFunctionExpression(
  parser: Parser,
  context: Context,
  scope: Scope | undefined,
  privateScope: PrivateScope | undefined,
  params: any,
  isAsync: 0 | 1,
  start: Location,
): ESTree.ArrowFunctionExpression {
  /**
   * ArrowFunction :
   *   ArrowParameters => ConciseBody
   *
   * ArrowParameters :
   *   BindingIdentifier
   *   CoverParenthesizedExpressionAndArrowParameterList
   *
   * CoverParenthesizedExpressionAndArrowParameterList :
   *   ( Expression )
   *   ( )
   *   ( ... BindingIdentifier )
   *   ( Expression , ... BindingIdentifier )
   *
   * ConciseBody :
   *   [lookahead not {] AssignmentExpression
   *   { FunctionBody }
   *
   */

  if (parser.flags & Flags.NewLine) parser.report(Errors.InvalidLineBreak);

  consume(parser, context | Context.AllowRegExp, Token.Arrow);

  const modifierFlags =
    Context.InYieldContext | Context.InAwaitContext | Context.InArgumentList | Context.InStaticBlock;

  context = ((context | modifierFlags) ^ modifierFlags) | (isAsync ? Context.InAwaitContext : 0);

  const expression = parser.getToken() !== Token.LeftBrace;

  let body: ESTree.BlockStatement | ESTree.Expression;

  scope?.reportScopeError();

  if (expression) {
    parser.flags =
      (parser.flags | Flags.StrictEvalArguments | Flags.HasStrictReserved | Flags.Octal | Flags.EightAndNine) ^
      (Flags.StrictEvalArguments | Flags.HasStrictReserved | Flags.Octal | Flags.EightAndNine);

    // Single-expression body
    body = parseExpression(parser, context, privateScope, 1, 0, parser.tokenStart);
  } else {
    scope = scope?.createChildScope(ScopeKind.FunctionBody);

    const modifierFlags = Context.InSwitch | Context.DisallowIn | Context.InGlobal;

    body = parseFunctionBody(
      parser,
      ((context | modifierFlags) ^ modifierFlags) | Context.InReturnContext,
      scope,
      privateScope,
      Origin.Arrow,
      void 0,
      void 0,
    );

    switch (parser.getToken()) {
      case Token.LeftBracket:
        if ((parser.flags & Flags.NewLine) === 0) {
          parser.report(Errors.InvalidInvokedBlockBodyArrow);
        }
        break;
      case Token.Period:
      case Token.TemplateSpan:
      case Token.QuestionMark:
        parser.report(Errors.InvalidAccessedBlockBodyArrow);
      case Token.LeftParen:
        if ((parser.flags & Flags.NewLine) === 0) {
          parser.report(Errors.InvalidInvokedBlockBodyArrow);
        }
        parser.flags |= Flags.DisallowCall;
        break;
      default: // ignore
    }
    if ((parser.getToken() & Token.IsBinaryOp) === Token.IsBinaryOp && (parser.flags & Flags.NewLine) === 0)
      parser.report(Errors.UnexpectedToken, KeywordDescTable[parser.getToken() & Token.Type]);
    if ((parser.getToken() & Token.IsUpdateOp) === Token.IsUpdateOp) parser.report(Errors.InvalidArrowPostfix);
  }

  parser.assignable = AssignmentKind.CannotAssign;

  return parser.finishNode<ESTree.ArrowFunctionExpression>(
    {
      type: 'ArrowFunctionExpression',
      params,
      body,
      async: isAsync === 1,
      expression,
      generator: false,
    },
    start,
  );
}

/**
 * Parses formal parameters
 *
 * @param parser  Parser object
 * @param context Context masks
 */
function parseFormalParametersOrFormalList(
  parser: Parser,
  context: Context,
  scope: Scope | undefined,
  privateScope: PrivateScope | undefined,
  inGroup: 0 | 1,
  kind: BindingKind,
): ESTree.Parameter[] {
  /**
   * FormalParameter :
   *    BindingElement
   *
   * FormalParameterList :
   *    [empty]
   *       FunctionRestParameter
   *      FormalsList
   *     FormalsList , FunctionRestParameter
   *
   *     FunctionRestParameter :
   *      ... BindingIdentifier
   *
   *     FormalsList :
   *      FormalParameter
   *     FormalsList , FormalParameter
   *
   *     FormalParameter :
   *      BindingElement
   *
   *     BindingElement :
   *      SingleNameBinding
   *   BindingPattern Initializer opt
   *
   */
  consume(parser, context, Token.LeftParen);

  parser.flags = (parser.flags | Flags.NonSimpleParameterList) ^ Flags.NonSimpleParameterList;

  const params: ESTree.Parameter[] = [];

  if (consumeOpt(parser, context, Token.RightParen)) return params;

  context = (context | Context.DisallowIn) ^ Context.DisallowIn;

  let isNonSimpleParameterList: 0 | 1 = 0;

  while (parser.getToken() !== Token.Comma) {
    let left: any;

    const { tokenStart } = parser;
    const token = parser.getToken();

    if (token & Token.IsIdentifier) {
      if ((context & Context.Strict) === 0) {
        if ((token & Token.FutureReserved) === Token.FutureReserved) {
          parser.flags |= Flags.HasStrictReserved;
        }
        if ((token & Token.IsEvalOrArguments) === Token.IsEvalOrArguments) {
          parser.flags |= Flags.StrictEvalArguments;
        }
      }

      left = parseAndClassifyIdentifier(parser, context, scope, kind | BindingKind.ArgumentList, Origin.None);
    } else {
      if (token === Token.LeftBrace) {
        left = parseObjectLiteralOrPattern(parser, context, scope, privateScope, 1, inGroup, 1, kind, Origin.None);
      } else if (token === Token.LeftBracket) {
        left = parseArrayExpressionOrPattern(parser, context, scope, privateScope, 1, inGroup, 1, kind, Origin.None);
      } else if (token === Token.Ellipsis) {
        left = parseSpreadOrRestElement(
          parser,
          context,
          scope,
          privateScope,
          Token.RightParen,
          kind,
          Origin.None,
          0,
          inGroup,
          1,
        );
      } else {
        parser.report(Errors.UnexpectedToken, KeywordDescTable[token & Token.Type]);
      }

      isNonSimpleParameterList = 1;

      if (parser.destructible & (DestructuringKind.Assignable | DestructuringKind.CannotDestruct)) {
        parser.report(Errors.InvalidBindingDestruct);
      }
    }

    if (parser.getToken() === Token.Assign) {
      nextToken(parser, context | Context.AllowRegExp);

      isNonSimpleParameterList = 1;

      const right = parseExpression(parser, context, privateScope, 1, inGroup, parser.tokenStart);

      left = parser.finishNode<ESTree.AssignmentPattern>(
        {
          type: 'AssignmentPattern',
          left,
          right,
        },
        tokenStart,
      );
    }

    params.push(left);

    if (!consumeOpt(parser, context, Token.Comma)) break;
    if (parser.getToken() === Token.RightParen) {
      // allow the trailing comma
      break;
    }
  }
  if (isNonSimpleParameterList) parser.flags |= Flags.NonSimpleParameterList;

  if (isNonSimpleParameterList || context & Context.Strict) {
    scope?.reportScopeError();
  }

  consume(parser, context, Token.RightParen);

  return params;
}

/**
 * Parses member or update expression without call expression
 *
 * @param parser  Parser object
 * @param context Context masks
 * @param expr  ESTree AST node
 * @param inGroup
 * @param start
 */
function parseMemberExpressionNoCall(
  parser: Parser,
  context: Context,
  privateScope: PrivateScope | undefined,
  expr: ESTree.Expression,
  inGroup: 0 | 1,
  start: Location,
): any {
  const token = parser.getToken();

  if (token & Token.IsMemberOrCallExpression) {
    /* Property */
    if (token === Token.Period) {
      nextToken(parser, context | Context.AllowEscapedKeyword);

      parser.assignable = AssignmentKind.Assignable;

      const property = parsePropertyOrPrivatePropertyName(parser, context, privateScope);

      return parseMemberExpressionNoCall(
        parser,
        context,
        privateScope,
        parser.finishNode<ESTree.MemberExpression>(
          {
            type: 'MemberExpression',
            object: expr,
            computed: false,
            property,
            optional: false,
          },
          start,
        ),
        0,
        start,
      );
      /* Property */
    } else if (token === Token.LeftBracket) {
      nextToken(parser, context | Context.AllowRegExp);

      const { tokenStart } = parser;

      const property = parseExpressions(parser, context, privateScope, inGroup, 1, tokenStart);

      consume(parser, context, Token.RightBracket);

      parser.assignable = AssignmentKind.Assignable;

      return parseMemberExpressionNoCall(
        parser,
        context,
        privateScope,
        parser.finishNode<ESTree.MemberExpression>(
          {
            type: 'MemberExpression',
            object: expr,
            computed: true,
            property,
            optional: false,
          },
          start,
        ),
        0,
        start,
      );
      /* Template */
    } else if (token === Token.TemplateContinuation || token === Token.TemplateSpan) {
      parser.assignable = AssignmentKind.CannotAssign;

      return parseMemberExpressionNoCall(
        parser,
        context,
        privateScope,
        parser.finishNode<ESTree.TaggedTemplateExpression>(
          {
            type: 'TaggedTemplateExpression',
            tag: expr,
            quasi:
              parser.getToken() === Token.TemplateContinuation
                ? parseTemplate(parser, context | Context.TaggedTemplate, privateScope)
                : parseTemplateLiteral(parser, context | Context.TaggedTemplate),
          },
          start,
        ),
        0,
        start,
      );
    }
  }
  return expr;
}

/**
 * Parses new or new target expression
 *
 * @param parser  Parser object
 * @param context Context masks
 * @returns {(ESTree.Expression | ESTree.MetaProperty)}
 */
function parseNewExpression(
  parser: Parser,
  context: Context,
  privateScope: PrivateScope | undefined,
  inGroup: 0 | 1,
): ESTree.NewExpression | ESTree.Expression | ESTree.MetaProperty {
  // NewExpression ::
  //   ('new')+ MemberExpression
  //
  // NewTarget ::
  //   'new' '.' 'target'
  //
  // Examples of new expression:
  // - new foo.bar().baz
  // - new foo()()
  // - new new foo()()
  // - new new foo
  // - new new foo()
  // - new new foo().bar().baz
  // - `new.target[await x]`
  // - `new (foo);`
  // - `new (foo)();`
  // - `new foo()();`
  // - `new (await foo);`
  // - `new x(await foo);`
  const { tokenStart: start } = parser;
  const id = parseIdentifier(parser, context | Context.AllowRegExp);
  const { tokenStart } = parser;

  if (consumeOpt(parser, context, Token.Period)) {
    if (context & Context.AllowNewTarget && parser.getToken() === Token.Target) {
      parser.assignable = AssignmentKind.CannotAssign;
      return parseMetaProperty(parser, context, id, start);
    }

    parser.report(Errors.InvalidNewTarget);
  }

  parser.assignable = AssignmentKind.CannotAssign;

  if ((parser.getToken() & Token.IsUnaryOp) === Token.IsUnaryOp) {
    parser.report(Errors.InvalidNewUnary, KeywordDescTable[parser.getToken() & Token.Type]);
  }

  const expr = parsePrimaryExpression(parser, context, privateScope, BindingKind.Empty, 1, 0, inGroup, 1, tokenStart);

  context = (context | Context.DisallowIn) ^ Context.DisallowIn;

  if (parser.getToken() === Token.QuestionMarkPeriod) parser.report(Errors.OptionalChainingNoNew);

  // NewExpression without arguments.
  const callee = parseMemberExpressionNoCall(parser, context, privateScope, expr, inGroup, tokenStart);

  parser.assignable = AssignmentKind.CannotAssign;

  return parser.finishNode<ESTree.NewExpression>(
    {
      type: 'NewExpression',
      callee,
      arguments: parser.getToken() === Token.LeftParen ? parseArguments(parser, context, privateScope, inGroup) : [],
    },
    start,
  );
}

/**
 * Parse meta property
 *
 * @see [Link](https://tc39.github.io/ecma262/#prod-StatementList)
 *
 * @param parser  Parser object
 * @param context Context masks
 * @param meta ESTree AST node
 */
function parseMetaProperty(
  parser: Parser,
  context: Context,
  meta: ESTree.Identifier,
  start: Location,
): ESTree.MetaProperty {
  const property = parseIdentifier(parser, context);
  return parser.finishNode<ESTree.MetaProperty>(
    {
      type: 'MetaProperty',
      meta,
      property,
    },
    start,
  );
}

/**
 * Parses async expression
 *
 * @param parser  Parser object
 * @param context Context masks
 * @param inNew
 * @param assignable
 */

/**
 * Parses async arrow after identifier
 *
 * @param parser Parser object
 * @param context  Context masks
 * @param canAssign Either true or false
 * @param start Start pos of node
 */
function parseAsyncArrowAfterIdent(
  parser: Parser,
  context: Context,
  privateScope: PrivateScope | undefined,
  canAssign: 0 | 1,
  start: Location,
) {
  if (parser.getToken() === Token.AwaitKeyword) parser.report(Errors.AwaitInParameter);

  if (context & (Context.Strict | Context.InYieldContext) && parser.getToken() === Token.YieldKeyword) {
    parser.report(Errors.YieldInParameter);
  }

  classifyIdentifier(parser, context, parser.getToken());

  if ((parser.getToken() & Token.FutureReserved) === Token.FutureReserved) {
    parser.flags |= Flags.HasStrictReserved;
  }

  return parseArrowFromIdentifier(
    parser,
    (context & ~Context.InStaticBlock) | Context.InAwaitContext,
    privateScope,
    parser.tokenValue,
    parseIdentifier(parser, context),
    0,
    canAssign,
    1,
    start,
  );
}

/**
 * Parses async arrow or call expressions
 *
 * @param parser Parser object
 * @param context  Context masks
 * @param callee  ESTree AST node
 * @param assignable
 * @param kind Binding kind
 * @param origin Binding origin
 * @param flags Mutual parser flags
 * @param start Start pos of node
 */
function parseAsyncArrowOrCallExpression(
  parser: Parser,
  context: Context,
  privateScope: PrivateScope | undefined,
  callee: ESTree.Identifier | void,
  canAssign: 0 | 1,
  kind: BindingKind,
  origin: Origin,
  flags: Flags,
  start: Location,
): ESTree.CallExpression | ESTree.ArrowFunctionExpression {
  nextToken(parser, context | Context.AllowRegExp);

  const scope = parser.createScopeIfLexical()?.createChildScope(ScopeKind.ArrowParams);

  context = (context | Context.DisallowIn) ^ Context.DisallowIn;

  if (consumeOpt(parser, context, Token.RightParen)) {
    if (parser.getToken() === Token.Arrow) {
      if (flags & Flags.NewLine) parser.report(Errors.InvalidLineBreak);
      return parseParenthesizedArrow(parser, context, scope, privateScope, [], canAssign, 1, start);
    }

    return parser.finishNode<ESTree.CallExpression>(
      {
        type: 'CallExpression',
        callee,
        arguments: [],
        optional: false,
      },
      start,
    );
  }

  let destructible: AssignmentKind | DestructuringKind = 0;
  let expr: ESTree.Expression | null = null;
  let isNonSimpleParameterList: 0 | 1 = 0;

  parser.destructible =
    (parser.destructible | DestructuringKind.Yield | DestructuringKind.Await) ^
    (DestructuringKind.Yield | DestructuringKind.Await);

  const params: ESTree.Expression[] = [];

  // FIXME: #337 at this point, it's unknown whether this is a argument list, or calling params list.
  // const previousContext = context;
  // context = context | Context.InArgumentList;
  while (parser.getToken() !== Token.RightParen) {
    const { tokenStart } = parser;
    const token = parser.getToken();

    if (token & Token.IsIdentifier) {
      scope?.addBlockName(context, parser.tokenValue, kind, Origin.None);

      if ((token & Token.IsEvalOrArguments) === Token.IsEvalOrArguments) {
        parser.flags |= Flags.StrictEvalArguments;
      } else if ((token & Token.FutureReserved) === Token.FutureReserved) {
        parser.flags |= Flags.HasStrictReserved;
      }

      expr = parsePrimaryExpression(parser, context, privateScope, kind, 0, 1, 1, 1, tokenStart);

      if (parser.getToken() === Token.RightParen || parser.getToken() === Token.Comma) {
        if (parser.assignable & AssignmentKind.CannotAssign) {
          destructible |= DestructuringKind.CannotDestruct;
          isNonSimpleParameterList = 1;
        }
      } else {
        if (parser.getToken() === Token.Assign) {
          isNonSimpleParameterList = 1;
        } else {
          destructible |= DestructuringKind.CannotDestruct;
        }

        expr = parseMemberOrUpdateExpression(
          parser,
          context,
          privateScope,
          expr as ESTree.Expression,
          1,
          0,
          tokenStart,
        );

        if (parser.getToken() !== Token.RightParen && parser.getToken() !== Token.Comma) {
          expr = parseAssignmentExpression(parser, context, privateScope, 1, 0, tokenStart, expr as ESTree.Expression);
        }
      }
    } else if (token & Token.IsPatternStart) {
      expr =
        token === Token.LeftBrace
          ? parseObjectLiteralOrPattern(parser, context, scope, privateScope, 0, 1, 0, kind, origin)
          : parseArrayExpressionOrPattern(parser, context, scope, privateScope, 0, 1, 0, kind, origin);

      destructible |= parser.destructible;

      isNonSimpleParameterList = 1;

      if (parser.getToken() !== Token.RightParen && parser.getToken() !== Token.Comma) {
        if (destructible & DestructuringKind.HasToDestruct) parser.report(Errors.InvalidPatternTail);

        expr = parseMemberOrUpdateExpression(parser, context, privateScope, expr, 0, 0, tokenStart);

        destructible |= DestructuringKind.CannotDestruct;

        if ((parser.getToken() & Token.IsBinaryOp) === Token.IsBinaryOp) {
          expr = parseBinaryExpression(parser, context, privateScope, 1, start, 4, token, expr as ESTree.Expression);
        }
        if (consumeOpt(parser, context | Context.AllowRegExp, Token.QuestionMark)) {
          expr = parseConditionalExpression(parser, context, privateScope, expr as ESTree.Expression, start);
        }
      }
    } else if (token === Token.Ellipsis) {
      expr = parseSpreadOrRestElement(parser, context, scope, privateScope, Token.RightParen, kind, origin, 1, 1, 0);

      destructible |=
        (parser.getToken() === Token.RightParen ? 0 : DestructuringKind.CannotDestruct) | parser.destructible;

      isNonSimpleParameterList = 1;
    } else {
      expr = parseExpression(parser, context, privateScope, 1, 0, tokenStart);

      destructible = parser.assignable;

      params.push(expr);

      while (consumeOpt(parser, context | Context.AllowRegExp, Token.Comma)) {
        params.push(parseExpression(parser, context, privateScope, 1, 0, tokenStart));
      }

      destructible |= parser.assignable;

      consume(parser, context, Token.RightParen);

      parser.destructible = destructible | DestructuringKind.CannotDestruct;

      parser.assignable = AssignmentKind.CannotAssign;

      return parser.finishNode<ESTree.CallExpression>(
        {
          type: 'CallExpression',
          callee,
          arguments: params,
          optional: false,
        },
        start,
      );
    }

    params.push(expr as ESTree.Expression);

    if (!consumeOpt(parser, context | Context.AllowRegExp, Token.Comma)) break;
  }

  // context = previousContext;
  consume(parser, context, Token.RightParen);

  destructible |=
    parser.destructible & DestructuringKind.Yield
      ? DestructuringKind.Yield
      : 0 | (parser.destructible & DestructuringKind.Await)
        ? DestructuringKind.Await
        : 0;

  if (parser.getToken() === Token.Arrow) {
    if (destructible & (DestructuringKind.Assignable | DestructuringKind.CannotDestruct))
      parser.report(Errors.InvalidLHSAsyncArrow);
    if (parser.flags & Flags.NewLine || flags & Flags.NewLine) parser.report(Errors.InvalidLineBreak);
    if (destructible & DestructuringKind.Await) parser.report(Errors.AwaitInParameter);
    if (context & (Context.Strict | Context.InYieldContext) && destructible & DestructuringKind.Yield)
      parser.report(Errors.YieldInParameter);
    if (isNonSimpleParameterList) parser.flags |= Flags.NonSimpleParameterList;

    return parseParenthesizedArrow(
      parser,
      context | Context.InAwaitContext,
      scope,
      privateScope,
      params,
      canAssign,
      1,
      start,
    );
  }

  if (destructible & DestructuringKind.SeenProto) {
    parser.report(Errors.DuplicateProto);
  }

  if (destructible & DestructuringKind.HasToDestruct) {
    parser.report(Errors.InvalidShorthandPropInit);
  }

  parser.assignable = AssignmentKind.CannotAssign;

  return parser.finishNode<ESTree.CallExpression>(
    {
      type: 'CallExpression',
      callee,
      arguments: params,
      optional: false,
    },
    start,
  );
}

/**
 * Parse regular expression literal
 *
 * @see [Link](https://tc39.github.io/ecma262/#sec-literals-regular-expression-literals)
 *
 * @param parser Parser object
 * @param context Context masks
 */

/**
 * Parses regular expression literal AST node
 *
 * @param parser Parser object
 * @param context Context masks
 */
function parseRegExpLiteral(parser: Parser, context: Context): ESTree.RegExpLiteral {
  const { tokenRaw, tokenRegExp, tokenValue, tokenStart } = parser;
  nextToken(parser, context);
  parser.assignable = AssignmentKind.CannotAssign;
  const node: ESTree.RegExpLiteral = {
    type: 'Literal',
    value: tokenValue,
    regex: tokenRegExp as { pattern: string; flags: string },
  };

  if (parser.options.raw) {
    node.raw = tokenRaw;
  }

  return parser.finishNode(node, tokenStart);
}

/**
 * Parse class expression
 *
 * @param parser  Parser object
 * @param context Context masks
 * @param ExportDefault
 */
function parseClassDeclaration(
  parser: Parser,
  context: Context,
  scope: Scope | undefined,
  privateScope: PrivateScope | undefined,
  flags: HoistedClassFlags,
): ESTree.ClassDeclaration {
  // ClassDeclaration ::
  //   'class' Identifier ('extends' LeftHandSideExpression)? '{' ClassBody '}'
  //   'class' ('extends' LeftHandSideExpression)? '{' ClassBody '}'
  //   DecoratorList[?Yield, ?Await]opt classBindingIdentifier[?Yield, ?Await]ClassTail[?Yield, ?Await]
  //   DecoratorList[?Yield, ?Await]opt classClassTail[?Yield, ?Await]
  //

  let start;
  let decorators;
  if (parser.leadingDecorators.decorators.length) {
    if (parser.getToken() === Token.Decorator) {
      parser.report(Errors.UnexpectedToken, '@');
    }
    start = parser.leadingDecorators.start!;
    decorators = [...parser.leadingDecorators.decorators];
    parser.leadingDecorators.decorators.length = 0;
  } else {
    start = parser.tokenStart;
    decorators = parseDecorators(parser, context, privateScope);
  }

  context = (context | Context.InConstructor | Context.Strict) ^ Context.InConstructor;

  nextToken(parser, context);
  let id: ESTree.Expression | null = null;
  let superClass: ESTree.Expression | null = null;

  const { tokenValue } = parser;

  if (parser.getToken() & Token.Keyword && parser.getToken() !== Token.ExtendsKeyword) {
    if (isStrictReservedWord(parser, context, parser.getToken())) {
      parser.report(Errors.UnexpectedStrictReserved);
    }

    if ((parser.getToken() & Token.IsEvalOrArguments) === Token.IsEvalOrArguments) {
      parser.report(Errors.StrictEvalArguments);
    }

    if (scope) {
      // A named class creates a new lexical scope with a const binding of the
      // class name for the "inner name".
      scope.addBlockName(context, tokenValue, BindingKind.Class, Origin.None);

      if (flags) {
        if (flags & HoistedClassFlags.Export) {
          parser.declareUnboundVariable(tokenValue);
        }
      }
    }

    id = parseIdentifier(parser, context);
  } else {
    // Only under the "export default" context, class declaration does not require the class name.
    //
    //     ExportDeclaration:
    //         ...
    //         export default ClassDeclaration[~Yield, +Default]
    //         ...
    //
    //     ClassDeclaration[Yield, Default]:
    //         ...
    //         [+Default] class ClassTail[?Yield]
    //
    if ((flags & HoistedClassFlags.Hoisted) === 0) parser.report(Errors.DeclNoName, 'Class');
  }
  let inheritedContext = context;

  if (consumeOpt(parser, context | Context.AllowRegExp, Token.ExtendsKeyword)) {
    superClass = parseLeftHandSideExpression(parser, context, privateScope, 0, 0, 0);
    inheritedContext |= Context.SuperCall;
  } else {
    inheritedContext = (inheritedContext | Context.SuperCall) ^ Context.SuperCall;
  }

  const body = parseClassBody(
    parser,
    inheritedContext,
    context,
    scope,
    privateScope,
    BindingKind.Empty,
    Origin.Declaration,
    0,
  );

  return parser.finishNode<ESTree.ClassDeclaration>(
    {
      type: 'ClassDeclaration',
      id,
      superClass,
      body,
      ...(parser.options.next ? { decorators } : null),
    },
    start,
  );
}

/**
 * Parse class expression
 *
 * @param parser Parser object
 * @param context Context masks
 */
function parseClassExpression(
  parser: Parser,
  context: Context,
  privateScope: PrivateScope | undefined,
  inGroup: 0 | 1,
  start: Location,
): ESTree.ClassExpression {
  // ClassExpression ::
  //   'class' Identifier ('extends' LeftHandSideExpression)? '{' ClassBody '}'
  //   'class' ('extends' LeftHandSideExpression)? '{' ClassBody '}'
  //   DecoratorList[?Yield, ?Await]opt classBindingIdentifier[?Yield, ?Await]ClassTail[?Yield, ?Await]
  //

  let id: ESTree.Expression | null = null;
  let superClass: ESTree.Expression | null = null;

  const decorators = parseDecorators(parser, context, privateScope);

  context = (context | Context.Strict | Context.InConstructor) ^ Context.InConstructor;

  nextToken(parser, context);

  if (parser.getToken() & Token.Keyword && parser.getToken() !== Token.ExtendsKeyword) {
    if (isStrictReservedWord(parser, context, parser.getToken())) parser.report(Errors.UnexpectedStrictReserved);
    if ((parser.getToken() & Token.IsEvalOrArguments) === Token.IsEvalOrArguments) {
      parser.report(Errors.StrictEvalArguments);
    }

    id = parseIdentifier(parser, context);
  }

  // Second set of context masks to fix 'super' edge cases
  let inheritedContext = context;

  if (consumeOpt(parser, context | Context.AllowRegExp, Token.ExtendsKeyword)) {
    superClass = parseLeftHandSideExpression(parser, context, privateScope, 0, inGroup, 0);
    inheritedContext |= Context.SuperCall;
  } else {
    inheritedContext = (inheritedContext | Context.SuperCall) ^ Context.SuperCall;
  }

  const body = parseClassBody(
    parser,
    inheritedContext,
    context,
    void 0,
    privateScope,
    BindingKind.Empty,
    Origin.None,
    inGroup,
  );

  parser.assignable = AssignmentKind.CannotAssign;

  return parser.finishNode<ESTree.ClassExpression>(
    {
      type: 'ClassExpression',
      id,
      superClass,
      body,
      ...(parser.options.next ? { decorators } : null),
    },
    start,
  );
}

/**
 * Parses a list of decorators
 *
 * @param parser Parser object
 * @param context Context masks
 */
function parseDecorators(parser: Parser, context: Context, privateScope: PrivateScope | undefined): ESTree.Decorator[] {
  const list: ESTree.Decorator[] = [];

  if (parser.options.next) {
    while (parser.getToken() === Token.Decorator) {
      list.push(parseDecoratorList(parser, context, privateScope));
    }
  }

  return list;
}

/**
 * Parses a list of decorators
 *
 * @param parser Parser object
 * @param context Context masks
 */
function parseDecoratorList(
  parser: Parser,
  context: Context,
  privateScope: PrivateScope | undefined,
): ESTree.Decorator {
  const start = parser.tokenStart;

  nextToken(parser, context | Context.AllowRegExp);
  const expressionStart = parser.tokenStart;

  let expression = parsePrimaryExpression(parser, context, privateScope, BindingKind.Empty, 0, 1, 0, 1, start);

  expression = parseMemberOrUpdateExpression(parser, context, privateScope, expression, 0, 0, expressionStart);

  return parser.finishNode<ESTree.Decorator>(
    {
      type: 'Decorator',
      expression,
    },
    start,
  );
}
/**
 * Parses class body
 *
 * @param parser Parser object
 * @param context  Context masks
 * @param inheritedContext Second set of context masks
 * @param type Binding kind
 * @param origin  Binding origin
 * @param decorators
 */

function parseClassBody(
  parser: Parser,
  context: Context,
  inheritedContext: Context,
  scope: Scope | undefined,
  parentScope: PrivateScope | undefined,
  kind: BindingKind,
  origin: Origin,
  inGroup: 0 | 1,
): ESTree.ClassBody {
  /**
   * ClassElement :
   *   static MethodDefinition
   *   MethodDefinition
   *   DecoratorList
   *   DecoratorList static MethodDefinition
   *   DecoratorList PropertyDefinition
   *   DecoratorList static PropertyDefinition
   *
   * MethodDefinition :
   *   ClassElementName ( FormalParameterList ) { FunctionBody }
   *    get ClassElementName ( ) { FunctionBody }
   *    set ClassElementName ( PropertySetParameterList ) { FunctionBody }
   *
   * ClassElementName :
   *   PropertyName
   *   PrivateIdentifier
   *
   * PrivateIdentifier ::
   *   # IdentifierName
   *
   * IdentifierName ::
   *   IdentifierStart
   *   IdentifierName IdentifierPart
   *
   * IdentifierStart ::
   *   UnicodeIDStart
   *   $
   *   _
   *   \ UnicodeEscapeSequence
   * IdentifierPart::
   *   UnicodeIDContinue
   *   $
   *   \ UnicodeEscapeSequence
   *   <ZWNJ> <ZWJ>
   *
   * UnicodeIDStart::
   *   any Unicode code point with the Unicode property "ID_Start"
   *
   * UnicodeIDContinue::
   *   any Unicode code point with the Unicode property "ID_Continue"
   *
   * GeneratorMethod :
   *   * ClassElementName ( UniqueFormalParameters ){GeneratorBody}
   *
   * AsyncMethod :
   *  async [no LineTerminator here] ClassElementName ( UniqueFormalParameters ) { AsyncFunctionBody }
   *
   * AsyncGeneratorMethod :
   *  async [no LineTerminator here]* ClassElementName ( UniqueFormalParameters ) { AsyncGeneratorBody }
   */

  const { tokenStart } = parser;

  const privateScope = parser.createPrivateScopeIfLexical(parentScope);

  consume(parser, context | Context.AllowRegExp, Token.LeftBrace);

  const modifierFlags = Context.DisallowIn | Context.InStaticBlock;
  context = (context | modifierFlags) ^ modifierFlags;

  const hasConstr = parser.flags & Flags.HasConstructor;
  parser.flags = (parser.flags | Flags.HasConstructor) ^ Flags.HasConstructor;

  const body: (ESTree.MethodDefinition | ESTree.PropertyDefinition | ESTree.AccessorProperty | ESTree.StaticBlock)[] =
    [];

  while (parser.getToken() !== Token.RightBrace) {
    // See: https://github.com/tc39/proposal-decorators

    const decoratorStart = parser.tokenStart;
    const decorators = parseDecorators(parser, context, privateScope);

    if (decorators.length > 0 && parser.tokenValue === 'constructor') {
      parser.report(Errors.GeneratorConstructor);
    }

    if (parser.getToken() === Token.RightBrace) parser.report(Errors.TrailingDecorators);

    if (consumeOpt(parser, context, Token.Semicolon)) {
      if (decorators.length > 0) parser.report(Errors.InvalidDecoratorSemicolon);
      continue;
    }
    body.push(
      parseClassElementList(
        parser,
        context,
        scope,
        privateScope,
        inheritedContext,
        kind,
        decorators,
        0,
        inGroup,
        decorators.length > 0 ? decoratorStart : parser.tokenStart,
      ),
    );
  }
  consume(parser, origin & Origin.Declaration ? context | Context.AllowRegExp : context, Token.RightBrace);

  privateScope?.validatePrivateIdentifierRefs();

  parser.flags = (parser.flags & ~Flags.HasConstructor) | hasConstr;

  return parser.finishNode<ESTree.ClassBody>(
    {
      type: 'ClassBody',
      body,
    },
    tokenStart,
  );
}

/**
 * Parses class element list
 *
 * @param parser  Parser object
 * @param context Context masks
 * @param inheritedContext Second set of context masks
 * @param type  Binding type
 * @param decorators
 * @param isStatic
 */
function parseClassElementList(
  parser: Parser,
  context: Context,
  scope: Scope | undefined,
  privateScope: PrivateScope | undefined,
  inheritedContext: Context,
  type: BindingKind,
  decorators: ESTree.Decorator[],
  isStatic: 0 | 1,
  inGroup: 0 | 1,
  start: Location,
): ESTree.MethodDefinition | ESTree.PropertyDefinition | ESTree.AccessorProperty | ESTree.StaticBlock {
  let kind: PropertyKind = isStatic ? PropertyKind.Static : PropertyKind.None;
  let key: ESTree.Expression | ESTree.PrivateIdentifier | null = null;
  const token = parser.getToken();

  // Escaped reserved keyword can be used as ClassElementName which is NOT a Identifier,
  // However in ESTree definition, "Identifier" is used for ClassElementName
  if (token & (Token.IsIdentifier | Token.FutureReserved) || token === Token.EscapedReserved) {
    key = parseIdentifier(parser, context);

    switch (token) {
      case Token.StaticKeyword:
        if (
          !isStatic &&
          parser.getToken() !== Token.LeftParen &&
          (parser.getToken() & Token.IsAutoSemicolon) !== Token.IsAutoSemicolon &&
          parser.getToken() !== Token.Assign
        ) {
          return parseClassElementList(
            parser,
            context,
            scope,
            privateScope,
            inheritedContext,
            type,
            decorators,
            1,
            inGroup,
            start,
          );
        }
        break;

      case Token.AsyncKeyword:
        if (parser.getToken() !== Token.LeftParen && (parser.flags & Flags.NewLine) === 0) {
          if ((parser.getToken() & Token.IsClassField) === Token.IsClassField) {
            return parsePropertyDefinition(parser, context, privateScope, key, kind, decorators, start);
          }

          kind |= PropertyKind.Async | (optionalBit(parser, context, Token.Multiply) ? PropertyKind.Generator : 0);
        }
        break;

      case Token.GetKeyword:
        if (parser.getToken() !== Token.LeftParen) {
          if ((parser.getToken() & Token.IsClassField) === Token.IsClassField) {
            return parsePropertyDefinition(parser, context, privateScope, key, kind, decorators, start);
          }
          kind |= PropertyKind.Getter;
        }
        break;

      case Token.SetKeyword:
        if (parser.getToken() !== Token.LeftParen) {
          if ((parser.getToken() & Token.IsClassField) === Token.IsClassField) {
            return parsePropertyDefinition(parser, context, privateScope, key, kind, decorators, start);
          }
          kind |= PropertyKind.Setter;
        }
        break;
      case Token.AccessorKeyword:
        if (parser.getToken() !== Token.LeftParen && (parser.flags & Flags.NewLine) === 0) {
          if ((parser.getToken() & Token.IsClassField) === Token.IsClassField) {
            return parsePropertyDefinition(parser, context, privateScope, key, kind, decorators, start);
          }
          // class auto-accessor is part of stage 3 decorator spec
          if (parser.options.next) kind |= PropertyKind.Accessor;
        }
        break;
      default: // ignore
    }
  } else if (token === Token.LeftBracket) {
    kind |= PropertyKind.Computed;
    key = parseComputedPropertyName(parser, inheritedContext, privateScope, inGroup);
  } else if ((token & Token.IsStringOrNumber) === Token.IsStringOrNumber) {
    key = parseLiteral(parser, context);
  } else if (token === Token.Multiply) {
    kind |= PropertyKind.Generator;
    nextToken(parser, context); // skip: '*'
  } else if (parser.getToken() === Token.PrivateField) {
    kind |= PropertyKind.PrivateField;
    key = parsePrivateIdentifier(
      parser,
      context | Context.InClass,
      privateScope,
      // #privateId without get/set prefix is both GetSet.
      PropertyKind.GetSet,
    );
  } else if ((parser.getToken() & Token.IsClassField) === Token.IsClassField) {
    kind |= PropertyKind.ClassField;
  } else if (isStatic && token === Token.LeftBrace) {
    return parseStaticBlock(parser, context | Context.InClass, scope, privateScope, start);
  } else if (token === Token.EscapedFutureReserved) {
    key = parseIdentifier(parser, context);
    if (parser.getToken() !== Token.LeftParen)
      parser.report(Errors.UnexpectedToken, KeywordDescTable[parser.getToken() & Token.Type]);
  } else {
    parser.report(Errors.UnexpectedToken, KeywordDescTable[parser.getToken() & Token.Type]);
  }

  if (kind & (PropertyKind.Generator | PropertyKind.Async | PropertyKind.GetSet | PropertyKind.Accessor)) {
    if (
      parser.getToken() & Token.IsIdentifier ||
      // Escaped reserved keyword can be used as ClassElementName which is NOT a Identifier
      parser.getToken() === Token.EscapedReserved ||
      parser.getToken() === Token.EscapedFutureReserved
    ) {
      key = parseIdentifier(parser, context);
    } else if ((parser.getToken() & Token.IsStringOrNumber) === Token.IsStringOrNumber) {
      key = parseLiteral(parser, context);
    } else if (parser.getToken() === Token.LeftBracket) {
      kind |= PropertyKind.Computed;
      key = parseComputedPropertyName(parser, context, privateScope, /* inGroup */ 0);
    } else if (parser.getToken() === Token.PrivateField) {
      kind |= PropertyKind.PrivateField;
      key = parsePrivateIdentifier(parser, context, privateScope, kind);
    } else parser.report(Errors.InvalidKeyToken);
  }

  if ((kind & PropertyKind.Computed) === 0) {
    if (parser.tokenValue === 'constructor') {
      if ((parser.getToken() & Token.IsClassField) === Token.IsClassField) {
        parser.report(Errors.InvalidClassFieldConstructor);
      } else if ((kind & PropertyKind.Static) === 0 && parser.getToken() === Token.LeftParen) {
        if (kind & (PropertyKind.GetSet | PropertyKind.Async | PropertyKind.ClassField | PropertyKind.Generator)) {
          parser.report(Errors.InvalidConstructor, 'accessor');
        } else if ((context & Context.SuperCall) === 0) {
          if (parser.flags & Flags.HasConstructor) parser.report(Errors.DuplicateConstructor);
          else parser.flags |= Flags.HasConstructor;
        }
      }
      kind |= PropertyKind.Constructor;
    } else if (
      // Private Methods and static private methods can be named "#prototype" (class declaration).
      // Async/Generator/GetSet can be named "prototype".
      (kind & PropertyKind.PrivateField) === 0 &&
      kind & PropertyKind.Static &&
      parser.tokenValue === 'prototype'
    ) {
      parser.report(Errors.StaticPrototype);
    }
  }

  if (kind & PropertyKind.Accessor || (parser.getToken() !== Token.LeftParen && (kind & PropertyKind.GetSet) === 0)) {
    return parsePropertyDefinition(parser, context, privateScope, key, kind, decorators, start);
  }

  const value = parseMethodDefinition(
    parser,
    context | Context.InClass,
    privateScope,
    kind,
    inGroup,
    parser.tokenStart,
  );

  return parser.finishNode<ESTree.MethodDefinition>(
    {
      type: 'MethodDefinition',
      kind:
        (kind & PropertyKind.Static) === 0 && kind & PropertyKind.Constructor
          ? 'constructor'
          : kind & PropertyKind.Getter
            ? 'get'
            : kind & PropertyKind.Setter
              ? 'set'
              : 'method',
      static: (kind & PropertyKind.Static) > 0,
      computed: (kind & PropertyKind.Computed) > 0,
      key,
      value,
      ...(parser.options.next ? { decorators } : null),
    },
    start,
  );
}

/**
 * Parses private name
 *
 * @param parser Parser object
 * @param context Context masks
 */
function parsePrivateIdentifier(
  parser: Parser,
  context: Context,
  privateScope: PrivateScope | undefined,
  kind: PropertyKind,
): ESTree.PrivateIdentifier {
  const { tokenStart } = parser;

  // PrivateIdentifier::
  //    #IdentifierName
  nextToken(parser, context); // skip: '#'
  const { tokenValue } = parser;
  if (tokenValue === 'constructor') parser.report(Errors.InvalidStaticClassFieldConstructor);

  if (parser.options.lexical) {
    if (!privateScope) parser.report(Errors.InvalidPrivateIdentifier, tokenValue);

    if (kind) {
      // Define a private property
      privateScope.addPrivateIdentifier(tokenValue, kind);
    } else {
      privateScope.addPrivateIdentifierRef(tokenValue);
    }
  }

  nextToken(parser, context);

  return parser.finishNode<ESTree.PrivateIdentifier>(
    {
      type: 'PrivateIdentifier',
      name: tokenValue,
    },
    tokenStart,
  );
}

/**
 * Parses field definition
 *
 * @param parser Parser object
 * @param context  Context masks
 * @param key ESTree AST node
 * @param state
 * @param decorators
 */

function parsePropertyDefinition(
  parser: Parser,
  context: Context,
  privateScope: PrivateScope | undefined,
  key: ESTree.PrivateIdentifier | ESTree.Expression | null,
  state: PropertyKind,
  decorators: ESTree.Decorator[],
  start: Location,
): ESTree.PropertyDefinition | ESTree.AccessorProperty {
  //  ClassElement :
  //    MethodDefinition
  //    static MethodDefinition
  //    PropertyDefinition ;
  //  ;
  let value: ESTree.Expression | null = null;

  if (state & PropertyKind.Generator) parser.report(Errors.Unexpected);

  if (parser.getToken() === Token.Assign) {
    nextToken(parser, context | Context.AllowRegExp);

    const { tokenStart } = parser;

    if (parser.getToken() === Token.Arguments) parser.report(Errors.StrictEvalArguments);

    const modifierFlags =
      Context.InYieldContext |
      Context.InAwaitContext |
      Context.InArgumentList |
      ((state & PropertyKind.Constructor) === 0 ? Context.SuperCall | Context.InConstructor : 0);

    context =
      ((context | modifierFlags) ^ modifierFlags) |
      (state & PropertyKind.Generator ? Context.InYieldContext : 0) |
      (state & PropertyKind.Async ? Context.InAwaitContext : 0) |
      (state & PropertyKind.Constructor ? Context.InConstructor : 0) |
      Context.SuperProperty |
      Context.AllowNewTarget;

    value = parsePrimaryExpression(
      parser,
      context | Context.InClass,
      privateScope,
      BindingKind.Empty,
      0,
      1,
      0,
      1,
      tokenStart,
    );

    if (
      (parser.getToken() & Token.IsClassField) !== Token.IsClassField ||
      (parser.getToken() & Token.IsAssignOp) === Token.IsAssignOp
    ) {
      value = parseMemberOrUpdateExpression(
        parser,
        context | Context.InClass,
        privateScope,
        value as ESTree.Expression,
        0,
        0,
        tokenStart,
      );

      value = parseAssignmentExpression(parser, context | Context.InClass, privateScope, 0, 0, tokenStart, value);
    }
  }

  matchOrInsertSemicolon(parser, context);

  return parser.finishNode(
    {
      type: state & PropertyKind.Accessor ? 'AccessorProperty' : 'PropertyDefinition',
      key,
      value,
      static: (state & PropertyKind.Static) > 0,
      computed: (state & PropertyKind.Computed) > 0,
      ...(parser.options.next ? { decorators } : null),
    } as any,
    start,
  );
}

/**
 * Parses binding pattern
 *
 * @param parser Parser object
 * @param context Context masks
 * @param type Binding kind
 */
function parseBindingPattern(
  parser: Parser,
  context: Context,
  scope: Scope | undefined,
  privateScope: PrivateScope | undefined,
  type: BindingKind,
  origin: Origin,
): ESTree.BindingPattern {
  // Pattern ::
  //   Identifier
  //   ArrayLiteral
  //   ObjectLiteral

  if (
    parser.getToken() & Token.IsIdentifier ||
    ((context & Context.Strict) === 0 && parser.getToken() === Token.EscapedFutureReserved)
  )
    return parseAndClassifyIdentifier(parser, context, scope, type, origin);

  if ((parser.getToken() & Token.IsPatternStart) !== Token.IsPatternStart)
    parser.report(Errors.UnexpectedToken, KeywordDescTable[parser.getToken() & Token.Type]);

  const left: any =
    parser.getToken() === Token.LeftBracket
      ? parseArrayExpressionOrPattern(parser, context, scope, privateScope, 1, 0, 1, type, origin)
      : parseObjectLiteralOrPattern(parser, context, scope, privateScope, 1, 0, 1, type, origin);

  if (parser.destructible & DestructuringKind.CannotDestruct) parser.report(Errors.InvalidBindingDestruct);

  if (parser.destructible & DestructuringKind.Assignable) parser.report(Errors.InvalidBindingDestruct);

  return left;
}

/**
 * Classify and parse identifier if of valid type
 *
 * @param parser Parser object
 * @param context  Context masks
 * @param type Binding kind
 */
function parseAndClassifyIdentifier(
  parser: Parser,
  context: Context,
  scope: Scope | undefined,
  kind: BindingKind,
  origin: Origin,
): ESTree.Identifier {
  const token = parser.getToken();

  if (context & Context.Strict) {
    if ((token & Token.IsEvalOrArguments) === Token.IsEvalOrArguments) {
      parser.report(Errors.StrictEvalArguments);
    } else if ((token & Token.FutureReserved) === Token.FutureReserved || token === Token.EscapedFutureReserved) {
      parser.report(Errors.UnexpectedStrictReserved);
    }
  }

  if ((token & Token.Reserved) === Token.Reserved) {
    parser.report(Errors.KeywordNotId);
  }

  if (token === Token.YieldKeyword) {
    if (context & Context.InYieldContext) parser.report(Errors.YieldInParameter);
    if (context & Context.Module) parser.report(Errors.YieldIdentInModule);
  }

  if ((token & Token.Type) === (Token.LetKeyword & Token.Type)) {
    if (kind & (BindingKind.Let | BindingKind.Const)) parser.report(Errors.InvalidLetConstBinding);
  }
  if (token === Token.AwaitKeyword) {
    if (context & Context.InAwaitContext) parser.report(Errors.InvalidAwaitAsIdentifier);
    if (context & Context.Module) parser.report(Errors.AwaitIdentInModuleOrAsyncFunc);
  }

  const { tokenValue, tokenStart: start } = parser;
  nextToken(parser, context);

  scope?.addVarOrBlock(context, tokenValue, kind, origin);

  return parser.finishNode<ESTree.Identifier>(
    {
      type: 'Identifier',
      name: tokenValue,
    },
    start,
  );
}

/**
 * Parses either a JSX element or JSX Fragment
 *
 * @param parser Parser object
 * @param context  Context masks
 * @param inJSXChild
 */

function parseJSXRootElementOrFragment(
  parser: Parser,
  context: Context,
  privateScope: PrivateScope | undefined,
  inJSXChild: 0 | 1,
  start: Location,
): ESTree.JSXElement | ESTree.JSXFragment {
  // "<" is pre-consumed in parseJSXChildren
  if (!inJSXChild) consume(parser, context, Token.LessThan);

  // JSX fragments
  if (parser.getToken() === Token.GreaterThan) {
    const openingFragment = parseJSXOpeningFragment(parser, start);
    const [children, closingFragment] = parseJSXChildrenAndClosingFragment(parser, context, privateScope, inJSXChild);

    return parser.finishNode<ESTree.JSXFragment>(
      {
        type: 'JSXFragment',
        openingFragment,
        children,
        closingFragment,
      },
      start,
    );
  }

  // Unexpected JSX Close
  if (parser.getToken() === Token.Divide)
    parser.report(Errors.UnexpectedToken, KeywordDescTable[parser.getToken() & Token.Type]);

  let closingElement: ESTree.JSXClosingElement | null = null;
  let children: ESTree.JSXChild[] = [];

  const openingElement: ESTree.JSXOpeningElement = parseJSXOpeningElementOrSelfCloseElement(
    parser,
    context,
    privateScope,
    inJSXChild,
    start,
  );

  if (!openingElement.selfClosing) {
    [children, closingElement] = parseJSXChildrenAndClosingElement(parser, context, privateScope, inJSXChild);

    const close = isEqualTagName(closingElement.name);
    if (isEqualTagName(openingElement.name) !== close) parser.report(Errors.ExpectedJSXClosingTag, close);
  }

  return parser.finishNode<ESTree.JSXElement>(
    {
      type: 'JSXElement',
      children,
      openingElement,
      closingElement,
    },
    start,
  );
}

/**
 * Parses JSX opening fragment
 *
 * @param parser Parser object
 */
function parseJSXOpeningFragment(parser: Parser, start: Location): ESTree.JSXOpeningFragment {
  nextJSXToken(parser);
  return parser.finishNode<ESTree.JSXOpeningFragment>(
    {
      type: 'JSXOpeningFragment',
    },
    start,
  );
}

/**
 * Parses JSX Closing element
 *
 * @param parser Parser object
 * @param context  Context masks
 * @param inJSXChild
 */
function parseJSXClosingElement(
  parser: Parser,
  context: Context,
  inJSXChild: 0 | 1,
  start: Location,
): ESTree.JSXClosingElement {
  consume(parser, context, Token.Divide);
  const name = parseJSXElementName(parser, context);

  if (parser.getToken() !== Token.GreaterThan) {
    parser.report(Errors.ExpectedToken, KeywordDescTable[Token.GreaterThan & Token.Type]);
  }

  if (inJSXChild) {
    nextJSXToken(parser);
  } else {
    nextToken(parser, context);
  }

  return parser.finishNode<ESTree.JSXClosingElement>(
    {
      type: 'JSXClosingElement',
      name,
    },
    start,
  );
}

/**
 * Parses JSX closing fragment
 *
 * @param parser Parser object
 * @param context  Context masks
 */
function parseJSXClosingFragment(
  parser: Parser,
  context: Context,
  inJSXChild: 0 | 1,
  start: Location,
): ESTree.JSXClosingFragment {
  consume(parser, context, Token.Divide);

  if (parser.getToken() !== Token.GreaterThan) {
    parser.report(Errors.ExpectedToken, KeywordDescTable[Token.GreaterThan & Token.Type]);
  }

  if (inJSXChild) {
    nextJSXToken(parser);
  } else {
    nextToken(parser, context);
  }

  return parser.finishNode<ESTree.JSXClosingFragment>(
    {
      type: 'JSXClosingFragment',
    },
    start,
  );
}

/**
 * Parses JSX children
 *
 * @param parser Parser object
 * @param context  Context masks
 */
function parseJSXChildrenAndClosingElement(
  parser: Parser,
  context: Context,
  privateScope: PrivateScope | undefined,
  inJSXChild: 0 | 1,
): [ESTree.JSXChild[], ESTree.JSXClosingElement] {
  const children: ESTree.JSXChild[] = [];
  while (true) {
    const child = parseJSXChildOrClosingElement(parser, context, privateScope, inJSXChild);
    if (child.type === 'JSXClosingElement') {
      return [children, child];
    }
    children.push(child);
  }
}

/**
 * Parses JSX children
 *
 * @param parser Parser object
 * @param context  Context masks
 */
function parseJSXChildrenAndClosingFragment(
  parser: Parser,
  context: Context,
  privateScope: PrivateScope | undefined,
  inJSXChild: 0 | 1,
): [ESTree.JSXChild[], ESTree.JSXClosingFragment] {
  const children: ESTree.JSXChild[] = [];
  while (true) {
    const child = parseJSXChildOrClosingFragment(parser, context, privateScope, inJSXChild);
    if (child.type === 'JSXClosingFragment') {
      return [children, child];
    }
    children.push(child);
  }
}

/**
 * Parses a JSX child node or closing element
 *
 * @param parser Parser object
 * @param context  Context masks
 */
function parseJSXChildOrClosingElement(
  parser: Parser,
  context: Context,
  privateScope: PrivateScope | undefined,
  inJSXChild: 0 | 1,
) {
  if (parser.getToken() === Token.JSXText) return parseJSXText(parser, context);
  if (parser.getToken() === Token.LeftBrace)
    return parseJSXExpressionContainer(parser, context, privateScope, /*inJSXChild*/ 1, /* isAttr */ 0);
  if (parser.getToken() === Token.LessThan) {
    const { tokenStart } = parser;
    nextToken(parser, context);
    if (parser.getToken() === Token.Divide) return parseJSXClosingElement(parser, context, inJSXChild, tokenStart);
    return parseJSXRootElementOrFragment(parser, context, privateScope, /*inJSXChild*/ 1, tokenStart);
  }

  parser.report(Errors.Unexpected);
}

/**
 * Parses a JSX child node or closing fragment
 *
 * @param parser Parser object
 * @param context  Context masks
 */
function parseJSXChildOrClosingFragment(
  parser: Parser,
  context: Context,
  privateScope: PrivateScope | undefined,
  inJSXChild: 0 | 1,
) {
  if (parser.getToken() === Token.JSXText) return parseJSXText(parser, context);
  if (parser.getToken() === Token.LeftBrace)
    return parseJSXExpressionContainer(parser, context, privateScope, /*inJSXChild*/ 1, /* isAttr */ 0);
  if (parser.getToken() === Token.LessThan) {
    const { tokenStart } = parser;
    nextToken(parser, context);
    if (parser.getToken() === Token.Divide) return parseJSXClosingFragment(parser, context, inJSXChild, tokenStart);
    return parseJSXRootElementOrFragment(parser, context, privateScope, /*inJSXChild*/ 1, tokenStart);
  }

  parser.report(Errors.Unexpected);
}

/**
 * Parses JSX Text
 *
 * @param parser Parser object
 * @param context  Context masks
 */
function parseJSXText(parser: Parser, context: Context): ESTree.JSXText {
  const start = parser.tokenStart;

  nextToken(parser, context);

  const node = {
    type: 'JSXText',
    value: parser.tokenValue as string,
  } as ESTree.JSXText;

  if (parser.options.raw) {
    node.raw = parser.tokenRaw;
  }

  return parser.finishNode(node, start);
}

/**
 * Parses either a JSX element, JSX Fragment or JSX self close element
 *
 * @param parser Parser object
 * @param context  Context masks
 * @param inJSXChild
 */
function parseJSXOpeningElementOrSelfCloseElement(
  parser: Parser,
  context: Context,
  privateScope: PrivateScope | undefined,
  inJSXChild: 0 | 1,
  start: Location,
): ESTree.JSXOpeningElement {
  if (
    (parser.getToken() & Token.IsIdentifier) !== Token.IsIdentifier &&
    (parser.getToken() & Token.Keyword) !== Token.Keyword
  )
    parser.report(Errors.Unexpected);

  const tagName = parseJSXElementName(parser, context);
  const attributes = parseJSXAttributes(parser, context, privateScope);
  const selfClosing = parser.getToken() === Token.Divide;

  if (selfClosing) consume(parser, context, Token.Divide);

  if (parser.getToken() !== Token.GreaterThan) {
    parser.report(Errors.ExpectedToken, KeywordDescTable[Token.GreaterThan & Token.Type]);
  }

  if (inJSXChild || !selfClosing) {
    nextJSXToken(parser);
  } else {
    nextToken(parser, context);
  }

  return parser.finishNode<ESTree.JSXOpeningElement>(
    {
      type: 'JSXOpeningElement',
      name: tagName,
      attributes,
      selfClosing,
    },
    start,
  );
}

/**
 * Parses JSX element name
 *
 * @param parser Parser object
 * @param context  Context masks
 */
function parseJSXElementName(
  parser: Parser,
  context: Context,
): ESTree.JSXIdentifier | ESTree.JSXMemberExpression | ESTree.JSXNamespacedName {
  const { tokenStart } = parser;

  rescanJSXIdentifier(parser);

  let key: ESTree.JSXIdentifier | ESTree.JSXMemberExpression = parseJSXIdentifier(parser, context);

  // Namespace
  if (parser.getToken() === Token.Colon) return parseJSXNamespacedName(parser, context, key, tokenStart);

  // Member expression
  while (consumeOpt(parser, context, Token.Period)) {
    rescanJSXIdentifier(parser);
    key = parseJSXMemberExpression(parser, context, key, tokenStart);
  }
  return key;
}

/**
 * Parses JSX member expression
 *
 * @param parser Parser object
 * @param context  Context masks
 */
function parseJSXMemberExpression(
  parser: Parser,
  context: Context,
  object: ESTree.JSXIdentifier | ESTree.JSXMemberExpression,
  start: Location,
): ESTree.JSXMemberExpression {
  const property = parseJSXIdentifier(parser, context);
  return parser.finishNode<ESTree.JSXMemberExpression>(
    {
      type: 'JSXMemberExpression',
      object,
      property,
    },
    start,
  );
}

/**
 * Parses JSX attributes
 *
 * @param parser Parser object
 * @param context  Context masks
 */
function parseJSXAttributes(
  parser: Parser,
  context: Context,
  privateScope: PrivateScope | undefined,
): (ESTree.JSXAttribute | ESTree.JSXSpreadAttribute)[] {
  const attributes: (ESTree.JSXAttribute | ESTree.JSXSpreadAttribute)[] = [];
  while (
    parser.getToken() !== Token.Divide &&
    parser.getToken() !== Token.GreaterThan &&
    parser.getToken() !== Token.EOF
  ) {
    attributes.push(parseJsxAttribute(parser, context, privateScope));
  }
  return attributes;
}

/**
 * Parses JSX Spread attribute
 *
 * @param parser Parser object
 * @param context  Context masks
 */
function parseJSXSpreadAttribute(
  parser: Parser,
  context: Context,
  privateScope: PrivateScope | undefined,
): ESTree.JSXSpreadAttribute {
  const start = parser.tokenStart;

  nextToken(parser, context); // skips: '{'
  consume(parser, context, Token.Ellipsis);
  const expression = parseExpression(parser, context, privateScope, 1, 0, parser.tokenStart);
  consume(parser, context, Token.RightBrace);
  return parser.finishNode<ESTree.JSXSpreadAttribute>(
    {
      type: 'JSXSpreadAttribute',
      argument: expression,
    },
    start,
  );
}

/**
 * Parses JSX attribute
 *
 * @param parser Parser object
 * @param context  Context masks
 */
function parseJsxAttribute(
  parser: Parser,
  context: Context,
  privateScope: PrivateScope | undefined,
): ESTree.JSXAttribute | ESTree.JSXSpreadAttribute {
  const { tokenStart } = parser;

  if (parser.getToken() === Token.LeftBrace) return parseJSXSpreadAttribute(parser, context, privateScope);
  rescanJSXIdentifier(parser);
  let value: ESTree.JSXAttributeValue | null = null;
  let name: ESTree.JSXNamespacedName | ESTree.JSXIdentifier = parseJSXIdentifier(parser, context);

  if (parser.getToken() === Token.Colon) {
    name = parseJSXNamespacedName(parser, context, name, tokenStart);
  }

  // HTML empty attribute
  if (parser.getToken() === Token.Assign) {
    const token = scanJSXAttributeValue(parser, context);
    switch (token) {
      case Token.StringLiteral:
        value = parseLiteral(parser, context);
        break;
      case Token.LessThan:
        value = parseJSXRootElementOrFragment(parser, context, privateScope, /*inJSXChild*/ 0, parser.tokenStart)!;
        break;
      case Token.LeftBrace:
        value = parseJSXExpressionContainer(parser, context, privateScope, /*inJSXChild*/ 0, 1);
        break;
      default:
        parser.report(Errors.InvalidJSXAttributeValue);
    }
  }

  return parser.finishNode<ESTree.JSXAttribute>(
    {
      type: 'JSXAttribute',
      value,
      name,
    },
    tokenStart,
  );
}

/**
 * Parses JSX namespace name
 *
 * @param parser Parser object
 * @param context  Context masks
 * @param namespace
 */

function parseJSXNamespacedName(
  parser: Parser,
  context: Context,
  namespace: ESTree.JSXIdentifier | ESTree.JSXMemberExpression,
  start: Location,
): ESTree.JSXNamespacedName {
  consume(parser, context, Token.Colon);
  const name = parseJSXIdentifier(parser, context);
  return parser.finishNode<ESTree.JSXNamespacedName>(
    {
      type: 'JSXNamespacedName',
      namespace,
      name,
    },
    start,
  );
}

/**
 * Parses JSX Expression container
 *
 * @param parser Parser object
 * @param context  Context masks
 * @param inJSXChild
 */
function parseJSXExpressionContainer(
  parser: Parser,
  context: Context,
  privateScope: PrivateScope | undefined,
  inJSXChild: 0 | 1,
  isAttr: 0 | 1,
): ESTree.JSXExpressionContainer | ESTree.JSXSpreadChild {
  const { tokenStart: start } = parser;

  nextToken(parser, context | Context.AllowRegExp);
  const { tokenStart } = parser;
  if (parser.getToken() === Token.Ellipsis) return parseJSXSpreadChild(parser, context, privateScope, start);

  let expression: ESTree.Expression | ESTree.JSXEmptyExpression | null = null;

  if (parser.getToken() === Token.RightBrace) {
    // JSX attributes must only be assigned a non-empty 'expression'
    if (isAttr) parser.report(Errors.InvalidNonEmptyJSXExpr);
    expression = parseJSXEmptyExpression(parser, {
      index: parser.startIndex,
      line: parser.startLine,
      column: parser.startColumn,
    });
  } else {
    expression = parseExpression(parser, context, privateScope, 1, 0, tokenStart);
  }

  if (parser.getToken() !== Token.RightBrace) {
    parser.report(Errors.ExpectedToken, KeywordDescTable[Token.RightBrace & Token.Type]);
  }

  if (inJSXChild) {
    nextJSXToken(parser);
  } else {
    nextToken(parser, context);
  }

  return parser.finishNode<ESTree.JSXExpressionContainer>(
    {
      type: 'JSXExpressionContainer',
      expression,
    },
    start,
  );
}

/**
 * Parses JSX spread child
 *
 * @param parser Parser object
 * @param context  Context masks
 */
function parseJSXSpreadChild(
  parser: Parser,
  context: Context,
  privateScope: PrivateScope | undefined,
  start: Location,
): ESTree.JSXSpreadChild {
  consume(parser, context, Token.Ellipsis);
  const expression = parseExpression(parser, context, privateScope, 1, 0, parser.tokenStart);
  consume(parser, context, Token.RightBrace);
  return parser.finishNode<ESTree.JSXSpreadChild>(
    {
      type: 'JSXSpreadChild',
      expression,
    },
    start,
  );
}

/**
 * Parses JSX empty expression
 *
 * @param parser Parser object
 */
function parseJSXEmptyExpression(parser: Parser, start: Location): ESTree.JSXEmptyExpression {
  return parser.finishNode<ESTree.JSXEmptyExpression>(
    {
      type: 'JSXEmptyExpression',
    },
    start,
    // Since " }" is treated as single token, we have to artificially break
    // it into " " and "}".
    parser.tokenStart,
  );
}

/**
 * Parses JSX Identifier
 *
 * @param parser Parser object
 * @param context  Context masks
 */
function parseJSXIdentifier(parser: Parser, context: Context): ESTree.JSXIdentifier {
  const start = parser.tokenStart;

  if (!(parser.getToken() & Token.IsIdentifier)) {
    parser.report(Errors.UnexpectedToken, KeywordDescTable[parser.getToken() & Token.Type]);
  }
  const { tokenValue } = parser;
  nextToken(parser, context);

  return parser.finishNode<ESTree.JSXIdentifier>(
    {
      type: 'JSXIdentifier',
      name: tokenValue,
    },
    start,
  );
}<|MERGE_RESOLUTION|>--- conflicted
+++ resolved
@@ -40,46 +40,6 @@
 /**
  * Consumes a sequence of tokens and produces an syntax tree
  */
-<<<<<<< HEAD
-export function parseSource(source: string, options: Options | void, context: Context = Context.None): ESTree.Program {
-  if (options != null) {
-    if (options.module) context |= Context.Module | Context.Strict;
-    if (options.next) context |= Context.OptionsNext;
-    if (options.loc) context |= Context.OptionsLoc;
-    if (options.ranges) context |= Context.OptionsRanges;
-    if (options.uniqueKeyInPattern) context |= Context.OptionsUniqueKeyInPattern;
-    if (options.lexical) context |= Context.OptionsLexical;
-    if (options.webcompat) context |= Context.OptionsWebCompat;
-    // Turn on return context in global
-    if (options.globalReturn) context |= Context.InReturnContext;
-    if (options.raw) context |= Context.OptionsRaw;
-    if (options.preserveParens) context |= Context.OptionsPreserveParens;
-    if (options.impliedStrict) context |= Context.Strict;
-    if (options.jsx) context |= Context.OptionsJSX;
-  }
-
-  const parserOptions: ParserOptions = {
-    shouldAddLoc: Boolean(context & Context.OptionsLoc),
-    shouldAddRanges: Boolean(context & Context.OptionsRanges),
-  };
-  if (options != null) {
-    if (options.source) parserOptions.sourceFile = options.source;
-
-    // Accepts either a callback function to be invoked or an array to collect comments (as the node is constructed)
-    if (options.onComment != null) {
-      parserOptions.onComment = Array.isArray(options.onComment)
-        ? pushComment(options.onComment, parserOptions)
-        : options.onComment;
-    }
-    if (options.onInsertedSemicolon != null) parserOptions.onInsertedSemicolon = options.onInsertedSemicolon;
-    // Accepts either a callback function to be invoked or an array to collect tokens
-    if (options.onToken != null) {
-      parserOptions.onToken = Array.isArray(options.onToken)
-        ? pushToken(options.onToken, parserOptions)
-        : options.onToken;
-    }
-  }
-=======
 export function parseSource(source: string, rawOptions: Options = {}, context: Context = Context.None): ESTree.Program {
   const options = normalizeOptions(rawOptions);
 
@@ -87,7 +47,6 @@
   // Turn on return context in global
   if (options.globalReturn) context |= Context.InReturnContext;
   if (options.impliedStrict) context |= Context.Strict;
->>>>>>> 5ea7b96f
 
   // Initialize parser state
   const parser = new Parser(source, options);
