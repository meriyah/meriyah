--- conflicted
+++ resolved
@@ -160,7 +160,6 @@
     body = parseStatementList(parser, context | Context.InGlobal, scope);
   }
 
-<<<<<<< HEAD
   return parser.finishNode(
     {
       type: 'Program',
@@ -170,30 +169,6 @@
     { index: 0, line: 1, column: 0 },
     { index: parser.index, line: parser.line, column: parser.column },
   );
-=======
-  const node: ESTree.Program = {
-    type: 'Program',
-    sourceType,
-    body,
-  };
-
-  if (context & Context.OptionsRanges) {
-    node.start = 0;
-    node.end = source.length;
-    node.range = [0, source.length];
-  }
-
-  if (context & Context.OptionsLoc) {
-    node.loc = {
-      start: { line: 1, column: 0 },
-      end: { line: parser.line, column: parser.column },
-    };
-
-    if (parser.options.sourceFile) node.loc.source = parser.options.sourceFile;
-  }
-
-  return node;
->>>>>>> 6da4907a
 }
 
 /**
