import { nextToken, skipHashBang } from './lexer';
import { Token, KeywordDescTable } from './token';
import * as ESTree from './estree';
import { report, reportMessageAt, reportScopeError, Errors } from './errors';
import { scanTemplateTail } from './lexer/template';
import { scanJSXIdentifier, scanJSXToken, scanJSXAttributeValue } from './lexer/jsx';
import {
  Context,
  ParserState,
  PropertyKind,
  Origin,
  consumeOpt,
  consume,
  Flags,
  OnComment,
  OnInsertedSemicolon,
  OnToken,
  pushComment,
  pushToken,
  reinterpretToPattern,
  DestructuringKind,
  AssignmentKind,
  BindingKind,
  validateBindingIdentifier,
  validateFunctionName,
  isStrictReservedWord,
  optionalBit,
  matchOrInsertSemicolon,
  isPropertyWithPrivateFieldKey,
  isValidLabel,
  validateAndDeclareLabel,
  finishNode,
  HoistedClassFlags,
  HoistedFunctionFlags,
  createScope,
  addChildScope,
  ScopeKind,
  ScopeState,
  addVarName,
  addBlockName,
  addBindingToExports,
  declareUnboundVariable,
  isEqualTagName,
  isValidStrictMode,
  createArrowHeadParsingScope,
  addVarOrBlock,
  isValidIdentifier,
  classifyIdentifier,
  is
} from './common';

/**
 * Create a new parser instance
 */

export function create(
  source: string,
  sourceFile: string | void,
  onComment: OnComment | void,
  onToken: OnToken | void,
  onInsertedSemicolon: OnInsertedSemicolon | void
): ParserState {
  return {
    /**
     * The source code to be parsed
     */
    source,

    /**
     * The mutable parser flags, in case any flags need passed by reference.
     */
    flags: Flags.None,

    /**
     * The current index
     */
    index: 0,

    /**
     * Beginning of current line
     */
    line: 1,

    /**
     * Beginning of current column
     */
    column: 0,

    /**
     * Start position of whitespace before current token
     */
    startPos: 0,

    /**
     * The end of the source code
     */
    end: source.length,

    /**
     * Start position of text of current token
     */
    tokenPos: 0,

    /**
     * Start position of the colum before newline
     */
    startColumn: 0,

    /**
     * Position in the input code of the first character after the last newline
     */
    colPos: 0,

    /**
     * The number of newlines
     */
    linePos: 1,

    /**
     * Start position of text of current token
     */
    startLine: 1,

    /**
     * Used together with source maps. File containing the code being parsed
     */

    sourceFile,

    /**
     * Holds the scanned token value
     */
    tokenValue: '',

    /**
     * The current token in the stream to consume
     */
    token: Token.EOF,

    /**
     * Holds the raw text that have been scanned by the lexer
     */
    tokenRaw: '',

    /**
     * Holds the regExp info text that have been collected by the lexer
     */
    tokenRegExp: void 0,

    /**
     * The code point at the current index
     */
    currentChar: source.charCodeAt(0),

    /**
     *  https://tc39.es/ecma262/#sec-module-semantics-static-semantics-exportednames
     */
    exportedNames: [],

    /**
     * https://tc39.es/ecma262/#sec-exports-static-semantics-exportedbindings
     */

    exportedBindings: [],

    /**
     * Assignable state
     */
    assignable: 1,

    /**
     * Destructuring state
     */
    destructible: 0,

    /**
     * Holds either a function or array used on every comment
     */
    onComment,

    /**
     * Holds either a function or array used on every token
     */
    onToken,

    /**
     * Function invoked with the character offset when automatic semicolon insertion occurs
     */
    onInsertedSemicolon,

    /**
     * Holds leading decorators before "export" or "class" keywords
     */
    leadingDecorators: []
  };
}

/**
 * The parser options.
 */
export interface Options {
  // Allow module code
  module?: boolean;
  // Enable stage 3 support (ESNext)
  next?: boolean;
  // Enable start and end offsets to each node
  ranges?: boolean;
  // Enable web compatibility
  webcompat?: boolean;
  // Enable line/column location information to each node
  loc?: boolean;
  // Attach raw property to each literal and identifier node
  raw?: boolean;
  // Enabled directives
  directives?: boolean;
  // Allow return in the global scope
  globalReturn?: boolean;
  // Enable implied strict mode
  impliedStrict?: boolean;
  // Enable non-standard parenthesized expression node
  preserveParens?: boolean;
  // Enable lexical binding and scope tracking
  lexical?: boolean;
  // Adds a source attribute in every node’s loc object when the locations option is `true`
  source?: string;
  // Enable React JSX parsing
  jsx?: boolean;
  // Allows comment extraction. Accepts either a callback function or an array
  onComment?: OnComment;
  // Allows detection of automatic semicolon insertion. Accepts a callback function that will be passed the charater offset where the semicolon was inserted
  onInsertedSemicolon?: OnInsertedSemicolon;
  // Allows token extraction. Accepts either a callback function or an array
  onToken?: OnToken;
  // Creates unique key for in ObjectPattern when key value are same
  uniqueKeyInPattern?: boolean;
}

/**
 * Consumes a sequence of tokens and produces an syntax tree
 */
export function parseSource(source: string, options: Options | void, context: Context): ESTree.Program {
  let sourceFile = '';
  let onComment;
  let onInsertedSemicolon;
  let onToken;
  if (options != null) {
    if (options.module) context |= Context.Module | Context.Strict;
    if (options.next) context |= Context.OptionsNext;
    if (options.loc) context |= Context.OptionsLoc;
    if (options.ranges) context |= Context.OptionsRanges;
    if (options.uniqueKeyInPattern) context |= Context.OptionsUniqueKeyInPattern;
    if (options.lexical) context |= Context.OptionsLexical;
    if (options.webcompat) context |= Context.OptionsWebCompat;
    if (options.directives) context |= Context.OptionsDirectives | Context.OptionsRaw;
    if (options.globalReturn) context |= Context.OptionsGlobalReturn;
    if (options.raw) context |= Context.OptionsRaw;
    if (options.preserveParens) context |= Context.OptionsPreserveParens;
    if (options.impliedStrict) context |= Context.Strict;
    if (options.jsx) context |= Context.OptionsJSX;
    if (options.source) sourceFile = options.source;
    // Accepts either a callback function to be invoked or an array to collect comments (as the node is constructed)
    if (options.onComment != null) {
      onComment = Array.isArray(options.onComment) ? pushComment(context, options.onComment) : options.onComment;
    }
    if (options.onInsertedSemicolon != null) onInsertedSemicolon = options.onInsertedSemicolon;
    // Accepts either a callback function to be invoked or an array to collect tokens
    if (options.onToken != null) {
      onToken = Array.isArray(options.onToken) ? pushToken(context, options.onToken) : options.onToken;
    }
  }

  // Initialize parser state
  const parser = create(source, sourceFile, onComment, onToken, onInsertedSemicolon);

  // See: https://github.com/tc39/proposal-hashbang
  if (context & Context.OptionsNext) skipHashBang(parser);

  const scope: ScopeState | undefined = context & Context.OptionsLexical ? createScope() : void 0;

  let body: (ESTree.Statement | ReturnType<typeof parseDirective | typeof parseModuleItem>)[] = [];

  // https://tc39.es/ecma262/#sec-scripts
  // https://tc39.es/ecma262/#sec-modules

  let sourceType: 'module' | 'script' = 'script';

  if (context & Context.Module) {
    sourceType = 'module';
    body = parseModuleItemList(parser, context | Context.InGlobal, scope);

    if (scope) {
      for (const key in parser.exportedBindings) {
        if (key[0] === '#' && !(scope as any)[key]) report(parser, Errors.UndeclaredExportedBinding, key.slice(1));
      }
    }
  } else {
    body = parseStatementList(parser, context | Context.InGlobal, scope);
  }

  const node: ESTree.Program = {
    type: 'Program',
    sourceType,
    body
  };

  if (context & Context.OptionsRanges) {
    node.start = 0;
    node.end = source.length;
    node.range = [0, source.length];
  }

  if (context & Context.OptionsLoc) {
    node.loc = {
      start: { line: 1, column: 0 },
      end: { line: parser.line, column: parser.column }
    };

    if (parser.sourceFile) node.loc.source = sourceFile;
  }

  return node;
}

/**
 * Parses statement list items
 *
 * @param parser  Parser object
 * @param context Context masks
 */
export function parseStatementList(
  parser: ParserState,
  context: Context,
  scope: ScopeState | undefined
): ESTree.Statement[] {
  // StatementList ::
  //   (StatementListItem)* <end_token>

  nextToken(parser, context | Context.AllowRegExp | Context.AllowEscapedKeyword);

  const statements: ESTree.Statement[] = [];

  while (parser.token === Token.StringLiteral) {
    // "use strict" must be the exact literal without escape sequences or line continuation.
    const { index, tokenPos, tokenValue, linePos, colPos, token } = parser;
    const expr = parseLiteral(parser, context);
    if (isValidStrictMode(parser, index, tokenPos, tokenValue)) context |= Context.Strict;
    statements.push(parseDirective(parser, context, expr, token, tokenPos, linePos, colPos));
  }

  while (parser.token !== Token.EOF) {
    statements.push(parseStatementListItem(parser, context, scope, Origin.TopLevel, {}) as ESTree.Statement);
  }
  return statements;
}

/**
 * Parse module item list
 *
 * @see [Link](https://tc39.github.io/ecma262/#prod-ModuleItemList)
 *
 * @param parser  Parser object
 * @param context Context masks
 */
export function parseModuleItemList(
  parser: ParserState,
  context: Context,
  scope: ScopeState | undefined
): ReturnType<typeof parseDirective | typeof parseModuleItem>[] {
  // ecma262/#prod-Module
  // Module :
  //    ModuleBody?
  //
  // ecma262/#prod-ModuleItemList
  // ModuleBody :
  //    ModuleItem*

  nextToken(parser, context | Context.AllowRegExp);

  const statements: ReturnType<typeof parseDirective | typeof parseModuleItem>[] = [];

  // Avoid this if we're not going to create any directive nodes. This is likely to be the case
  // most of the time, considering the prevalence of strict mode and the fact modules
  // are already in strict mode.
  if (context & Context.OptionsDirectives) {
    while (parser.token === Token.StringLiteral) {
      const { tokenPos, linePos, colPos, token } = parser;
      statements.push(parseDirective(parser, context, parseLiteral(parser, context), token, tokenPos, linePos, colPos));
    }
  }

  while (parser.token !== Token.EOF) {
    statements.push(parseModuleItem(parser, context, scope) as ESTree.Statement);
  }
  return statements;
}

/**
 * Parse module item
 *
 * @see [Link](https://tc39.github.io/ecma262/#prod-ModuleItem)
 *
 * @param parser  Parser object
 * @param context Context masks
 * @param scope Scope object
 */

export function parseModuleItem(parser: ParserState, context: Context, scope: ScopeState | undefined): any {
  // Support legacy decorators before export keyword.
  parser.leadingDecorators = parseDecorators(parser, context);

  // ecma262/#prod-ModuleItem
  // ModuleItem :
  //    ImportDeclaration
  //    ExportDeclaration
  //    StatementListItem

  let moduleItem;
  switch (parser.token) {
    case Token.ExportKeyword:
      moduleItem = parseExportDeclaration(parser, context, scope);
      break;
    case Token.ImportKeyword:
      moduleItem = parseImportDeclaration(parser, context, scope);
      break;
    default:
      moduleItem = parseStatementListItem(parser, context, scope, Origin.TopLevel, {});
  }

  if (parser.leadingDecorators.length) {
    report(parser, Errors.InvalidLeadingDecorator);
  }
  return moduleItem;
}

/**
 *  Parse statement list
 *
 * @param parser  Parser object
 * @param context Context masks
 * @param scope Scope object
 */

export function parseStatementListItem(
  parser: ParserState,
  context: Context,
  scope: ScopeState | undefined,
  origin: Origin,
  labels: ESTree.Labels
): ESTree.Statement | ESTree.Decorator[] {
  // ECMA 262 10th Edition
  // StatementListItem[Yield, Return] :
  //   Statement[?Yield, ?Return]
  //   Declaration[?Yield]
  //
  // Declaration[Yield] :
  //   HoistableDeclaration[?Yield]
  //   ClassDeclaration[?Yield]
  //   LexicalDeclaration[In, ?Yield]
  //
  // HoistableDeclaration[Yield, Default] :
  //   FunctionDeclaration[?Yield, ?Default]
  //   GeneratorDeclaration[?Yield, ?Default]
  //
  // LexicalDeclaration[In, Yield] :
  //   LetOrConst BindingList[?In, ?Yield] ;
  const start = parser.tokenPos;
  const line = parser.linePos;
  const column = parser.colPos;
  const { token } = parser;

  switch (token) {
    //   HoistableDeclaration[?Yield, ~Default]
    case Token.FunctionKeyword:
      return parseFunctionDeclaration(
        parser,
        context,
        scope,
        origin,
        1,
        HoistedFunctionFlags.None,
        0,
        start,
        line,
        column
      );

    case Token.Decorator: // @decorator
    case Token.ClassKeyword: // ClassDeclaration[?Yield, ~Default]
      return parseClassDeclaration(parser, context, scope, HoistedClassFlags.None, start, line, column);
    // LexicalDeclaration[In, ?Yield]
    // LetOrConst BindingList[?In, ?Yield]
    case Token.ConstKeyword:
      return parseLexicalDeclaration(parser, context, scope, BindingKind.Const, Origin.None, start, line, column);
    case Token.LetKeyword:
      return parseLetIdentOrVarDeclarationStatement(parser, context, scope, origin, start, line, column);
    // ExportDeclaration
    case Token.ExportKeyword:
      report(parser, Errors.InvalidImportExportSloppy, 'export');
    // ImportDeclaration
    case Token.ImportKeyword:
      nextToken(parser, context);
      switch (parser.token) {
        case Token.LeftParen:
          return parseImportCallDeclaration(parser, context, start, line, column);
        case Token.Period:
          return parseImportMetaDeclaration(parser, context, start, line, column);
        default:
          report(parser, Errors.InvalidImportExportSloppy, 'import');
      }
    //   async [no LineTerminator here] AsyncArrowBindingIdentifier ...
    //   async [no LineTerminator here] ArrowFormalParameters ...
    case Token.AsyncKeyword:
      return parseAsyncArrowOrAsyncFunctionDeclaration(parser, context, scope, origin, labels, 1, start, line, column);
    default:
      return parseStatement(parser, context, scope, origin, labels, 1, start, line, column);
  }
}

/**
 * Parse statement
 *
 * @param parser  Parser object
 * @param context Context masks
 * @param allowFuncDecl Allow / disallow func statement
 */

export function parseStatement(
  parser: ParserState,
  context: Context,
  scope: ScopeState | undefined,
  origin: Origin,
  labels: ESTree.Labels,
  allowFuncDecl: 0 | 1,
  start: number,
  line: number,
  column: number
): ESTree.Statement {
  // Statement ::
  //   Block
  //   VariableStatement
  //   EmptyStatement
  //   ExpressionStatement
  //   IfStatement
  //   IterationStatement
  //   ContinueStatement
  //   BreakStatement
  //   ReturnStatement
  //   WithStatement
  //   LabelledStatement
  //   SwitchStatement
  //   ThrowStatement
  //   TryStatement
  //   DebuggerStatement

  switch (parser.token) {
    // VariableStatement[?Yield]
    case Token.VarKeyword:
      return parseVariableStatement(parser, context, scope, Origin.None, start, line, column);
    // [+Return] ReturnStatement[?Yield]
    case Token.ReturnKeyword:
      return parseReturnStatement(parser, context, start, line, column);
    case Token.IfKeyword:
      return parseIfStatement(parser, context, scope, labels, start, line, column);
    case Token.ForKeyword:
      return parseForStatement(parser, context, scope, labels, start, line, column);
    // BreakableStatement[Yield, Return]:
    //   IterationStatement[?Yield, ?Return]
    //   SwitchStatement[?Yield, ?Return]
    case Token.DoKeyword:
      return parseDoWhileStatement(parser, context, scope, labels, start, line, column);
    case Token.WhileKeyword:
      return parseWhileStatement(parser, context, scope, labels, start, line, column);
    case Token.SwitchKeyword:
      return parseSwitchStatement(parser, context, scope, labels, start, line, column);
    case Token.Semicolon:
      // EmptyStatement
      return parseEmptyStatement(parser, context, start, line, column);
    // BlockStatement[?Yield, ?Return]
    case Token.LeftBrace:
      return parseBlock(
        parser,
        context,
        scope ? addChildScope(scope, ScopeKind.Block) : scope,
        labels,
        start,
        line,
        column
      ) as ESTree.Statement;

    // ThrowStatement[?Yield]
    case Token.ThrowKeyword:
      return parseThrowStatement(parser, context, start, line, column);
    case Token.BreakKeyword:
      // BreakStatement[?Yield]
      return parseBreakStatement(parser, context, labels, start, line, column);
    // ContinueStatement[?Yield]
    case Token.ContinueKeyword:
      return parseContinueStatement(parser, context, labels, start, line, column);
    // TryStatement[?Yield, ?Return]
    case Token.TryKeyword:
      return parseTryStatement(parser, context, scope, labels, start, line, column);
    // WithStatement[?Yield, ?Return]
    case Token.WithKeyword:
      return parseWithStatement(parser, context, scope, labels, start, line, column);
    case Token.DebuggerKeyword:
      // DebuggerStatement
      return parseDebuggerStatement(parser, context, start, line, column);
    case Token.AsyncKeyword:
      return parseAsyncArrowOrAsyncFunctionDeclaration(parser, context, scope, origin, labels, 0, start, line, column);
    // Miscellaneous error cases arguably better caught here than elsewhere
    case Token.CatchKeyword:
      report(parser, Errors.CatchWithoutTry);
    case Token.FinallyKeyword:
      report(parser, Errors.FinallyWithoutTry);
    case Token.FunctionKeyword:
      // FunctionDeclaration & ClassDeclaration is forbidden by lookahead
      // restriction in an arbitrary statement position.
      report(
        parser,
        context & Context.Strict
          ? Errors.StrictFunction
          : (context & Context.OptionsWebCompat) === 0
            ? Errors.WebCompatFunction
            : Errors.SloppyFunction
      );
    case Token.ClassKeyword:
      report(parser, Errors.ClassForbiddenAsStatement);

    default:
      return parseExpressionOrLabelledStatement(
        parser,
        context,
        scope,
        origin,
        labels,
        allowFuncDecl,
        start,
        line,
        column
      );
  }
}

/**
 * Parses either expression or labeled statement
 *
 * @param parser  Parser object
 * @param context Context masks
 * @param allowFuncDecl Allow / disallow func statement
 */

export function parseExpressionOrLabelledStatement(
  parser: ParserState,
  context: Context,
  scope: ScopeState | undefined,
  origin: Origin,
  labels: ESTree.Labels,
  allowFuncDecl: 0 | 1,
  start: number,
  line: number,
  column: number
): ESTree.ExpressionStatement | ESTree.LabeledStatement {
  // ExpressionStatement | LabelledStatement ::
  //   Expression ';'
  //   Identifier ':' Statement
  //
  // ExpressionStatement[Yield] :
  //   [lookahead notin {{, function, class, let [}] Expression[In, ?Yield] ;

  const { tokenValue, token } = parser;

  let expr: ESTree.Expression;

  switch (token) {
    case Token.LetKeyword:
      expr = parseIdentifier(parser, context);
      if (context & Context.Strict) report(parser, Errors.UnexpectedLetStrictReserved);

      // "let" followed by either "[", "{" or an identifier means a lexical
      // declaration, which should not appear here.
      // However, ASI may insert a line break before an identifier or a brace.
      if (parser.token === Token.LeftBracket) report(parser, Errors.RestrictedLetProduction);

      break;

    default:
      expr = parsePrimaryExpression(
        parser,
        context,
        BindingKind.Empty,
        0,
        1,
        0,
        1,
        parser.tokenPos,
        parser.linePos,
        parser.colPos
      );
  }

  /** LabelledStatement[Yield, Await, Return]:
   *
   * ExpressionStatement | LabelledStatement ::
   * Expression ';'
   *   Identifier ':' Statement
   *
   * ExpressionStatement[Yield] :
   *   [lookahead notin {{, function, class, let [}] Expression[In, ?Yield] ;
   */
  if (token & Token.IsIdentifier && parser.token === Token.Colon) {
    return parseLabelledStatement(
      parser,
      context,
      scope,
      origin,
      labels,
      tokenValue,
      expr,
      token,
      allowFuncDecl,
      start,
      line,
      column
    );
  }
  /** MemberExpression :
   *   1. PrimaryExpression
   *   2. MemberExpression [ AssignmentExpression ]
   *   3. MemberExpression . IdentifierName
   *   4. MemberExpression TemplateLiteral
   *
   * CallExpression :
   *   1. MemberExpression Arguments
   *   2. CallExpression ImportCall
   *   3. CallExpression Arguments
   *   4. CallExpression [ AssignmentExpression ]
   *   5. CallExpression . IdentifierName
   *   6. CallExpression TemplateLiteral
   *
   *  UpdateExpression ::
   *   ('++' | '--')? LeftHandSideExpression
   *
   */

  expr = parseMemberOrUpdateExpression(parser, context, expr, 0, 0, start, line, column);

  /** AssignmentExpression :
   *   1. ConditionalExpression
   *   2. LeftHandSideExpression = AssignmentExpression
   *
   */

  expr = parseAssignmentExpression(parser, context, 0, 0, start, line, column, expr as ESTree.ArgumentExpression);

  /** Sequence expression
   *
   * Note: The comma operator leads to a sequence expression which is not equivalent
   * to the ES Expression, but it's part of the ESTree specs:
   *
   * https://github.com/estree/estree/blob/master/es5.md#sequenceexpression
   *
   */
  if (parser.token === Token.Comma) {
    expr = parseSequenceExpression(parser, context, 0, start, line, column, expr);
  }

  /**
   * ExpressionStatement[Yield, Await]:
   *  [lookahead ∉ { {, function, async [no LineTerminator here] function, class, let [ }]Expression[+In, ?Yield, ?Await]
   */

  return parseExpressionStatement(parser, context, expr, start, line, column);
}

/**
 * Parses block statement
 *
 * @see [Link](https://tc39.github.io/ecma262/#prod-BlockStatement)
 * @see [Link](https://tc39.github.io/ecma262/#prod-Block)
 *
 * @param parser  Parser object
 * @param context Context masks
 * @param scope  Scope object
 * @param labels Labels object
 * @param start
 * @param line
 * @param column
 *
 */
export function parseBlock(
  parser: ParserState,
  context: Context,
  scope: ScopeState | undefined,
  labels: ESTree.Labels,
  start: number,
  line: number,
  column: number
): ESTree.BlockStatement {
  // Block ::
  //   '{' StatementList '}'
  const body: ESTree.Statement[] = [];
  consume(parser, context | Context.AllowRegExp, Token.LeftBrace);
  while (parser.token !== Token.RightBrace) {
    body.push(parseStatementListItem(parser, context, scope, Origin.BlockStatement, { $: labels }) as any);
  }

  consume(parser, context | Context.AllowRegExp, Token.RightBrace);

  return finishNode(parser, context, start, line, column, {
    type: 'BlockStatement',
    body
  });
}

/**
 * Parses return statement
 *
 * @see [Link](https://tc39.github.io/ecma262/#prod-ReturnStatement)
 *
 * @param parser Parser object
 * @param context Context masks
 * @param start
 * @param line
 * @param column
 */
export function parseReturnStatement(
  parser: ParserState,
  context: Context,
  start: number,
  line: number,
  column: number
): ESTree.ReturnStatement {
  // ReturnStatement ::
  //   'return' [no line terminator] Expression? ';'
  if ((context & Context.OptionsGlobalReturn) === 0 && context & Context.InGlobal) report(parser, Errors.IllegalReturn);

  nextToken(parser, context | Context.AllowRegExp);

  const argument =
    parser.flags & Flags.NewLine || parser.token & Token.IsAutoSemicolon
      ? null
      : parseExpressions(parser, context, 0, 1, parser.tokenPos, parser.linePos, parser.colPos);

  matchOrInsertSemicolon(parser, context | Context.AllowRegExp);

  return finishNode(parser, context, start, line, column, {
    type: 'ReturnStatement',
    argument
  });
}

/**
 * Parses an expression statement
 *
 * @see [Link](https://tc39.github.io/ecma262/#prod-ExpressionStatement)
 *
 * @param parser  Parser object
 * @param context Context masks
 * @param expression AST node
 * @param start
 * @param line
 * @param column
 */
export function parseExpressionStatement(
  parser: ParserState,
  context: Context,
  expression: ESTree.Expression,
  start: number,
  line: number,
  column: number
): ESTree.ExpressionStatement {
  matchOrInsertSemicolon(parser, context | Context.AllowRegExp);
  return finishNode(parser, context, start, line, column, {
    type: 'ExpressionStatement',
    expression
  });
}

/**
 * Parses either expression or labeled statement
 *
 * @param parser  Parser object
 * @param context Context masks
 * @param expr ESTree AST node
 * @param token Token to validate
 * @param allowFuncDecl Allow / disallow func statement
 * @param start
 * @param line
 * @param column
 *
 */
export function parseLabelledStatement(
  parser: ParserState,
  context: Context,
  scope: ScopeState | undefined,
  origin: Origin,
  labels: ESTree.Labels,
  value: string,
  expr: ESTree.Identifier | ESTree.Expression,
  token: Token,
  allowFuncDecl: 0 | 1,
  start: number,
  line: number,
  column: number
): ESTree.LabeledStatement {
  // LabelledStatement ::
  //   Expression ';'
  //   Identifier ':' Statement

  validateBindingIdentifier(parser, context, BindingKind.None, token, 1);
  validateAndDeclareLabel(parser, labels, value);

  nextToken(parser, context | Context.AllowRegExp); // skip: ':'

  const body =
    allowFuncDecl &&
    (context & Context.Strict) === 0 &&
    context & Context.OptionsWebCompat &&
    // In sloppy mode, Annex B.3.2 allows labelled function declarations.
    // Otherwise it's a parse error.
    parser.token === Token.FunctionKeyword
      ? parseFunctionDeclaration(
          parser,
          context,
          addChildScope(scope, ScopeKind.Block),
          origin,
          0,
          HoistedFunctionFlags.None,
          0,
          parser.tokenPos,
          parser.linePos,
          parser.colPos
        )
      : parseStatement(
          parser,
          context,
          scope,
          origin,
          labels,
          allowFuncDecl,
          parser.tokenPos,
          parser.linePos,
          parser.colPos
        );

  return finishNode(parser, context, start, line, column, {
    type: 'LabeledStatement',
    label: expr as ESTree.Identifier,
    body
  });
}

/**
 * Parses either async ident, async function or async arrow in
 * statement position
 *
 * @param parser  Parser object
 * @param context Context masks
 * @param labels
 * @param allowFuncDecl Allow / disallow func statement
 * @param start Start position of current AST node
 * @param start
 * @param line
 * @param column
 */

export function parseAsyncArrowOrAsyncFunctionDeclaration(
  parser: ParserState,
  context: Context,
  scope: ScopeState | undefined,
  origin: Origin,
  labels: ESTree.Labels,
  allowFuncDecl: 0 | 1,
  start: number,
  line: number,
  column: number
): ESTree.ExpressionStatement | ESTree.LabeledStatement | ESTree.FunctionDeclaration {
  // AsyncArrowFunction[In, Yield, Await]:
  //    async[no LineTerminator here]AsyncArrowBindingIdentifier[?Yield][no LineTerminator here]=>AsyncConciseBody[?In]
  //    CoverCallExpressionAndAsyncArrowHead[?Yield, ?Await][no LineTerminator here]=>AsyncConciseBody[?In]
  //
  // AsyncArrowBindingIdentifier[Yield]:
  //    BindingIdentifier[?Yield, +Await]
  //
  // CoverCallExpressionAndAsyncArrowHead[Yield, Await]:
  //    MemberExpression[?Yield, ?Await]Arguments[?Yield, ?Await]
  //
  // AsyncFunctionDeclaration[Yield, Await, Default]:
  //    async[no LineTerminator here]functionBindingIdentifier[?Yield, ?Await](FormalParameters[~Yield, +Await]){AsyncFunctionBody}
  //    [+Default]async[no LineTerminator here]function(FormalParameters[~Yield, +Await]){AsyncFunctionBody}
  //
  // AsyncFunctionBody:
  //    FunctionBody[~Yield, +Await]

  const { token, tokenValue } = parser;

  let expr: ESTree.Expression = parseIdentifier(parser, context);

  if (parser.token === Token.Colon) {
    return parseLabelledStatement(
      parser,
      context,
      scope,
      origin,
      labels,
      tokenValue,
      expr,
      token,
      1,
      start,
      line,
      column
    );
  }

  const asyncNewLine = parser.flags & Flags.NewLine;

  if (!asyncNewLine) {
    // async function ...
    if (parser.token === Token.FunctionKeyword) {
      if (!allowFuncDecl) report(parser, Errors.AsyncFunctionInSingleStatementContext);

      return parseFunctionDeclaration(
        parser,
        context,
        scope,
        origin,
        1,
        HoistedFunctionFlags.None,
        1,
        start,
        line,
        column
      );
    }

    // async Identifier => ...
    if ((parser.token & Token.IsIdentifier) === Token.IsIdentifier) {
      /** ArrowFunction[In, Yield, Await]:
       *    ArrowParameters[?Yield, ?Await][no LineTerminator here]=>ConciseBody[?In]
       */
      expr = parseAsyncArrowAfterIdent(parser, context, /* assignable */ 1, start, line, column);
      if (parser.token === Token.Comma) expr = parseSequenceExpression(parser, context, 0, start, line, column, expr);

      /**
       * ExpressionStatement[Yield, Await]:
       *   [lookahead ∉ { {, function, async [no LineTerminator here] function, class, let [ }]Expression[+In, ?Yield, ?Await]
       */
      return parseExpressionStatement(parser, context, expr, start, line, column);
    }
  }

  /** ArrowFunction[In, Yield, Await]:
   *    ArrowParameters[?Yield, ?Await][no LineTerminator here]=>ConciseBody[?In]
   */
  if (parser.token === Token.LeftParen) {
    expr = parseAsyncArrowOrCallExpression(
      parser,
      context,
      expr,
      1,
      BindingKind.ArgumentList,
      Origin.None,
      asyncNewLine,
      start,
      line,
      column
    );
  } else {
    if (parser.token === Token.Arrow) {
      classifyIdentifier(parser, context, token);
      expr = parseArrowFromIdentifier(parser, context, parser.tokenValue, expr, 0, 1, 0, start, line, column);
    }

    parser.assignable = AssignmentKind.Assignable;
  }

  /** MemberExpression :
   *   1. PrimaryExpression
   *   2. MemberExpression [ AssignmentExpression ]
   *   3. MemberExpression . IdentifierName
   *   4. MemberExpression TemplateLiteral
   *
   * CallExpression :
   *   1. MemberExpression Arguments
   *   2. CallExpression ImportCall
   *   3. CallExpression Arguments
   *   4. CallExpression [ AssignmentExpression ]
   *   5. CallExpression . IdentifierName
   *   6. CallExpression TemplateLiteral
   *
   *  UpdateExpression ::
   *   ('++' | '--')? LeftHandSideExpression
   */

  expr = parseMemberOrUpdateExpression(parser, context, expr, 0, 0, start, line, column);

  /** AssignmentExpression :
   *
   *   1. ConditionalExpression
   *   2. LeftHandSideExpression = AssignmentExpression
   *
   */
  expr = parseAssignmentExpression(parser, context, 0, 0, start, line, column, expr as ESTree.ArgumentExpression);

  parser.assignable = AssignmentKind.Assignable;

  /** Sequence expression
   *
   * Note: The comma operator leads to a sequence expression which is not equivalent
   * to the ES Expression, but it's part of the ESTree specs:
   *
   * https://github.com/estree/estree/blob/master/es5.md#sequenceexpression
   *
   */
  if (parser.token === Token.Comma) {
    expr = parseSequenceExpression(parser, context, 0, start, line, column, expr);
  }

  /**
   * ExpressionStatement[Yield, Await]:
   *   [lookahead ∉ { {, function, async [no LineTerminator here] function, class, let [ }]Expression[+In, ?Yield, ?Await]
   */
  return parseExpressionStatement(parser, context, expr, start, line, column);
}

/**
 * Parse directive node
 *
 * @see [Link](https://tc39.github.io/ecma262/#sec-directive-prologues-and-the-use-strict-directive)
 *
 * @param parser Parser object
 * @param context Context masks
 * @param expression AST expression node
 * @param token
 * @param start Start pos of node
 * @param line
 * @param column
 */

export function parseDirective(
  parser: ParserState,
  context: Context,
  expression: ESTree.ArgumentExpression | ESTree.SequenceExpression | ESTree.Expression,
  token: Token,
  start: number,
  line: number,
  column: number
): ESTree.ExpressionStatement {
  if (token !== Token.Semicolon) {
    parser.assignable = AssignmentKind.CannotAssign;

    expression = parseMemberOrUpdateExpression(parser, context, expression, 0, 0, start, line, column);

    if (parser.token !== Token.Semicolon) {
      expression = parseAssignmentExpression(parser, context, 0, 0, start, line, column, expression);

      if (parser.token === Token.Comma) {
        expression = parseSequenceExpression(parser, context, 0, start, line, column, expression);
      }
    }

    matchOrInsertSemicolon(parser, context | Context.AllowRegExp);
  }

  return context & Context.OptionsDirectives && expression.type === 'Literal' && typeof expression.value === 'string'
    ? finishNode(parser, context, start, line, column, {
        type: 'ExpressionStatement',
        expression,
        // OptionsRaw is implicitly turned on by OptionsDirectives.
        directive: (expression.raw as string).slice(1, -1)
      })
    : finishNode(parser, context, start, line, column, {
        type: 'ExpressionStatement',
        expression
      });
}

/**
 * Parses empty statement
 *
 * @param parser  Parser object
 * @param context Context masks
 * @param start Start pos of node
 * @param line
 * @param column
 */

export function parseEmptyStatement(
  parser: ParserState,
  context: Context,
  start: number,
  line: number,
  column: number
): ESTree.EmptyStatement {
  nextToken(parser, context | Context.AllowRegExp);
  return finishNode(parser, context, start, line, column, {
    type: 'EmptyStatement'
  });
}

/**
 * Parses throw statement
 *
 * @see [Link](https://tc39.github.io/ecma262/#prod-ThrowStatement)
 *
 * @param parser  Parser object
 * @param context Context masks
 * @param start Start pos of node
* @param line
* @param column

 */
export function parseThrowStatement(
  parser: ParserState,
  context: Context,
  start: number,
  line: number,
  column: number
): ESTree.ThrowStatement {
  // ThrowStatement ::
  //   'throw' Expression ';'
  nextToken(parser, context | Context.AllowRegExp);
  if (parser.flags & Flags.NewLine) report(parser, Errors.NewlineAfterThrow);
  const argument: ESTree.Expression = parseExpressions(
    parser,
    context,
    0,
    1,
    parser.tokenPos,
    parser.linePos,
    parser.colPos
  );
  matchOrInsertSemicolon(parser, context | Context.AllowRegExp);
  return finishNode(parser, context, start, line, column, {
    type: 'ThrowStatement',
    argument
  });
}

/**
 * Parses an if statement with an optional else block
 *
 * @see [Link](https://tc39.github.io/ecma262/#sec-if-statement)
 *
 * @param parser Parser object
 * @param context Context masks
 * @param scope Scope instance
 * @param start Start pos of node
* @param line
* @param column

 */
export function parseIfStatement(
  parser: ParserState,
  context: Context,
  scope: ScopeState | undefined,
  labels: ESTree.Labels,
  start: number,
  line: number,
  column: number
): ESTree.IfStatement {
  // IfStatement ::
  //   'if' '(' Expression ')' Statement ('else' Statement)?
  nextToken(parser, context);
  consume(parser, context | Context.AllowRegExp, Token.LeftParen);
  parser.assignable = AssignmentKind.Assignable;
  const test = parseExpressions(parser, context, 0, 1, parser.tokenPos, parser.line, parser.colPos);
  consume(parser, context | Context.AllowRegExp, Token.RightParen);
  const consequent = parseConsequentOrAlternative(
    parser,
    context,
    scope,
    labels,
    parser.tokenPos,
    parser.linePos,
    parser.colPos
  );
  let alternate: ESTree.Statement | null = null;
  if (parser.token === Token.ElseKeyword) {
    nextToken(parser, context | Context.AllowRegExp);
    alternate = parseConsequentOrAlternative(
      parser,
      context,
      scope,
      labels,
      parser.tokenPos,
      parser.linePos,
      parser.colPos
    );
  }

  return finishNode(parser, context, start, line, column, {
    type: 'IfStatement',
    test,
    consequent,
    alternate
  });
}

/**
 * Parse either consequent or alternate.
 *
 * @param parser  Parser object
 * @param context Context masks
 * @param start Start pos of node
 * @param line
 * @param column
 */
export function parseConsequentOrAlternative(
  parser: ParserState,
  context: Context,
  scope: ScopeState | undefined,
  labels: ESTree.Labels,
  start: number,
  line: number,
  column: number
): ESTree.Statement | ESTree.FunctionDeclaration {
  return context & Context.Strict ||
    // Disallow if web compatibility is off
    (context & Context.OptionsWebCompat) === 0 ||
    parser.token !== Token.FunctionKeyword
    ? parseStatement(
        parser,
        context,
        scope,
        Origin.None,
        { $: labels },
        0,
        parser.tokenPos,
        parser.linePos,
        parser.colPos
      )
    : parseFunctionDeclaration(
        parser,
        context,
        addChildScope(scope, ScopeKind.Block),
        Origin.None,
        0,
        HoistedFunctionFlags.None,
        0,
        start,
        line,
        column
      );
}

/**
 * Parses switch statement
 *
 * @see [Link](https://tc39.github.io/ecma262/#prod-SwitchStatement)
 *
 * @param parser  Parser object
 * @param context Context masks
 * @param start Start pos of node
 * @param line
 * @param column
 */
export function parseSwitchStatement(
  parser: ParserState,
  context: Context,
  scope: ScopeState | undefined,
  labels: ESTree.Labels,
  start: number,
  line: number,
  column: number
): ESTree.SwitchStatement {
  // SwitchStatement ::
  //   'switch' '(' Expression ')' '{' CaseClause* '}'
  // CaseClause ::
  //   'case' Expression ':' StatementList
  //   'default' ':' StatementList
  nextToken(parser, context);
  consume(parser, context | Context.AllowRegExp, Token.LeftParen);
  const discriminant = parseExpressions(parser, context, 0, 1, parser.tokenPos, parser.linePos, parser.colPos);
  consume(parser, context, Token.RightParen);
  consume(parser, context, Token.LeftBrace);
  const cases: ESTree.SwitchCase[] = [];
  let seenDefault: 0 | 1 = 0;
  if (scope) scope = addChildScope(scope, ScopeKind.SwitchStatement);
  while (is(parser.token !== Token.RightBrace)) {
    const { tokenPos, linePos, colPos } = parser;
    let test: ESTree.Expression | null = null;
    const consequent: ESTree.Statement[] = [];
    if (consumeOpt(parser, context | Context.AllowRegExp, Token.CaseKeyword)) {
      test = parseExpressions(parser, context, 0, 1, parser.tokenPos, parser.linePos, parser.colPos);
    } else {
      consume(parser, context | Context.AllowRegExp, Token.DefaultKeyword);
      if (seenDefault) report(parser, Errors.MultipleDefaultsInSwitch);
      seenDefault = 1;
    }
    consume(parser, context | Context.AllowRegExp, Token.Colon);
    while (
      parser.token !== Token.CaseKeyword &&
      parser.token !== Token.RightBrace &&
      parser.token !== Token.DefaultKeyword
    ) {
      consequent.push(
        parseStatementListItem(parser, context | Context.InSwitch, scope, Origin.BlockStatement, {
          $: labels
        }) as ESTree.Statement
      );
    }

    cases.push(
      finishNode(parser, context, tokenPos, linePos, colPos, {
        type: 'SwitchCase',
        test,
        consequent
      })
    );
  }

  consume(parser, context | Context.AllowRegExp, Token.RightBrace);
  return finishNode(parser, context, start, line, column, {
    type: 'SwitchStatement',
    discriminant,
    cases
  });
}

/**
 * Parses while statement
 *
 * @see [Link](https://tc39.github.io/ecma262/#prod-grammar-notation-WhileStatement)
 *
 * @param parser  Parser object
 * @param context Context masks
 * @param start
 * @param start Start pos of node
 * @param line
 * @param column
 */
export function parseWhileStatement(
  parser: ParserState,
  context: Context,
  scope: ScopeState | undefined,
  labels: ESTree.Labels,
  start: number,
  line: number,
  column: number
): ESTree.WhileStatement {
  // WhileStatement ::
  //   'while' '(' Expression ')' Statement
  nextToken(parser, context);
  consume(parser, context | Context.AllowRegExp, Token.LeftParen);
  const test = parseExpressions(parser, context, 0, 1, parser.tokenPos, parser.linePos, parser.colPos);
  consume(parser, context | Context.AllowRegExp, Token.RightParen);
  const body = parseIterationStatementBody(parser, context, scope, labels);
  return finishNode(parser, context, start, line, column, {
    type: 'WhileStatement',
    test,
    body
  });
}

/**
 * Parses iteration statement body
 *
 * @see [Link](https://tc39.es/ecma262/#sec-iteration-statements)
 *
 * @param parser  Parser object
 * @param context Context masks
 * @param start Start pos of node
 * @param line
 * @param column
 */
export function parseIterationStatementBody(
  parser: ParserState,
  context: Context,
  scope: ScopeState | undefined,
  labels: ESTree.Labels
): ESTree.Statement {
  return parseStatement(
    parser,
    ((context | Context.DisallowIn) ^ Context.DisallowIn) | Context.InIteration,
    scope,
    Origin.None,
    { loop: 1, $: labels },
    0,
    parser.tokenPos,
    parser.linePos,
    parser.colPos
  );
}

/**
 * Parses the continue statement production
 *
 * @see [Link](https://tc39.github.io/ecma262/#prod-ContinueStatement)
 *
 * @param parser  Parser object
 * @param context Context masks
 */
export function parseContinueStatement(
  parser: ParserState,
  context: Context,
  labels: ESTree.Labels,
  start: number,
  line: number,
  column: number
): ESTree.ContinueStatement {
  // ContinueStatement ::
  //   'continue' Identifier? ';'
  if ((context & Context.InIteration) === 0) report(parser, Errors.IllegalContinue);
  nextToken(parser, context);
  let label: ESTree.Identifier | undefined | null = null;
  if ((parser.flags & Flags.NewLine) === 0 && parser.token & Token.IsIdentifier) {
    const { tokenValue } = parser;
    label = parseIdentifier(parser, context | Context.AllowRegExp);
    if (!isValidLabel(parser, labels, tokenValue, /* requireIterationStatement */ 1))
      report(parser, Errors.UnknownLabel, tokenValue);
  }
  matchOrInsertSemicolon(parser, context | Context.AllowRegExp);
  return finishNode(parser, context, start, line, column, {
    type: 'ContinueStatement',
    label
  });
}

/**
 * Parses the break statement production
 *
 * @see [Link](https://tc39.github.io/ecma262/#prod-BreakStatement)
 *
 * @param parser  Parser object
 * @param context Context masks
 * @param start Start pos of node
 * @param line
 * @param column
 */
export function parseBreakStatement(
  parser: ParserState,
  context: Context,
  labels: ESTree.Labels,
  start: number,
  line: number,
  column: number
): ESTree.BreakStatement {
  // BreakStatement ::
  //   'break' Identifier? ';'
  nextToken(parser, context | Context.AllowRegExp);
  let label: ESTree.Identifier | undefined | null = null;
  if ((parser.flags & Flags.NewLine) === 0 && parser.token & Token.IsIdentifier) {
    const { tokenValue } = parser;
    label = parseIdentifier(parser, context | Context.AllowRegExp);
    if (!isValidLabel(parser, labels, tokenValue, /* requireIterationStatement */ 0))
      report(parser, Errors.UnknownLabel, tokenValue);
  } else if ((context & (Context.InSwitch | Context.InIteration)) === 0) {
    report(parser, Errors.IllegalBreak);
  }

  matchOrInsertSemicolon(parser, context | Context.AllowRegExp);
  return finishNode(parser, context, start, line, column, {
    type: 'BreakStatement',
    label
  });
}

/**
 * Parses with statement
 *
 * @see [Link](https://tc39.github.io/ecma262/#prod-WithStatement)
 *
 * @param parser Parser object
 * @param context Context masks
 * @param scope Scope instance
 * @param start Start pos of node
 * @param line
 * @param column
 */
export function parseWithStatement(
  parser: ParserState,
  context: Context,
  scope: ScopeState | undefined,
  labels: ESTree.Labels,
  start: number,
  line: number,
  column: number
): ESTree.WithStatement {
  // WithStatement ::
  //   'with' '(' Expression ')' Statement

  nextToken(parser, context);

  if (context & Context.Strict) report(parser, Errors.StrictWith);

  consume(parser, context | Context.AllowRegExp, Token.LeftParen);
  const object = parseExpressions(parser, context, 0, 1, parser.tokenPos, parser.linePos, parser.colPos);
  consume(parser, context | Context.AllowRegExp, Token.RightParen);
  const body = parseStatement(
    parser,
    context,
    scope,
    Origin.BlockStatement,
    labels,
    0,
    parser.tokenPos,
    parser.linePos,
    parser.colPos
  );
  return finishNode(parser, context, start, line, column, {
    type: 'WithStatement',
    object,
    body
  });
}

/**
 * Parses the debugger statement production
 *
 * @see [Link](https://tc39.github.io/ecma262/#prod-DebuggerStatement)
 *
 * @param parser  Parser object
 * @param context Context masks
 * @param start Start pos of node
 * @param line
 * @param column
 */
export function parseDebuggerStatement(
  parser: ParserState,
  context: Context,
  start: number,
  line: number,
  column: number
): ESTree.DebuggerStatement {
  // DebuggerStatement ::
  //   'debugger' ';'
  nextToken(parser, context | Context.AllowRegExp);
  matchOrInsertSemicolon(parser, context | Context.AllowRegExp);
  return finishNode(parser, context, start, line, column, {
    type: 'DebuggerStatement'
  });
}

/**
 * Parses try statement
 *
 * @see [Link](https://tc39.github.io/ecma262/#prod-TryStatement)
 *
 * @param parser Parser object
 * @param context Context masks
 * @param scope Scope instance
 * @param start Start pos of node
 * @param line
 * @param column
 */
export function parseTryStatement(
  parser: ParserState,
  context: Context,
  scope: ScopeState | undefined,
  labels: ESTree.Labels,
  start: number,
  line: number,
  column: number
): ESTree.TryStatement {
  // TryStatement ::
  //   'try' Block Catch
  //   'try' Block Finally
  //   'try' Block Catch Finally
  //
  // Catch ::
  //   'catch' '(' Identifier ')' Block
  //
  // Finally ::
  //   'finally' Block

  nextToken(parser, context | Context.AllowRegExp);

  const firstScope = scope ? addChildScope(scope, ScopeKind.TryStatement) : void 0;

  const block = parseBlock(parser, context, firstScope, { $: labels }, parser.tokenPos, parser.linePos, parser.colPos);
  const { tokenPos, linePos, colPos } = parser;
  const handler = consumeOpt(parser, context | Context.AllowRegExp, Token.CatchKeyword)
    ? parseCatchBlock(parser, context, scope, labels, tokenPos, linePos, colPos)
    : null;

  let finalizer: ESTree.BlockStatement | null = null;

  if (parser.token === Token.FinallyKeyword) {
    nextToken(parser, context | Context.AllowRegExp);
    const finalizerScope = firstScope ? addChildScope(scope, ScopeKind.CatchStatement) : void 0;
    finalizer = parseBlock(
      parser,
      context,
      finalizerScope,
      { $: labels },
      parser.tokenPos,
      parser.linePos,
      parser.colPos
    );
  }

  if (!handler && !finalizer) {
    report(parser, Errors.NoCatchOrFinally);
  }

  return finishNode(parser, context, start, line, column, {
    type: 'TryStatement',
    block,
    handler,
    finalizer
  });
}

/**
 * Parses catch block
 *
 * @see [Link](https://tc39.github.io/ecma262/#prod-Catch)
 *
 * @param parser Parser object
 * @param context Context masks
 * @param scope Scope instance
 * @param start Start pos of node
 * @param line
 * @param column
 */
export function parseCatchBlock(
  parser: ParserState,
  context: Context,
  scope: ScopeState | undefined,
  labels: ESTree.Labels,
  start: number,
  line: number,
  column: number
): ESTree.CatchClause {
  let param: ESTree.BindingPattern | ESTree.Identifier | null = null;
  let additionalScope: ScopeState | undefined = scope;

  if (consumeOpt(parser, context, Token.LeftParen)) {
    /*
     * Create a lexical scope around the whole catch clause,
     * including the head.
     */
    if (scope) scope = addChildScope(scope, ScopeKind.CatchStatement);

    param = parseBindingPattern(
      parser,
      context,
      scope,
      (parser.token & Token.IsPatternStart) === Token.IsPatternStart
        ? BindingKind.CatchPattern
        : BindingKind.CatchIdentifier,
      Origin.None,
      parser.tokenPos,
      parser.linePos,
      parser.colPos
    );

    if (parser.token === Token.Comma) {
      report(parser, Errors.InvalidCatchParams);
    } else if (parser.token === Token.Assign) {
      report(parser, Errors.InvalidCatchParamDefault);
    }

    consume(parser, context | Context.AllowRegExp, Token.RightParen);
    // ES 13.15.7 CatchClauseEvaluation
    //
    // Step 8 means that the body of a catch block always has an additional
    // lexical scope.
    if (scope) additionalScope = addChildScope(scope, ScopeKind.CatchBlock);
  }

  const body = parseBlock(
    parser,
    context,
    additionalScope,
    { $: labels },
    parser.tokenPos,
    parser.linePos,
    parser.colPos
  );

  return finishNode(parser, context, start, line, column, {
    type: 'CatchClause',
    param,
    body
  });
}

/**
 * Parses class static initialization block
 *
 * @see [Link](https://github.com/tc39/proposal-class-static-block)
 *
 * @param parser Parser object
 * @param context Context masks
 * @param scope Scope instance
 * @param start Start pos of node
 * @param line
 * @param column
 */
export function parseStaticBlock(
  parser: ParserState,
  context: Context,
  scope: ScopeState | undefined,
  start: number,
  line: number,
  column: number
): ESTree.StaticBlock {
  // StaticBlock ::
  //   '{' StatementList '}'

  if (scope) scope = addChildScope(scope, ScopeKind.Block);

  const ctorContext = Context.InClass | Context.SuperCall;
  context = ((context | ctorContext) ^ ctorContext) | Context.SuperProperty;
  const { body } = parseBlock(parser, context, scope, {}, start, line, column);

  return finishNode(parser, context, start, line, column, {
    type: 'StaticBlock',
    body
  });
}

/**
 * Parses do while statement
 *
 * @param parser Parser object
 * @param context Context masks
 * @param scope Scope instance
 * @param start Start pos of node
 * @param line
 * @param column
 */
export function parseDoWhileStatement(
  parser: ParserState,
  context: Context,
  scope: ScopeState | undefined,
  labels: ESTree.Labels,
  start: number,
  line: number,
  column: number
): ESTree.DoWhileStatement {
  // DoStatement ::
  //   'do Statement while ( Expression ) ;'

  nextToken(parser, context | Context.AllowRegExp);
  const body = parseIterationStatementBody(parser, context, scope, labels);
  consume(parser, context, Token.WhileKeyword);
  consume(parser, context | Context.AllowRegExp, Token.LeftParen);
  const test = parseExpressions(parser, context, 0, 1, parser.tokenPos, parser.linePos, parser.colPos);
  consume(parser, context | Context.AllowRegExp, Token.RightParen);
  // ECMA-262, section 11.9
  // The previous token is ) and the inserted semicolon would then be parsed as the terminating semicolon of a do-while statement (13.7.2).
  // This cannot be implemented in matchOrInsertSemicolon() because it doesn't know
  // this RightParen is the end of a do-while statement.
  consumeOpt(parser, context | Context.AllowRegExp, Token.Semicolon);
  return finishNode(parser, context, start, line, column, {
    type: 'DoWhileStatement',
    body,
    test
  });
}

/**
 * Because we are not doing any backtracking - this parses `let` as an identifier
 * or a variable declaration statement.
 *
 * @see [Link](https://tc39.github.io/ecma262/#sec-declarations-and-the-variable-statement)
 *
 * @param parser  Parser object
 * @param context Context masks
 * @param scope Scope object
 * @param origin Binding origin
 * @param start Start pos of node
 * @param start Start pos of node
 * @param line
 * @param column
 */
export function parseLetIdentOrVarDeclarationStatement(
  parser: ParserState,
  context: Context,
  scope: ScopeState | undefined,
  origin: Origin,
  start: number,
  line: number,
  column: number
): ESTree.VariableDeclaration | ESTree.LabeledStatement | ESTree.ExpressionStatement {
  const { token, tokenValue } = parser;
  let expr: ESTree.Identifier | ESTree.Expression = parseIdentifier(parser, context);

  if (parser.token & (Token.IsIdentifier | Token.IsPatternStart)) {
    /* VariableDeclarations ::
     *  ('let') (Identifier ('=' AssignmentExpression)?)+[',']
     */

    const declarations = parseVariableDeclarationList(parser, context, scope, BindingKind.Let, Origin.None);

    matchOrInsertSemicolon(parser, context | Context.AllowRegExp);

    return finishNode(parser, context, start, line, column, {
      type: 'VariableDeclaration',
      kind: 'let',
      declarations
    });
  }
  // 'Let' as identifier
  parser.assignable = AssignmentKind.Assignable;

  if (context & Context.Strict) report(parser, Errors.UnexpectedLetStrictReserved);

  /** LabelledStatement[Yield, Await, Return]:
   *
   * ExpressionStatement | LabelledStatement ::
   * Expression ';'
   *   Identifier ':' Statement
   *
   * ExpressionStatement[Yield] :
   *   [lookahead notin {{, function, class, let [}] Expression[In, ?Yield] ;
   */

  if (parser.token === Token.Colon) {
    return parseLabelledStatement(parser, context, scope, origin, {}, tokenValue, expr, token, 0, start, line, column);
  }

  /**
   * ArrowFunction :
   *   ArrowParameters => ConciseBody
   *
   * ConciseBody :
   *   [lookahead not {] AssignmentExpression
   *   { FunctionBody }
   *
   */
  if (parser.token === Token.Arrow) {
    let scope: ScopeState | undefined = void 0;

    if (context & Context.OptionsLexical) scope = createArrowHeadParsingScope(parser, context, tokenValue);

    parser.flags = (parser.flags | Flags.SimpleParameterList) ^ Flags.SimpleParameterList;

    expr = parseArrowFunctionExpression(parser, context, scope, [expr], /* isAsync */ 0, start, line, column);
  } else {
    /**
     * UpdateExpression ::
     *   ('++' | '--')? LeftHandSideExpression
     *
     * MemberExpression ::
     *   (PrimaryExpression | FunctionLiteral | ClassLiteral)
     *     ('[' Expression ']' | '.' Identifier | Arguments | TemplateLiteral)*
     *
     * CallExpression ::
     *   (SuperCall | ImportCall)
     *     ('[' Expression ']' | '.' Identifier | Arguments | TemplateLiteral)*
     *
     * LeftHandSideExpression ::
     *   (NewExpression | MemberExpression) ...
     */

    expr = parseMemberOrUpdateExpression(parser, context, expr, 0, 0, start, line, column);

    /**
     * AssignmentExpression :
     *   1. ConditionalExpression
     *   2. LeftHandSideExpression = AssignmentExpression
     *
     */
    expr = parseAssignmentExpression(parser, context, 0, 0, start, line, column, expr as ESTree.ArgumentExpression);
  }

  /** Sequence expression
   */
  if (parser.token === Token.Comma) {
    expr = parseSequenceExpression(parser, context, 0, start, line, column, expr);
  }

  /**
   * ExpressionStatement[Yield, Await]:
   *  [lookahead ∉ { {, function, async [no LineTerminator here] function, class, let [ }]Expression[+In, ?Yield, ?Await]
   */
  return parseExpressionStatement(parser, context, expr, start, line, column);
}

/**
 * Parses a `const` or `let` lexical declaration statement
 *
 * @param parser  Parser object
 * @param context Context masks
 * @param type Binding kind
 * @param origin Binding origin
 * @param type Binding kind
 * @param start Start pos of node
 * @param start Start pos of node
 * @param line
 * @param column
 */
function parseLexicalDeclaration(
  parser: ParserState,
  context: Context,
  scope: ScopeState | undefined,
  kind: BindingKind,
  origin: Origin,
  start: number,
  line: number,
  column: number
): ESTree.VariableDeclaration {
  // BindingList ::
  //  LexicalBinding
  //    BindingIdentifier
  //    BindingPattern
  nextToken(parser, context);

  const declarations = parseVariableDeclarationList(parser, context, scope, kind, origin);

  matchOrInsertSemicolon(parser, context | Context.AllowRegExp);

  return finishNode(parser, context, start, line, column, {
    type: 'VariableDeclaration',
    kind: kind & BindingKind.Let ? 'let' : 'const',
    declarations
  });
}

/**
 * Parses a variable declaration statement
 *
 * @see [Link](https://tc39.github.io/ecma262/#prod-VariableStatement)
 *
 * @param parser  Parser object
 * @param context Context masks
 * @param scope Scope object
 * @param origin Binding origin
 * @param start Start pos of node
 * @param start Start pos of node
 * @param line
 * @param column
 */
export function parseVariableStatement(
  parser: ParserState,
  context: Context,
  scope: ScopeState | undefined,
  origin: Origin,
  start: number,
  line: number,
  column: number
): ESTree.VariableDeclaration {
  // VariableDeclarations ::
  //  ('var') (Identifier ('=' AssignmentExpression)?)+[',']
  //
  nextToken(parser, context);
  const declarations = parseVariableDeclarationList(parser, context, scope, BindingKind.Variable, origin);

  matchOrInsertSemicolon(parser, context | Context.AllowRegExp);
  return finishNode(parser, context, start, line, column, {
    type: 'VariableDeclaration',
    kind: 'var',
    declarations
  });
}

/**
 * Parses variable declaration list
 *
 * @see [Link](https://tc39.github.io/ecma262/#prod-VariableDeclarationList)
 *
 * @param parser  Parser object
 * @param context Context masks
 * @param type Binding kind
 * @param origin Binding origin
 */
export function parseVariableDeclarationList(
  parser: ParserState,
  context: Context,
  scope: ScopeState | undefined,
  kind: BindingKind,
  origin: Origin
): ESTree.VariableDeclarator[] {
  let bindingCount = 1;
  const list: ESTree.VariableDeclarator[] = [parseVariableDeclaration(parser, context, scope, kind, origin)];
  while (consumeOpt(parser, context, Token.Comma)) {
    bindingCount++;
    list.push(parseVariableDeclaration(parser, context, scope, kind, origin));
  }

  if (bindingCount > 1 && origin & Origin.ForStatement && parser.token & Token.IsInOrOf) {
    report(parser, Errors.ForInOfLoopMultiBindings, KeywordDescTable[parser.token & Token.Type]);
  }
  return list;
}

/**
 * Parses variable declaration
 *
 * @see [Link](https://tc39.github.io/ecma262/#prod-VariableDeclaration)
 *
 * @param parser  Parser object
 * @param context Context masks
 * @param start Start pos of node
 * @param start Start pos of node
 * @param line
 * @param column
 */
function parseVariableDeclaration(
  parser: ParserState,
  context: Context,
  scope: ScopeState | undefined,
  kind: BindingKind,
  origin: Origin
): ESTree.VariableDeclarator {
  // VariableDeclaration :
  //   BindingIdentifier Initializeropt
  //   BindingPattern Initializer
  //
  // VariableDeclarationNoIn :
  //   BindingIdentifier InitializerNoInopt
  //   BindingPattern InitializerNoIn

  const { token, tokenPos, linePos, colPos } = parser;

  let init: ESTree.Expression | ESTree.BindingPattern | ESTree.Identifier | null = null;

  const id = parseBindingPattern(parser, context, scope, kind, origin, tokenPos, linePos, colPos);

  if (is(parser.token === Token.Assign)) {
    nextToken(parser, context | Context.AllowRegExp);
    init = parseExpression(parser, context, 1, 0, parser.tokenPos, parser.linePos, parser.colPos);
    if (origin & Origin.ForStatement || (token & Token.IsPatternStart) === 0) {
      // Lexical declarations in for-in / for-of loops can't be initialized

      if (
        parser.token === Token.OfKeyword ||
        (parser.token === Token.InKeyword &&
          (token & Token.IsPatternStart || (kind & BindingKind.Variable) === 0 || context & Context.Strict))
      ) {
        reportMessageAt(
          tokenPos,
          parser.line,
          parser.index - 3,
          Errors.ForInOfLoopInitializer,
          parser.token === Token.OfKeyword ? 'of' : 'in'
        );
      }
    }
    // Normal const declarations, and const declarations in for(;;) heads, must be initialized.
  } else if (
    (kind & BindingKind.Const || (token & Token.IsPatternStart) > 0) &&
    (parser.token & Token.IsInOrOf) !== Token.IsInOrOf
  ) {
    report(parser, Errors.DeclarationMissingInitializer, kind & BindingKind.Const ? 'const' : 'destructuring');
  }

  return finishNode(parser, context, tokenPos, linePos, colPos, {
    type: 'VariableDeclarator',
    id,
    init
  });
}

/**
 * Parses either For, ForIn or ForOf statement
 *
 * @see [Link](https://tc39.github.io/ecma262/#sec-for-statement)
 * @see [Link](https://tc39.github.io/ecma262/#sec-for-in-and-for-of-statements)
 *
 * @param parser Parser object
 * @param context Context masks
 * @param start Start pos of node
 * @param line
 * @param column

 */
export function parseForStatement(
  parser: ParserState,
  context: Context,
  scope: ScopeState | undefined,
  labels: ESTree.Labels,
  start: number,
  line: number,
  column: number
): ESTree.ForStatement | ESTree.ForInStatement | ESTree.ForOfStatement {
  nextToken(parser, context);

  const forAwait =
    ((context & Context.InAwaitContext) > 0 || ((context & Context.Module) > 0 && (context & Context.InGlobal) > 0)) &&
    consumeOpt(parser, context, Token.AwaitKeyword);

  consume(parser, context | Context.AllowRegExp, Token.LeftParen);

  if (scope) scope = addChildScope(scope, ScopeKind.ForStatement);

  let test: ESTree.Expression | null = null;
  let update: ESTree.Expression | null = null;
  let destructible: AssignmentKind | DestructuringKind = 0;
  let init = null;
  let isVarDecl =
    parser.token === Token.VarKeyword || parser.token === Token.LetKeyword || parser.token === Token.ConstKeyword;
  let right;

  const { token, tokenPos, linePos, colPos } = parser;

  if (isVarDecl) {
    if (token === Token.LetKeyword) {
      init = parseIdentifier(parser, context);
      if (parser.token & (Token.IsIdentifier | Token.IsPatternStart)) {
        if (parser.token === Token.InKeyword) {
          if (context & Context.Strict) report(parser, Errors.DisallowedLetInStrict);
        } else {
          init = finishNode(parser, context, tokenPos, linePos, colPos, {
            type: 'VariableDeclaration',
            kind: 'let',
            declarations: parseVariableDeclarationList(
              parser,
              context | Context.DisallowIn,
              scope,
              BindingKind.Let,
              Origin.ForStatement
            )
          });
        }

        parser.assignable = AssignmentKind.Assignable;
      } else if (context & Context.Strict) {
        report(parser, Errors.DisallowedLetInStrict);
      } else {
        isVarDecl = false;
        parser.assignable = AssignmentKind.Assignable;
        init = parseMemberOrUpdateExpression(parser, context, init, 0, 0, tokenPos, linePos, colPos);

        // `for of` only allows LeftHandSideExpressions which do not start with `let`, and no other production matches
        if (parser.token === Token.OfKeyword) report(parser, Errors.ForOfLet);
      }
    } else {
      nextToken(parser, context);

      init = finishNode(
        parser,
        context,
        tokenPos,
        linePos,
        colPos,
        token === Token.VarKeyword
          ? {
              type: 'VariableDeclaration',
              kind: 'var',
              declarations: parseVariableDeclarationList(
                parser,
                context | Context.DisallowIn,
                scope,
                BindingKind.Variable,
                Origin.ForStatement
              )
            }
          : {
              type: 'VariableDeclaration',
              kind: 'const',
              declarations: parseVariableDeclarationList(
                parser,
                context | Context.DisallowIn,
                scope,
                BindingKind.Const,
                Origin.ForStatement
              )
            }
      );

      parser.assignable = AssignmentKind.Assignable;
    }
  } else if (token === Token.Semicolon) {
    if (forAwait) report(parser, Errors.InvalidForAwait);
  } else if ((token & Token.IsPatternStart) === Token.IsPatternStart) {
    init =
      token === Token.LeftBrace
        ? parseObjectLiteralOrPattern(
            parser,
            context,
            void 0,
            1,
            0,
            0,
            BindingKind.Empty,
            Origin.ForStatement,
            tokenPos,
            linePos,
            colPos
          )
        : parseArrayExpressionOrPattern(
            parser,
            context,
            void 0,
            1,
            0,
            0,
            BindingKind.Empty,
            Origin.ForStatement,
            tokenPos,
            linePos,
            colPos
          );

    destructible = parser.destructible;

    if (context & Context.OptionsWebCompat && destructible & DestructuringKind.SeenProto) {
      report(parser, Errors.DuplicateProto);
    }

    parser.assignable =
      destructible & DestructuringKind.CannotDestruct ? AssignmentKind.CannotAssign : AssignmentKind.Assignable;

    init = parseMemberOrUpdateExpression(
      parser,
      context | Context.DisallowIn,
      init as ESTree.Expression,
      0,
      0,
      parser.tokenPos,
      parser.linePos,
      parser.colPos
    );
  } else {
    init = parseLeftHandSideExpression(parser, context | Context.DisallowIn, 1, 0, 1, tokenPos, linePos, colPos);
  }

  if ((parser.token & Token.IsInOrOf) === Token.IsInOrOf) {
    if (parser.token === Token.OfKeyword) {
      if (parser.assignable & AssignmentKind.CannotAssign)
        report(parser, Errors.CantAssignToInOfForLoop, forAwait ? 'await' : 'of');

      reinterpretToPattern(parser, init);
      nextToken(parser, context | Context.AllowRegExp);

      // IterationStatement:
      //  for(LeftHandSideExpression of AssignmentExpression) Statement
      //  forawait(LeftHandSideExpression of AssignmentExpression) Statement
      right = parseExpression(parser, context, 1, 0, parser.tokenPos, parser.linePos, parser.colPos);

      consume(parser, context | Context.AllowRegExp, Token.RightParen);

      const body = parseIterationStatementBody(parser, context, scope, labels);

      return finishNode(parser, context, start, line, column, {
        type: 'ForOfStatement',
        left: init,
        right,
        body,
        await: forAwait
      });
    }

    if (parser.assignable & AssignmentKind.CannotAssign) report(parser, Errors.CantAssignToInOfForLoop, 'in');

    reinterpretToPattern(parser, init);
    nextToken(parser, context | Context.AllowRegExp);

    // `for await` only accepts the `for-of` type
    if (forAwait) report(parser, Errors.InvalidForAwait);

    // IterationStatement:
    //  for(LeftHandSideExpression in Expression) Statement
    right = parseExpressions(parser, context, 0, 1, parser.tokenPos, parser.linePos, parser.colPos);

    consume(parser, context | Context.AllowRegExp, Token.RightParen);
    const body = parseIterationStatementBody(parser, context, scope, labels);

    return finishNode(parser, context, start, line, column, {
      type: 'ForInStatement',
      body,
      left: init,
      right
    });
  }

  if (forAwait) report(parser, Errors.InvalidForAwait);

  if (!isVarDecl) {
    if (destructible & DestructuringKind.HasToDestruct && parser.token !== Token.Assign) {
      report(parser, Errors.CantAssignToInOfForLoop, 'loop');
    }

    init = parseAssignmentExpression(parser, context | Context.DisallowIn, 0, 0, tokenPos, linePos, colPos, init);
  }

  if (parser.token === Token.Comma)
    init = parseSequenceExpression(parser, context, 0, parser.tokenPos, parser.linePos, parser.colPos, init);

  consume(parser, context | Context.AllowRegExp, Token.Semicolon);

  if (parser.token !== Token.Semicolon)
    test = parseExpressions(parser, context, 0, 1, parser.tokenPos, parser.linePos, parser.colPos);

  consume(parser, context | Context.AllowRegExp, Token.Semicolon);

  if (parser.token !== Token.RightParen)
    update = parseExpressions(parser, context, 0, 1, parser.tokenPos, parser.linePos, parser.colPos);

  consume(parser, context | Context.AllowRegExp, Token.RightParen);

  const body = parseIterationStatementBody(parser, context, scope, labels);

  return finishNode(parser, context, start, line, column, {
    type: 'ForStatement',
    init,
    test,
    update,
    body
  });
}

/**
 * Parses restricted identifier in import & export declaration
 *
 * @param parser  Parser object
 * @param context Context masks
 * @param scope Scope object
 */

export function parseRestrictedIdentifier(
  parser: ParserState,
  context: Context,
  scope: ScopeState | undefined
): ESTree.Identifier {
  if (!isValidIdentifier(context, parser.token)) report(parser, Errors.UnexpectedStrictReserved);
  if ((parser.token & Token.IsEvalOrArguments) === Token.IsEvalOrArguments) report(parser, Errors.StrictEvalArguments);
  if (scope) addBlockName(parser, context, scope, parser.tokenValue, BindingKind.Let, Origin.None);
  return parseIdentifier(parser, context);
}

/**
 * Parse import declaration
 *
 * @see [Link](https://tc39.github.io/ecma262/#prod-ImportDeclaration)
 *
 * @param parser  Parser object
 * @param context Context masks
 * @param scope Scope object
 */
function parseImportDeclaration(
  parser: ParserState,
  context: Context,
  scope: ScopeState | undefined
): ESTree.ImportDeclaration | ESTree.ExpressionStatement {
  // ImportDeclaration :
  //   'import' ImportClause 'from' ModuleSpecifier ';'
  //   'import' ModuleSpecifier ';'
  //
  // ImportClause :
  //   ImportedDefaultBinding
  //   NameSpaceImport
  //   NamedImports
  //   ImportedDefaultBinding ',' NameSpaceImport
  //   ImportedDefaultBinding ',' NamedImports
  //
  // NameSpaceImport :
  //   '*' 'as' ImportedBinding
  const start = parser.tokenPos;
  const line = parser.linePos;
  const column = parser.colPos;

  nextToken(parser, context);

  let source: ESTree.Literal | null = null;

  const { tokenPos, linePos, colPos } = parser;

  let specifiers: (ESTree.ImportSpecifier | ESTree.ImportDefaultSpecifier | ESTree.ImportNamespaceSpecifier)[] = [];

  // 'import' ModuleSpecifier ';'
  if (parser.token === Token.StringLiteral) {
    source = parseLiteral(parser, context);
  } else {
    if (parser.token & Token.IsIdentifier) {
      const local = parseRestrictedIdentifier(parser, context, scope);
      specifiers = [
        finishNode(parser, context, tokenPos, linePos, colPos, {
          type: 'ImportDefaultSpecifier',
          local
        })
      ];

      // NameSpaceImport
      if (consumeOpt(parser, context, Token.Comma)) {
        switch (parser.token) {
          case Token.Multiply:
            specifiers.push(parseImportNamespaceSpecifier(parser, context, scope));
            break;

          case Token.LeftBrace:
            parseImportSpecifierOrNamedImports(parser, context, scope, specifiers);
            break;

          default:
            report(parser, Errors.InvalidDefaultImport);
        }
      }
    } else {
      // Parse NameSpaceImport or NamedImports if present
      switch (parser.token) {
        case Token.Multiply:
          specifiers = [parseImportNamespaceSpecifier(parser, context, scope)];
          break;
        case Token.LeftBrace:
          parseImportSpecifierOrNamedImports(parser, context, scope, specifiers);
          break;
        case Token.LeftParen:
          return parseImportCallDeclaration(parser, context, start, line, column);
        case Token.Period:
          return parseImportMetaDeclaration(parser, context, start, line, column);
        default:
          report(parser, Errors.UnexpectedToken, KeywordDescTable[parser.token & Token.Type]);
      }
    }

    source = parseModuleSpecifier(parser, context);
  }

  matchOrInsertSemicolon(parser, context | Context.AllowRegExp);

  return finishNode(parser, context, start, line, column, {
    type: 'ImportDeclaration',
    specifiers,
    source
  });
}

/**
 * Parse binding identifier
 *
 * @see [Link](https://tc39.github.io/ecma262/#prod-NameSpaceImport)
 *
 * @param parser  Parser object
 * @param context Context masks
 * @param specifiers Array of import specifiers
 */
function parseImportNamespaceSpecifier(
  parser: ParserState,
  context: Context,
  scope: ScopeState | undefined
): ESTree.ImportNamespaceSpecifier {
  // NameSpaceImport:
  //  * as ImportedBinding
  const { tokenPos, linePos, colPos } = parser;
  nextToken(parser, context);
  consume(parser, context, Token.AsKeyword);

  // 'import * as class from "foo":'
  if ((parser.token & Token.IsStringOrNumber) === Token.IsStringOrNumber) {
    reportMessageAt(
      tokenPos,
      parser.line,
      parser.index,
      Errors.UnexpectedToken,
      KeywordDescTable[parser.token & Token.Type]
    );
  }

  return finishNode(parser, context, tokenPos, linePos, colPos, {
    type: 'ImportNamespaceSpecifier',
    local: parseRestrictedIdentifier(parser, context, scope)
  });
}

/**
 * Parse module specifier
 *
 * @see [Link](https://tc39.github.io/ecma262/#prod-ModuleSpecifier)
 *
 * @param parser  Parser object
 * @param context Context masks
 */
function parseModuleSpecifier(parser: ParserState, context: Context): ESTree.Literal {
  // ModuleSpecifier :
  //   StringLiteral
  consume(parser, context, Token.FromKeyword);
  if (parser.token !== Token.StringLiteral) report(parser, Errors.InvalidExportImportSource, 'Import');

  return parseLiteral(parser, context);
}

function parseImportSpecifierOrNamedImports(
  parser: ParserState,
  context: Context,
  scope: ScopeState | undefined,
  specifiers: (ESTree.ImportSpecifier | ESTree.ImportDefaultSpecifier | ESTree.ImportNamespaceSpecifier)[]
): (ESTree.ImportSpecifier | ESTree.ImportDefaultSpecifier | ESTree.ImportNamespaceSpecifier)[] {
  // NamedImports :
  //   '{' '}'
  //   '{' ImportsList '}'
  //   '{' ImportsList ',' '}'
  //
  // ImportsList :
  //   ImportSpecifier
  //   ImportsList ',' ImportSpecifier
  //
  // ImportSpecifier :
  //   BindingIdentifier
  //   IdentifierName 'as' BindingIdentifier

  nextToken(parser, context);

  while (parser.token & Token.IsIdentifier) {
    let { token, tokenValue, tokenPos, linePos, colPos } = parser;
    const imported = parseIdentifier(parser, context);
    let local: ESTree.Identifier;

    if (consumeOpt(parser, context, Token.AsKeyword)) {
      if ((parser.token & Token.IsStringOrNumber) === Token.IsStringOrNumber || parser.token === Token.Comma) {
        report(parser, Errors.InvalidKeywordAsAlias);
      } else {
        validateBindingIdentifier(parser, context, BindingKind.Const, parser.token, 0);
      }
      tokenValue = parser.tokenValue;
      local = parseIdentifier(parser, context);
    } else {
      // Keywords cannot be bound to themselves, so an import name
      // that is a keyword is a syntax error if it is not followed
      // by the keyword 'as'.
      // See the ImportSpecifier production in ES6 section 15.2.2.
      validateBindingIdentifier(parser, context, BindingKind.Const, token, 0);
      local = imported;
    }

    if (scope) addBlockName(parser, context, scope, tokenValue, BindingKind.Let, Origin.None);

    specifiers.push(
      finishNode(parser, context, tokenPos, linePos, colPos, {
        type: 'ImportSpecifier',
        local,
        imported
      })
    );

    if (parser.token !== Token.RightBrace) consume(parser, context, Token.Comma);
  }

  consume(parser, context, Token.RightBrace);

  return specifiers;
}

/**
 * Parse import meta declaration
 *
 * @param parser  Parser object
 * @param context Context masks
 * @param meta  ESTree AST node
 * @param start
 * @param line
 * @param column
 */
export function parseImportMetaDeclaration(
  parser: ParserState,
  context: Context,
  start: number,
  line: number,
  column: number
): ESTree.ExpressionStatement {
  let expr: ESTree.Expression = parseImportMetaExpression(
    parser,
    context,
    finishNode(parser, context, start, line, column, {
      type: 'Identifier',
      name: 'import'
    }),
    start,
    line,
    column
  );

  /** MemberExpression :
   *   1. PrimaryExpression
   *   2. MemberExpression [ AssignmentExpression ]
   *   3. MemberExpression . IdentifierName
   *   4. MemberExpression TemplateLiteral
   *
   * CallExpression :
   *   1. MemberExpression Arguments
   *   2. CallExpression ImportCall
   *   3. CallExpression Arguments
   *   4. CallExpression [ AssignmentExpression ]
   *   5. CallExpression . IdentifierName
   *   6. CallExpression TemplateLiteral
   *
   *  UpdateExpression ::
   *   ('++' | '--')? LeftHandSideExpression
   *
   */

  expr = parseMemberOrUpdateExpression(parser, context, expr, 0, 0, start, line, column);

  /** AssignmentExpression :
   *   1. ConditionalExpression
   *   2. LeftHandSideExpression = AssignmentExpression
   */

  expr = parseAssignmentExpression(parser, context, 0, 0, start, line, column, expr as ESTree.Expression);

  if (parser.token === Token.Comma) {
    expr = parseSequenceExpression(parser, context, 0, start, line, column, expr);
  }

  /**
   * ExpressionStatement[Yield, Await]:
   *  [lookahead ∉ { {, function, async [no LineTerminator here] function, class, let [ }]Expression[+In, ?Yield, ?Await]
   */
  return parseExpressionStatement(parser, context, expr, start, line, column);
}

/**
 * Parse dynamic import declaration
 *
 * @see [Link](https://github.com/tc39/proposal-dynamic-import)
 *
 * @param parser  Parser object
 * @param context Context masks
 * @param number
 */
function parseImportCallDeclaration(
  parser: ParserState,
  context: Context,
  start: number,
  line: number,
  column: number
): ESTree.ExpressionStatement {
  let expr: ESTree.Expression = parseImportExpression(parser, context, /* inGroup */ 0, start, line, column);

  /** MemberExpression :
   *   1. PrimaryExpression
   *   2. MemberExpression [ AssignmentExpression ]
   *   3. MemberExpression . IdentifierName
   *   4. MemberExpression TemplateLiteral
   *
   * CallExpression :
   *   1. MemberExpression Arguments
   *   2. CallExpression ImportCall
   *   3. CallExpression Arguments
   *   4. CallExpression [ AssignmentExpression ]
   *   5. CallExpression . IdentifierName
   *   6. CallExpression TemplateLiteral
   *
   *  UpdateExpression ::
   *   ('++' | '--')? LeftHandSideExpression
   *
   */

  expr = parseMemberOrUpdateExpression(parser, context, expr, 0, 0, start, line, column);

  if (parser.token === Token.Comma) {
    expr = parseSequenceExpression(parser, context, 0, start, line, column, expr);
  }

  /**
   * ExpressionStatement[Yield, Await]:
   *  [lookahead ∉ { {, function, async [no LineTerminator here] function, class, let [ }]Expression[+In, ?Yield, ?Await]
   */
  return parseExpressionStatement(parser, context, expr, start, line, column);
}

/**
 * Parse export declaration
 *
 * @see [Link](https://tc39.github.io/ecma262/#prod-ExportDeclaration)
 *
 * @param parser  Parser object
 * @param context Context masks
 */
function parseExportDeclaration(
  parser: ParserState,
  context: Context,
  scope: ScopeState | undefined
): ESTree.ExportAllDeclaration | ESTree.ExportNamedDeclaration | ESTree.ExportDefaultDeclaration {
  // ExportDeclaration:
  //    'export' '*' 'from' ModuleSpecifier ';'
  //    'export' '*' 'as' IdentifierName 'from' ModuleSpecifier ';'
  //    'export' ExportClause ('from' ModuleSpecifier)? ';'
  //    'export' VariableStatement
  //    'export' Declaration
  //    'export' 'default'
  const start = parser.tokenPos;
  const line = parser.linePos;
  const column = parser.colPos;

  // https://tc39.github.io/ecma262/#sec-exports
  nextToken(parser, context | Context.AllowRegExp);

  const specifiers: ESTree.ExportSpecifier[] = [];

  let declaration: ESTree.ExportDeclaration | ESTree.Expression | null = null;
  let source: ESTree.Literal | null = null;
  let key: string;

  if (consumeOpt(parser, context | Context.AllowRegExp, Token.DefaultKeyword)) {
    // export default HoistableDeclaration[Default]
    // export default ClassDeclaration[Default]
    // export default [lookahead not-in {function, class}] AssignmentExpression[In] ;

    const { token } = parser;
    switch (token) {
      // export default HoistableDeclaration[Default]
      case Token.FunctionKeyword: {
        declaration = parseFunctionDeclaration(
          parser,
          context,
          scope,
          Origin.TopLevel,
          1,
          HoistedFunctionFlags.Hoisted,
          0,
          parser.tokenPos,
          parser.linePos,
          parser.colPos
        );
        break;
      }
      // export default ClassDeclaration[Default]
      // export default  @decl ClassDeclaration[Default]
      case Token.Decorator:
      case Token.ClassKeyword:
        declaration = parseClassDeclaration(
          parser,
          context,
          scope,
          HoistedClassFlags.Hoisted,
          parser.tokenPos,
          parser.linePos,
          parser.colPos
        );
        break;

      // export default HoistableDeclaration[Default]
      case Token.AsyncKeyword: {
        const { tokenPos, linePos, colPos } = parser;

        declaration = parseIdentifier(parser, context);

        const { flags } = parser;

        if ((flags & Flags.NewLine) === 0) {
          if (parser.token === Token.FunctionKeyword) {
            declaration = parseFunctionDeclaration(
              parser,
              context,
              scope,
              Origin.TopLevel,
              1,
              HoistedFunctionFlags.Hoisted,
              1,
              tokenPos,
              linePos,
              colPos
            );
          } else {
            if (parser.token === Token.LeftParen) {
              declaration = parseAsyncArrowOrCallExpression(
                parser,
                context,
                declaration,
                1,
                BindingKind.ArgumentList,
                Origin.None,
                flags,
                tokenPos,
                linePos,
                colPos
              );
              declaration = parseMemberOrUpdateExpression(
                parser,
                context,
                declaration as any,
                0,
                0,
                tokenPos,
                linePos,
                colPos
              );
              declaration = parseAssignmentExpression(
                parser,
                context,
                0,
                0,
                tokenPos,
                linePos,
                colPos,
                declaration as any
              );
            } else if (parser.token & Token.IsIdentifier) {
              if (scope) scope = createArrowHeadParsingScope(parser, context, parser.tokenValue);

              declaration = parseIdentifier(parser, context);
              declaration = parseArrowFunctionExpression(
                parser,
                context,
                scope,
                [declaration],
                1,
                tokenPos,
                linePos,
                colPos
              );
            }
          }
        }
        break;
      }

      default:
        // export default [lookahead ∉ {function, class}] AssignmentExpression[In] ;
        declaration = parseExpression(parser, context, 1, 0, parser.tokenPos, parser.linePos, parser.colPos);
        matchOrInsertSemicolon(parser, context | Context.AllowRegExp);
    }

    // See: https://www.ecma-international.org/ecma-262/9.0/index.html#sec-exports-static-semantics-exportednames
    if (scope) declareUnboundVariable(parser, 'default');

    return finishNode(parser, context, start, line, column, {
      type: 'ExportDefaultDeclaration',
      declaration
    });
  }

  const { token } = parser;
  switch (token) {
    case Token.Multiply: {
      //
      // 'export' '*' 'as' IdentifierName 'from' ModuleSpecifier ';'
      //
      // See: https://github.com/tc39/ecma262/pull/1174
      nextToken(parser, context); // Skips: '*'

      let exported: ESTree.Identifier | null = null;
      const isNamedDeclaration = consumeOpt(parser, context, Token.AsKeyword);

      if (isNamedDeclaration) {
        if (scope) declareUnboundVariable(parser, parser.tokenValue);
        exported = parseIdentifier(parser, context);
      }

      consume(parser, context, Token.FromKeyword);

      if (parser.token !== Token.StringLiteral) report(parser, Errors.InvalidExportImportSource, 'Export');

      source = parseLiteral(parser, context);

      matchOrInsertSemicolon(parser, context | Context.AllowRegExp);

      return finishNode(parser, context, start, line, column, {
        type: 'ExportAllDeclaration',
        source,
        exported
      } as any);
    }
    case Token.LeftBrace: {
      // ExportClause :
      //   '{' '}'
      //   '{' ExportsList '}'
      //   '{' ExportsList ',' '}'
      //
      // ExportsList :
      //   ExportSpecifier
      //   ExportsList ',' ExportSpecifier
      //
      // ExportSpecifier :
      //   IdentifierName
      //   IdentifierName 'as' IdentifierName

      nextToken(parser, context); // Skips: '{'

      const tmpExportedNames: string[] = [];
      const tmpExportedBindings: string[] = [];

      while (parser.token & Token.IsIdentifier) {
        const { tokenPos, tokenValue, linePos, colPos } = parser;
        const local = parseIdentifier(parser, context);

        let exported: ESTree.Identifier | null;

        if (parser.token === Token.AsKeyword) {
          nextToken(parser, context);
          if ((parser.token & Token.IsStringOrNumber) === Token.IsStringOrNumber) {
            report(parser, Errors.InvalidKeywordAsAlias);
          }
          if (scope) {
            tmpExportedNames.push(parser.tokenValue);
            tmpExportedBindings.push(tokenValue);
          }
          exported = parseIdentifier(parser, context);
        } else {
          if (scope) {
            tmpExportedNames.push(parser.tokenValue);
            tmpExportedBindings.push(parser.tokenValue);
          }
          exported = local;
        }

        specifiers.push(
          finishNode(parser, context, tokenPos, linePos, colPos, {
            type: 'ExportSpecifier',
            local,
            exported
          })
        );

        if (parser.token !== Token.RightBrace) consume(parser, context, Token.Comma);
      }

      consume(parser, context, Token.RightBrace);

      if (consumeOpt(parser, context, Token.FromKeyword)) {
        //  The left hand side can't be a keyword where there is no
        // 'from' keyword since it references a local binding.
        if (parser.token !== Token.StringLiteral) report(parser, Errors.InvalidExportImportSource, 'Export');

        source = parseLiteral(parser, context);
      } else if (scope) {
        let i = 0;
        let iMax = tmpExportedNames.length;
        for (; i < iMax; i++) {
          declareUnboundVariable(parser, tmpExportedNames[i]);
        }
        i = 0;
        iMax = tmpExportedBindings.length;

        for (; i < iMax; i++) {
          addBindingToExports(parser, tmpExportedBindings[i]);
        }
      }

      matchOrInsertSemicolon(parser, context | Context.AllowRegExp);

      break;
    }

    case Token.ClassKeyword:
      declaration = parseClassDeclaration(
        parser,
        context,
        scope,
        HoistedClassFlags.Export,
        parser.tokenPos,
        parser.linePos,
        parser.colPos
      );
      break;
    case Token.FunctionKeyword:
      declaration = parseFunctionDeclaration(
        parser,
        context,
        scope,
        Origin.TopLevel,
        1,
        HoistedFunctionFlags.Export,
        0,
        parser.tokenPos,
        parser.linePos,
        parser.colPos
      );
      break;

    case Token.LetKeyword:
      declaration = parseLexicalDeclaration(
        parser,
        context,
        scope,
        BindingKind.Let,
        Origin.Export,
        parser.tokenPos,
        parser.linePos,
        parser.colPos
      );
      break;
    case Token.ConstKeyword:
      declaration = parseLexicalDeclaration(
        parser,
        context,
        scope,
        BindingKind.Const,
        Origin.Export,
        parser.tokenPos,
        parser.linePos,
        parser.colPos
      );
      break;
    case Token.VarKeyword:
      declaration = parseVariableStatement(
        parser,
        context,
        scope,
        Origin.Export,
        parser.tokenPos,
        parser.linePos,
        parser.colPos
      );
      break;
    case Token.AsyncKeyword: {
      const { tokenPos, linePos, colPos } = parser;

      nextToken(parser, context);

      if ((parser.flags & Flags.NewLine) === 0 && parser.token === Token.FunctionKeyword) {
        declaration = parseFunctionDeclaration(
          parser,
          context,
          scope,
          Origin.TopLevel,
          1,
          HoistedFunctionFlags.Export,
          1,
          tokenPos,
          linePos,
          colPos
        );
        if (scope) {
          key = declaration.id ? declaration.id.name : '';
          declareUnboundVariable(parser, key);
        }
        break;
      }
    }
    // falls through
    default:
      report(parser, Errors.UnexpectedToken, KeywordDescTable[parser.token & Token.Type]);
  }

  return finishNode(parser, context, start, line, column, {
    type: 'ExportNamedDeclaration',
    declaration,
    specifiers,
    source
  });
}

/**
 * Parses an expression
 *
 * @param parser  Parser object
 * @param context Context masks
 * @param canAssign
 * @param inGroup,
 * @param start,
 * @param line,
 * @param column,
 */
export function parseExpression(
  parser: ParserState,
  context: Context,
  canAssign: 0 | 1,
  inGroup: 0 | 1,
  start: number,
  line: number,
  column: number
): ESTree.Expression {
  // Expression ::
  //   AssignmentExpression
  //   Expression ',' AssignmentExpression

  let expr = parsePrimaryExpression(parser, context, BindingKind.Empty, 0, canAssign, inGroup, 1, start, line, column);

  expr = parseMemberOrUpdateExpression(parser, context, expr, inGroup, 0, start, line, column);

  return parseAssignmentExpression(parser, context, inGroup, 0, start, line, column, expr);
}

/**
 * Parse sequence expression
 *
 * @param parser  Parser object
 * @param context Context masks
 * @param expr ESTree AST node
 */
export function parseSequenceExpression(
  parser: ParserState,
  context: Context,
  inGroup: 0 | 1,
  start: number,
  line: number,
  column: number,
  expr: ESTree.AssignmentExpression | ESTree.Expression
): ESTree.SequenceExpression {
  // Expression ::
  //   AssignmentExpression
  //   Expression ',' AssignmentExpression
  const expressions: ESTree.Expression[] = [expr];
  while (consumeOpt(parser, context | Context.AllowRegExp, Token.Comma)) {
    expressions.push(parseExpression(parser, context, 1, inGroup, parser.tokenPos, parser.linePos, parser.colPos));
  }

  return finishNode(parser, context, start, line, column, {
    type: 'SequenceExpression',
    expressions
  });
}

/**
 * Parse expression or sequence expression
 *
 * @param parser  Parser object
 * @param context Context masks
 * @param canAssign
 */
export function parseExpressions(
  parser: ParserState,
  context: Context,
  inGroup: 0 | 1,
  canAssign: 0 | 1,
  start: number,
  line: number,
  column: number
): ESTree.SequenceExpression | ESTree.Expression {
  const expr = parseExpression(parser, context, canAssign, inGroup, start, line, column);
  return parser.token === Token.Comma
    ? parseSequenceExpression(parser, context, inGroup, start, line, column, expr)
    : expr;
}

/**
 * Parse assignment expression
 *
 * @param parser  Parser object
 * @param context Context masks
 * @param inGroup
 * @param isPattern
 * @param start
 * @param line
 * @param column
 * @param left
 *
 * * @param left ESTree AST node
 */
export function parseAssignmentExpression(
  parser: ParserState,
  context: Context,
  inGroup: 0 | 1,
  isPattern: 0 | 1,
  start: number,
  line: number,
  column: number,
  left: ESTree.ArgumentExpression | ESTree.Expression | null
): ESTree.ArgumentExpression | ESTree.Expression {
  /**
   * AssignmentExpression ::
   *   ConditionalExpression
   *   ArrowFunction
   *   AsyncArrowFunction
   *   YieldExpression
   *   LeftHandSideExpression AssignmentOperator AssignmentExpression
   */

  const { token } = parser;

  if ((token & Token.IsAssignOp) === Token.IsAssignOp) {
    if (parser.assignable & AssignmentKind.CannotAssign) report(parser, Errors.CantAssignTo);
    if (
      (!isPattern && token === Token.Assign && ((left as ESTree.Expression).type as string) === 'ArrayExpression') ||
      ((left as ESTree.Expression).type as string) === 'ObjectExpression'
    ) {
      reinterpretToPattern(parser, left);
    }

    nextToken(parser, context | Context.AllowRegExp);

    const right = parseExpression(parser, context, 1, inGroup, parser.tokenPos, parser.linePos, parser.colPos);

    parser.assignable = AssignmentKind.CannotAssign;

    return finishNode(
      parser,
      context,
      start,
      line,
      column,
      isPattern
        ? {
            type: 'AssignmentPattern',
            left,
            right
          }
        : ({
            type: 'AssignmentExpression',
            left,
            operator: KeywordDescTable[token & Token.Type],
            right
          } as any)
    );
  }

  /** Binary expression
   *
   * https://tc39.github.io/ecma262/#sec-multiplicative-operators
   *
   */
  if ((token & Token.IsBinaryOp) === Token.IsBinaryOp) {
    // We start using the binary expression parser for prec >= 4 only!
    left = parseBinaryExpression(parser, context, inGroup, start, line, column, 4, token, left as ESTree.Expression);
  }

  /**
   * Conditional expression
   * https://tc39.github.io/ecma262/#prod-ConditionalExpression
   *
   */
  if (consumeOpt(parser, context | Context.AllowRegExp, Token.QuestionMark)) {
    left = parseConditionalExpression(parser, context, left as ESTree.Expression, start, line, column);
  }

  return left as ESTree.Expression;
}

/**
 * Parse assignment expression or assignment pattern
 *
 * @param parser  Parser object
 * @param context Context masks
 * @param inGroup
 * @param isPattern
 * @param start
 * @param line
 * @param column
 * @param left
 */

export function parseAssignmentExpressionOrPattern(
  parser: ParserState,
  context: Context,
  inGroup: 0 | 1,
  isPattern: 0 | 1,
  start: number,
  line: number,
  column: number,
  left: any
): any {
  const { token } = parser;

  nextToken(parser, context | Context.AllowRegExp);

  const right = parseExpression(parser, context, 1, inGroup, parser.tokenPos, parser.linePos, parser.colPos);

  left = finishNode(
    parser,
    context,
    start,
    line,
    column,
    isPattern
      ? {
          type: 'AssignmentPattern',
          left,
          right
        }
      : ({
          type: 'AssignmentExpression',
          left,
          operator: KeywordDescTable[token & Token.Type],
          right
        } as any)
  );

  parser.assignable = AssignmentKind.CannotAssign;

  return left as ESTree.Expression;
}

/**
 * Parse conditional expression
 *
 * @param parser  Parser object
 * @param context Context masks
 * @param test ESTree AST node
 */
export function parseConditionalExpression(
  parser: ParserState,
  context: Context,
  test: ESTree.Expression,
  start: number,
  line: number,
  column: number
): ESTree.ConditionalExpression {
  // ConditionalExpression ::
  //   LogicalOrExpression
  //   LogicalOrExpression '?' AssignmentExpression ':' AssignmentExpression
  const consequent = parseExpression(
    parser,
    (context | Context.DisallowIn) ^ Context.DisallowIn,
    1,
    0,
    parser.tokenPos,
    parser.linePos,
    parser.colPos
  );
  consume(parser, context | Context.AllowRegExp, Token.Colon);
  parser.assignable = AssignmentKind.Assignable;
  // In parsing the first assignment expression in conditional
  // expressions we always accept the 'in' keyword; see ECMA-262,
  // section 11.12, page 58.
  const alternate = parseExpression(parser, context, 1, 0, parser.tokenPos, parser.linePos, parser.colPos);
  parser.assignable = AssignmentKind.CannotAssign;
  return finishNode(parser, context, start, line, column, {
    type: 'ConditionalExpression',
    test,
    consequent,
    alternate
  });
}

/**
 * Parses binary and unary expressions recursively
 * based on the precedence of the operators encountered.
 *
 * @param parser  Parser object
 * @param context Context masks
 * @param minPrec The precedence of the last binary expression parsed
 * @param left ESTree AST node
 */
export function parseBinaryExpression(
  parser: ParserState,
  context: Context,
  inGroup: 0 | 1,
  start: number,
  line: number,
  column: number,
  minPrec: number,
  operator: Token,
  left: ESTree.ArgumentExpression | ESTree.Expression
): ESTree.ArgumentExpression | ESTree.Expression {
  const bit = -((context & Context.DisallowIn) > 0) & Token.InKeyword;
  let t: Token;
  let prec: number;

  parser.assignable = AssignmentKind.CannotAssign;

  while (parser.token & Token.IsBinaryOp) {
    t = parser.token;
    prec = t & Token.Precedence;

    if ((t & Token.IsLogical && operator & Token.IsCoalesc) || (operator & Token.IsLogical && t & Token.IsCoalesc)) {
      report(parser, Errors.InvalidCoalescing);
    }

    // 0 precedence will terminate binary expression parsing

    if (prec + (((t === Token.Exponentiate) as any) << 8) - (((bit === t) as any) << 12) <= minPrec) break;
    nextToken(parser, context | Context.AllowRegExp);

    left = finishNode(parser, context, start, line, column, {
      type: t & Token.IsLogical || t & Token.IsCoalesc ? 'LogicalExpression' : 'BinaryExpression',
      left,
      right: parseBinaryExpression(
        parser,
        context,
        inGroup,
        parser.tokenPos,
        parser.linePos,
        parser.colPos,
        prec,
        t,
        parseLeftHandSideExpression(parser, context, 0, inGroup, 1, parser.tokenPos, parser.linePos, parser.colPos)
      ),
      operator: KeywordDescTable[t & Token.Type]
    });
  }

  if (parser.token === Token.Assign) report(parser, Errors.CantAssignTo);

  return left;
}

/**
 * Parses unary expression
 *
 * @param parser  Parser object
 * @param context Context masks
 */
export function parseUnaryExpression(
  parser: ParserState,
  context: Context,
  isLHS: 0 | 1,
  start: number,
  line: number,
  column: number,
  inGroup: 0 | 1
): ESTree.UnaryExpression {
  /**
   *  UnaryExpression ::
   *      1) UpdateExpression
   *      2) delete UnaryExpression
   *      3) void UnaryExpression
   *      4) typeof UnaryExpression
   *      5) + UnaryExpression
   *      6) - UnaryExpression
   *      7) ~ UnaryExpression
   *      8) ! UnaryExpression
   *      9) AwaitExpression
   */
  if (!isLHS) report(parser, Errors.Unexpected);
  const unaryOperator = parser.token;
  nextToken(parser, context | Context.AllowRegExp);
  const arg = parseLeftHandSideExpression(
    parser,
    context,
    0,
    inGroup,
    1,
    parser.tokenPos,
    parser.linePos,
    parser.colPos
  );
  if (parser.token === Token.Exponentiate) report(parser, Errors.InvalidExponentiationLHS);
  if (context & Context.Strict && unaryOperator === Token.DeleteKeyword) {
    if (arg.type === 'Identifier') {
      report(parser, Errors.StrictDelete);
      // Prohibit delete of private class elements
    } else if (isPropertyWithPrivateFieldKey(arg)) {
      report(parser, Errors.DeletePrivateField);
    }
  }

  parser.assignable = AssignmentKind.CannotAssign;

  return finishNode(parser, context, start, line, column, {
    type: 'UnaryExpression',
    operator: KeywordDescTable[unaryOperator & Token.Type] as ESTree.UnaryOperator,
    argument: arg,
    prefix: true
  });
}

/**
 * Parse async expression
 *
 * @param parser  Parser object
 * @param context Context masks
 */
export function parseAsyncExpression(
  parser: ParserState,
  context: Context,
  inGroup: 0 | 1,
  isLHS: 0 | 1,
  canAssign: 0 | 1,
  inNew: 0 | 1,
  start: number,
  line: number,
  column: number
): ESTree.FunctionExpression | ESTree.ArrowFunctionExpression | ESTree.CallExpression | ESTree.Identifier {
  const { token } = parser;
  const expr = parseIdentifier(parser, context);
  const { flags } = parser;

  if ((flags & Flags.NewLine) === 0) {
    // async function ...
    if (parser.token === Token.FunctionKeyword) {
      return parseFunctionExpression(parser, context, /* isAsync */ 1, inGroup, start, line, column);
    }

    // async Identifier => ...
    if ((parser.token & Token.IsIdentifier) === Token.IsIdentifier) {
      if (!isLHS) report(parser, Errors.Unexpected);
      return parseAsyncArrowAfterIdent(parser, context, canAssign, start, line, column);
    }
  }

  // async (...) => ...
  if (!inNew && parser.token === Token.LeftParen) {
    return parseAsyncArrowOrCallExpression(
      parser,
      context,
      expr,
      canAssign,
      BindingKind.ArgumentList,
      Origin.None,
      flags,
      start,
      line,
      column
    );
  }

  if (parser.token === Token.Arrow) {
    classifyIdentifier(parser, context, token);
    if (inNew) report(parser, Errors.InvalidAsyncArrow);
    return parseArrowFromIdentifier(parser, context, parser.tokenValue, expr, inNew, canAssign, 0, start, line, column);
  }

  parser.assignable = AssignmentKind.Assignable;
  return expr;
}

/**
 * Parse yield expression
 *
 * @param parser  Parser object
 * @param context Context masks
 */
export function parseYieldExpression(
  parser: ParserState,
  context: Context,
  inGroup: 0 | 1,
  canAssign: 0 | 1,
  start: number,
  line: number,
  column: number
): ESTree.YieldExpression | ESTree.Identifier | ESTree.ArrowFunctionExpression {
  // YieldExpression[In] :
  //     yield
  //     yield [no LineTerminator here] AssignmentExpression[?In, Yield]
  //     yield [no LineTerminator here] * AssignmentExpression[?In, Yield]

  if (inGroup) parser.destructible |= DestructuringKind.Yield;
  if (context & Context.InYieldContext) {
    nextToken(parser, context | Context.AllowRegExp);
    if (context & Context.InArgumentList) report(parser, Errors.YieldInParameter);
    if (!canAssign) report(parser, Errors.CantAssignTo);
    if (parser.token === Token.QuestionMark) report(parser, Errors.InvalidTernaryYield);

    let argument: ESTree.Expression | null = null;
    let delegate = false; // yield*

    if ((parser.flags & Flags.NewLine) === 0) {
      delegate = consumeOpt(parser, context | Context.AllowRegExp, Token.Multiply);
      if (parser.token & (Token.Contextual | Token.IsExpressionStart) || delegate) {
        argument = parseExpression(parser, context, 1, 0, parser.tokenPos, parser.linePos, parser.colPos);
      }
    }

    parser.assignable = AssignmentKind.CannotAssign;

    return finishNode(parser, context, start, line, column, {
      type: 'YieldExpression',
      argument,
      delegate
    });
  }

  if (context & Context.Strict) report(parser, Errors.DisallowedInContext, 'yield');

  return parseIdentifierOrArrow(parser, context, start, line, column);
}

/**
 * Parse await expression
 *
 * @param parser  Parser object
 * @param context Context masks
 * @param inNew
 */
export function parseAwaitExpression(
  parser: ParserState,
  context: Context,
  inNew: 0 | 1,
  inGroup: 0 | 1,
  start: number,
  line: number,
  column: number
): ESTree.IdentifierOrExpression | ESTree.AwaitExpression {
  if (inGroup) parser.destructible |= DestructuringKind.Await;
  if (context & Context.InAwaitContext || (context & Context.Module && context & Context.InGlobal)) {
    if (inNew) report(parser, Errors.Unexpected);

    if (context & Context.InArgumentList) {
      reportMessageAt(parser.index, parser.line, parser.index, Errors.AwaitInParameter);
    }

    nextToken(parser, context | Context.AllowRegExp);

    const argument = parseLeftHandSideExpression(
      parser,
      context,
      0,
      0,
      1,
      parser.tokenPos,
      parser.linePos,
      parser.colPos
    );

    if (parser.token === Token.Exponentiate) report(parser, Errors.InvalidExponentiationLHS);

    parser.assignable = AssignmentKind.CannotAssign;

    return finishNode(parser, context, start, line, column, {
      type: 'AwaitExpression',
      argument
    });
  }

  if (context & Context.Module) report(parser, Errors.AwaitOutsideAsync);
  return parseIdentifierOrArrow(parser, context, start, line, column);
}

/**
 * Parses function body
 *
 * @param parser  Parser object
 * @param context Context masks
 * @param scope Scope object | null
 * @param origin Binding origin
 * @param firstRestricted
 * @param scopeError
 */
export function parseFunctionBody(
  parser: ParserState,
  context: Context,
  scope: ScopeState | undefined,
  origin: Origin,
  firstRestricted: Token | undefined,
  scopeError: any
): ESTree.BlockStatement {
  const { tokenPos, linePos, colPos } = parser;

  consume(parser, context | Context.AllowRegExp, Token.LeftBrace);

  const body: ESTree.Statement[] = [];
  const prevContext = context;

  if (is(parser.token !== Token.RightBrace)) {
    while (is(parser.token === Token.StringLiteral)) {
      const { index, tokenPos, tokenValue, token } = parser;
      const expr = parseLiteral(parser, context);
      if (isValidStrictMode(parser, index, tokenPos, tokenValue)) {
        context |= Context.Strict;
        // TC39 deemed "use strict" directives to be an error when occurring
        // in the body of a function with non-simple parameter list, on
        // 29/7/2015. https://goo.gl/ueA7Ln
        if (parser.flags & Flags.SimpleParameterList) {
          reportMessageAt(parser.index, parser.line, parser.tokenPos, Errors.IllegalUseStrict);
        }

        if (parser.flags & Flags.Octals) {
          reportMessageAt(parser.index, parser.line, parser.tokenPos, Errors.StrictOctalLiteral);
        }
      }
      body.push(parseDirective(parser, context, expr, token, tokenPos, parser.linePos, parser.colPos));
    }
    if (context & Context.Strict) {
      if (firstRestricted) {
        if ((firstRestricted & Token.IsEvalOrArguments) === Token.IsEvalOrArguments) {
          report(parser, Errors.StrictEvalArguments);
        }
        if ((firstRestricted & Token.FutureReserved) === Token.FutureReserved) {
          report(parser, Errors.StrictFunctionName);
        }
      }
      if (parser.flags & Flags.StrictEvalArguments) report(parser, Errors.StrictEvalArguments);
      if (parser.flags & Flags.HasStrictReserved) report(parser, Errors.UnexpectedStrictReserved);
    }

    if (
      context & Context.OptionsLexical &&
      scope &&
      scopeError !== void 0 &&
      (prevContext & Context.Strict) === 0 &&
      (context & Context.InGlobal) === 0
    ) {
      reportScopeError(scopeError);
    }
  }

  parser.flags =
    (parser.flags | Flags.StrictEvalArguments | Flags.HasStrictReserved | Flags.Octals) ^
    (Flags.StrictEvalArguments | Flags.HasStrictReserved | Flags.Octals);

  parser.destructible = (parser.destructible | DestructuringKind.Yield) ^ DestructuringKind.Yield;

  while (is(parser.token !== Token.RightBrace)) {
    body.push(parseStatementListItem(parser, context, scope, Origin.TopLevel, {}) as ESTree.Statement);
  }

  consume(
    parser,
    origin & (Origin.Arrow | Origin.Declaration) ? context | Context.AllowRegExp : context,
    Token.RightBrace
  );

  parser.flags &= ~(Flags.SimpleParameterList | Flags.Octals);

  if (parser.token === Token.Assign) report(parser, Errors.CantAssignTo);

  return finishNode(parser, context, tokenPos, linePos, colPos, {
    type: 'BlockStatement',
    body
  });
}

/**
 * Parse super expression
 *
 * @param parser  Parser object
 * @param context Context masks
 */
export function parseSuperExpression(
  parser: ParserState,
  context: Context,
  start: number,
  line: number,
  column: number
): ESTree.Super {
  nextToken(parser, context);

  switch (parser.token) {
    case Token.QuestionMarkPeriod:
      report(parser, Errors.OptionalChainingNoSuper);
    case Token.LeftParen: {
      // The super property has to be within a class constructor
      if ((context & Context.SuperCall) === 0) report(parser, Errors.SuperNoConstructor);
      if (context & Context.InClass && !(context & Context.InMethod)) {
        report(parser, Errors.InvalidSuperProperty);
      }
      parser.assignable = AssignmentKind.CannotAssign;
      break;
    }
    case Token.LeftBracket:
    case Token.Period: {
      // new super() is never allowed.
      // super() is only allowed in derived constructor
      if ((context & Context.SuperProperty) === 0) report(parser, Errors.InvalidSuperProperty);
      if (context & Context.InClass && !(context & Context.InMethod)) {
        report(parser, Errors.InvalidSuperProperty);
      }
      parser.assignable = AssignmentKind.Assignable;
      break;
    }
    default:
      report(parser, Errors.UnexpectedToken, 'super');
  }

  return finishNode(parser, context, start, line, column, { type: 'Super' });
}

/**
 * Parses left hand side
 *
 * @param parser  Parser object
 * @param context Context masks
 * @param canAssign
 * @param start
 * @param line
 * @param column
 */
export function parseLeftHandSideExpression(
  parser: ParserState,
  context: Context,
  canAssign: 0 | 1,
  inGroup: 0 | 1,
  isLHS: 0 | 1,
  start: number,
  line: number,
  column: number
): ESTree.Expression {
  // LeftHandSideExpression ::
  //   (PrimaryExpression | MemberExpression) ...

  const expression = parsePrimaryExpression(
    parser,
    context,
    BindingKind.Empty,
    0,
    canAssign,
    inGroup,
    isLHS,
    start,
    line,
    column
  );

  return parseMemberOrUpdateExpression(parser, context, expression, inGroup, 0, start, line, column);
}

/**
 * Parse update expression
 *
 * @param parser  Parser object
 * @param context Context masks
 * @param inNew
 * @param start
 * @param line
 * @param column
 */
function parseUpdateExpression(
  parser: ParserState,
  context: Context,
  expr: ESTree.Expression,
  start: number,
  line: number,
  column: number
) {
  if (parser.assignable & AssignmentKind.CannotAssign) report(parser, Errors.InvalidIncDecTarget);

  const { token } = parser;

  nextToken(parser, context);

  parser.assignable = AssignmentKind.CannotAssign;

  return finishNode(parser, context, start, line, column, {
    type: 'UpdateExpression',
    argument: expr,
    operator: KeywordDescTable[token & Token.Type] as ESTree.UpdateOperator,
    prefix: false
  });
}
/**
 * Parses member or update expression
 *
 * @param parser  Parser object
 * @param context Context masks
 * @param expr ESTree AST node
 * @param inGroup
 * @param start
 * @param line
 * @param column
 */
export function parseMemberOrUpdateExpression(
  parser: ParserState,
  context: Context,
  expr: ESTree.Expression,
  inGroup: 0 | 1,
  inChain: 0 | 1,
  start: number,
  line: number,
  column: number
): any {
  if ((parser.token & Token.IsUpdateOp) === Token.IsUpdateOp && (parser.flags & Flags.NewLine) === 0) {
    expr = parseUpdateExpression(parser, context, expr, start, line, column);
  } else if ((parser.token & Token.IsMemberOrCallExpression) === Token.IsMemberOrCallExpression) {
    context = (context | Context.DisallowIn) ^ Context.DisallowIn;

    const { token } = parser;
    switch (token) {
      /* Property */
      case Token.Period: {
        nextToken(parser, (context | Context.AllowEscapedKeyword | Context.InGlobal) ^ Context.InGlobal);

        if (context & Context.InClass && parser.token === Token.PrivateField && parser.tokenValue === 'super') {
          report(parser, Errors.InvalidSuperProperty);
        }

        parser.assignable = AssignmentKind.Assignable;

        const property = parsePropertyOrPrivatePropertyName(parser, context | Context.TaggedTemplate);

        expr = finishNode(parser, context, start, line, column, {
          type: 'MemberExpression',
          object: expr,
          computed: false,
          property
        });
        break;
      }

      /* Property */
      case Token.LeftBracket: {
        let restoreHasOptionalChaining = false;
        if ((parser.flags & Flags.HasOptionalChaining) === Flags.HasOptionalChaining) {
          restoreHasOptionalChaining = true;
          parser.flags = (parser.flags | Flags.HasOptionalChaining) ^ Flags.HasOptionalChaining;
        }

        nextToken(parser, context | Context.AllowRegExp);

        const { tokenPos, linePos, colPos } = parser;
        const property = parseExpressions(parser, context, inGroup, 1, tokenPos, linePos, colPos);

        consume(parser, context, Token.RightBracket);

        parser.assignable = AssignmentKind.Assignable;

        expr = finishNode(parser, context, start, line, column, {
          type: 'MemberExpression',
          object: expr,
          computed: true,
          property
        });

        if (restoreHasOptionalChaining) {
          parser.flags |= Flags.HasOptionalChaining;
        }
        break;
      }

      /* Call */
      case Token.LeftParen: {
        if ((parser.flags & Flags.DisallowCall) === Flags.DisallowCall) {
          parser.flags = (parser.flags | Flags.DisallowCall) ^ Flags.DisallowCall;
          return expr;
        }

        let restoreHasOptionalChaining = false;
        if ((parser.flags & Flags.HasOptionalChaining) === Flags.HasOptionalChaining) {
          restoreHasOptionalChaining = true;
          parser.flags = (parser.flags | Flags.HasOptionalChaining) ^ Flags.HasOptionalChaining;
        }

        const args = parseArguments(parser, context, inGroup);

        parser.assignable = AssignmentKind.CannotAssign;

        expr = finishNode(parser, context, start, line, column, {
          type: 'CallExpression',
          callee: expr,
          arguments: args
        });

        if (restoreHasOptionalChaining) {
          parser.flags |= Flags.HasOptionalChaining;
        }
        break;
      }

      /* Optional chaining */
      case Token.QuestionMarkPeriod: {
        nextToken(parser, (context | Context.AllowEscapedKeyword | Context.InGlobal) ^ Context.InGlobal); // skips: '?.'
        parser.flags |= Flags.HasOptionalChaining;
        parser.assignable = AssignmentKind.CannotAssign;
        expr = parseOptionalChain(parser, context, expr, start, line, column);
        break;
      }

      default:
        if ((parser.flags & Flags.HasOptionalChaining) === Flags.HasOptionalChaining) {
          report(parser, Errors.OptionalChainingNoTemplate);
        }
        /* Tagged Template */
        parser.assignable = AssignmentKind.CannotAssign;

        expr = finishNode(parser, context, start, line, column, {
          type: 'TaggedTemplateExpression',
          tag: expr,
          quasi:
            parser.token === Token.TemplateContinuation
              ? parseTemplate(parser, context | Context.TaggedTemplate)
              : parseTemplateLiteral(parser, context, parser.tokenPos, parser.linePos, parser.colPos)
        });
    }

    expr = parseMemberOrUpdateExpression(parser, context, expr, 0, 1, start, line, column);
  }

  // Finalize ChainExpression
  // FIXME: current implementation does not invalidate destructuring like `({ a: x?.obj['a'] } = {})`
  if (inChain === 0 && (parser.flags & Flags.HasOptionalChaining) === Flags.HasOptionalChaining) {
    parser.flags = (parser.flags | Flags.HasOptionalChaining) ^ Flags.HasOptionalChaining;

    expr = finishNode(parser, context, start, line, column, {
      type: 'ChainExpression',
      expression: expr as ESTree.CallExpression | ESTree.MemberExpression
    });
  }

  return expr;
}

/**
 * Parses optional chain
 *
 * @param parser  Parser object
 * @param context Context masks
 * @param expr  ESTree AST node
 */
export function parseOptionalChain(
  parser: ParserState,
  context: Context,
  expr: ESTree.Expression,
  start: number,
  line: number,
  column: number
): ESTree.MemberExpression | ESTree.CallExpression {
  let restoreHasOptionalChaining = false;
  let node;
  if (parser.token === Token.LeftBracket || parser.token === Token.LeftParen) {
    if ((parser.flags & Flags.HasOptionalChaining) === Flags.HasOptionalChaining) {
      restoreHasOptionalChaining = true;
      parser.flags = (parser.flags | Flags.HasOptionalChaining) ^ Flags.HasOptionalChaining;
    }
  }
  if (parser.token === Token.LeftBracket) {
    nextToken(parser, context | Context.AllowRegExp);
    const { tokenPos, linePos, colPos } = parser;
    const property = parseExpressions(parser, context, 0, 1, tokenPos, linePos, colPos);
    consume(parser, context, Token.RightBracket);
    parser.assignable = AssignmentKind.CannotAssign;
    node = finishNode(parser, context, start, line, column, {
      type: 'MemberExpression',
      object: expr,
      computed: true,
      optional: true,
      property
    });
  } else if (parser.token === Token.LeftParen) {
    const args = parseArguments(parser, context, 0);

    parser.assignable = AssignmentKind.CannotAssign;

    node = finishNode(parser, context, start, line, column, {
      type: 'CallExpression',
      callee: expr,
      arguments: args,
      optional: true
    });
  } else {
    if ((parser.token & (Token.IsIdentifier | Token.Keyword)) === 0) report(parser, Errors.InvalidDotProperty);
    const property = parseIdentifier(parser, context);
    parser.assignable = AssignmentKind.CannotAssign;
    node = finishNode(parser, context, start, line, column, {
      type: 'MemberExpression',
      object: expr,
      computed: false,
      optional: true,
      property
    });
  }

  if (restoreHasOptionalChaining) {
    parser.flags |= Flags.HasOptionalChaining;
  }
  return node;
}

/**
 * Parses property or private property name
 *
 * @param parser  Parser object
 * @param context Context masks
 */
export function parsePropertyOrPrivatePropertyName(parser: ParserState, context: Context): any {
  if ((parser.token & (Token.IsIdentifier | Token.Keyword)) === 0 && parser.token !== Token.PrivateField) {
    report(parser, Errors.InvalidDotProperty);
  }

  return context & Context.OptionsNext && parser.token === Token.PrivateField
    ? parsePrivateIdentifier(parser, context, parser.tokenPos, parser.linePos, parser.colPos)
    : parseIdentifier(parser, context);
}

/**
 * Parse update expression
 *
 * @param parser  Parser object
 * @param context Context masks
 * @param inNew
 * @param start
 * @param line
 * @param column
 */
export function parseUpdateExpressionPrefixed(
  parser: ParserState,
  context: Context,
  inNew: 0 | 1,
  isLHS: 0 | 1,
  start: number,
  line: number,
  column: number
): ESTree.UpdateExpression {
  //  UpdateExpression ::
  //   LeftHandSideExpression ('++' | '--')?

  if (inNew) report(parser, Errors.InvalidIncDecNew);
  if (!isLHS) report(parser, Errors.Unexpected);

  const { token } = parser;

  nextToken(parser, context | Context.AllowRegExp);

  const arg = parseLeftHandSideExpression(parser, context, 0, 0, 1, parser.tokenPos, parser.linePos, parser.colPos);

  if (parser.assignable & AssignmentKind.CannotAssign) {
    report(parser, Errors.InvalidIncDecTarget);
  }

  parser.assignable = AssignmentKind.CannotAssign;

  return finishNode(parser, context, start, line, column, {
    type: 'UpdateExpression',
    argument: arg,
    operator: KeywordDescTable[token & Token.Type] as ESTree.UpdateOperator,
    prefix: true
  });
}

/**
 * Parses expressions such as a literal expression
 * and update expression.
 *
 * @param parser  Parser object
 * @param context Context masks
 * @param kind Binding kind
 * @param inNew
 * @param canAssign
 * @param inGroup
 * @param start
 * @param line
 * @param column
 */

export function parsePrimaryExpression(
  parser: ParserState,
  context: Context,
  kind: BindingKind,
  inNew: 0 | 1,
  canAssign: 0 | 1,
  inGroup: 0 | 1,
  isLHS: 0 | 1,
  start: number,
  line: number,
  column: number
): any {
  // PrimaryExpression ::
  //   'this'
  //   'null'
  //   'true'
  //   'false'
  //   Identifier
  //   Number
  //   String
  //   BigIntLiteral
  //   ArrayLiteral
  //   ObjectLiteral
  //   RegExpLiteral
  //   ClassLiteral
  //   ImportCall
  //   ImportMeta
  //   '(' Expression ')'
  //   TemplateLiteral
  //   AsyncFunctionLiteral
  //   YieldExpression
  //   AwaitExpression
  //   PrivateField
  //   Decorator
  //   Intrinsic
  //   JSX

  if ((parser.token & Token.IsIdentifier) === Token.IsIdentifier) {
    switch (parser.token) {
      case Token.AwaitKeyword:
        return parseAwaitExpression(parser, context, inNew, inGroup, start, line, column);
      case Token.YieldKeyword:
        return parseYieldExpression(parser, context, inGroup, canAssign, start, line, column);
      case Token.AsyncKeyword:
        return parseAsyncExpression(parser, context, inGroup, isLHS, canAssign, inNew, start, line, column);
      default: // ignore
    }

    const { token, tokenValue } = parser;

    const expr = parseIdentifier(parser, context | Context.TaggedTemplate);

    if (parser.token === Token.Arrow) {
      if (!isLHS) report(parser, Errors.Unexpected);
      classifyIdentifier(parser, context, token);
      return parseArrowFromIdentifier(parser, context, tokenValue, expr, inNew, canAssign, 0, start, line, column);
    }

    if (context & Context.InClass && token === Token.Arguments) report(parser, Errors.InvalidClassFieldArgEval);

    // Only a "simple validation" is done here to handle 'let' edge cases

    if (token === Token.LetKeyword) {
      if (context & Context.Strict) report(parser, Errors.StrictInvalidLetInExprPos);
      if (kind & (BindingKind.Let | BindingKind.Const)) report(parser, Errors.InvalidLetConstBinding);
    }

    parser.assignable =
      context & Context.Strict && (token & Token.IsEvalOrArguments) === Token.IsEvalOrArguments
        ? AssignmentKind.CannotAssign
        : AssignmentKind.Assignable;

    return expr;
  }

  if ((parser.token & Token.IsStringOrNumber) === Token.IsStringOrNumber) {
    return parseLiteral(parser, context);
  }

  // Update + Unary + Primary expression
  switch (parser.token) {
    case Token.Increment:
    case Token.Decrement:
      return parseUpdateExpressionPrefixed(parser, context, inNew, isLHS, start, line, column);
    case Token.DeleteKeyword:
    case Token.Negate:
    case Token.Complement:
    case Token.Add:
    case Token.Subtract:
    case Token.TypeofKeyword:
    case Token.VoidKeyword:
      return parseUnaryExpression(parser, context, isLHS, start, line, column, inGroup);
    case Token.FunctionKeyword:
      return parseFunctionExpression(parser, context, /* isAsync */ 0, inGroup, start, line, column);
    case Token.LeftBrace:
      return parseObjectLiteral(parser, context, canAssign ? 0 : 1, inGroup, start, line, column);
    case Token.LeftBracket:
      return parseArrayLiteral(parser, context, canAssign ? 0 : 1, inGroup, start, line, column);
    case Token.LeftParen:
      return parseParenthesizedExpression(
        parser,
        context | Context.TaggedTemplate,
        canAssign,
        BindingKind.ArgumentList,
        Origin.None,
        start,
        line,
        column
      );
    case Token.FalseKeyword:
    case Token.TrueKeyword:
    case Token.NullKeyword:
      return parseNullOrTrueOrFalseLiteral(parser, context, start, line, column);
    case Token.ThisKeyword:
      return parseThisExpression(parser, context);
    case Token.RegularExpression:
      return parseRegExpLiteral(parser, context, start, line, column);
    case Token.Decorator:
    case Token.ClassKeyword:
      return parseClassExpression(parser, context, inGroup, start, line, column);
    case Token.SuperKeyword:
      return parseSuperExpression(parser, context, start, line, column);
    case Token.TemplateSpan:
      return parseTemplateLiteral(parser, context, start, line, column);
    case Token.TemplateContinuation:
      return parseTemplate(parser, context);
    case Token.NewKeyword:
      return parseNewExpression(parser, context, inGroup, start, line, column);
    case Token.BigIntLiteral:
      return parseBigIntLiteral(parser, context, start, line, column);
    case Token.PrivateField:
      return parsePrivateIdentifier(parser, context, start, line, column);
    case Token.ImportKeyword:
      return parseImportCallOrMetaExpression(parser, context, inNew, inGroup, start, line, column);
    case Token.LessThan:
      if (context & Context.OptionsJSX)
        return parseJSXRootElementOrFragment(parser, context, /*inJSXChild*/ 1, start, line, column);
    default:
      if (isValidIdentifier(context, parser.token)) return parseIdentifierOrArrow(parser, context, start, line, column);
      report(parser, Errors.UnexpectedToken, KeywordDescTable[parser.token & Token.Type]);
  }
}

/**
 * Parses Import call expression
 *
 * @param parser  Parser object
 * @param context Context masks
 * @param inGroup
 * @param start
 * @param line
 * @param column
 */
function parseImportCallOrMetaExpression(
  parser: ParserState,
  context: Context,
  inNew: 0 | 1,
  inGroup: 0 | 1,
  start: number,
  line: number,
  column: number
): ESTree.ImportExpression | ESTree.MetaProperty {
  // ImportCall[Yield, Await]:
  //  import(AssignmentExpression[+In, ?Yield, ?Await])

  let expr: ESTree.Identifier | ESTree.ImportExpression = parseIdentifier(parser, context);

  if (parser.token === Token.Period) {
    return parseImportMetaExpression(parser, context, expr, start, line, column);
  }

  if (inNew) report(parser, Errors.InvalidImportNew);

  expr = parseImportExpression(parser, context, inGroup, start, line, column);

  parser.assignable = AssignmentKind.CannotAssign;

  return parseMemberOrUpdateExpression(parser, context, expr, inGroup, 0, start, line, column);
}

/**
 * Parses import meta expression
 *
 * @param parser  Parser object
 * @param context Context masks
 * @param meta ESTree AST node
 * @param start
 * @param line
 * @param column
 */

export function parseImportMetaExpression(
  parser: ParserState,
  context: Context,
  meta: ESTree.Identifier,
  start: number,
  line: number,
  column: number
): ESTree.MetaProperty {
  if ((context & Context.Module) === 0) report(parser, Errors.ImportMetaOutsideModule);

  nextToken(parser, context); // skips: '.'

  if (parser.token !== Token.Meta && parser.tokenValue !== 'meta')
    report(parser, Errors.UnexpectedToken, KeywordDescTable[parser.token & Token.Type]);

  parser.assignable = AssignmentKind.CannotAssign;

  return finishNode(parser, context, start, line, column, {
    type: 'MetaProperty',
    meta,
    property: parseIdentifier(parser, context)
  });
}

/**
 * Parses import expression
 *
 * @param parser  Parser object
 * @param context Context masks
 * @param inGroup
 * @param start
 * @param line
 * @param column
 */

export function parseImportExpression(
  parser: ParserState,
  context: Context,
  inGroup: 0 | 1,
  start: number,
  line: number,
  column: number
): ESTree.ImportExpression {
  consume(parser, context | Context.AllowRegExp, Token.LeftParen);

  if (parser.token === Token.Ellipsis) report(parser, Errors.InvalidSpreadInImport);

  const source = parseExpression(parser, context, 1, inGroup, parser.tokenPos, parser.linePos, parser.colPos);

  consume(parser, context, Token.RightParen);

  return finishNode(parser, context, start, line, column, {
    type: 'ImportExpression',
    source
  });
}

/**
 * Parses BigInt literal
 *
 * @param parser  Parser object
 * @param context Context masks
 */
export function parseBigIntLiteral(
  parser: ParserState,
  context: Context,
  start: number,
  line: number,
  column: number
): ESTree.BigIntLiteral {
  const { tokenRaw, tokenValue } = parser;
  nextToken(parser, context);
  parser.assignable = AssignmentKind.CannotAssign;
  return finishNode(
    parser,
    context,
    start,
    line,
    column,
    context & Context.OptionsRaw
      ? {
          type: 'Literal',
          value: tokenValue,
          bigint: tokenRaw.slice(0, -1), // without the ending "n"
          raw: tokenRaw
        }
      : {
          type: 'Literal',
          value: tokenValue,
          bigint: tokenRaw.slice(0, -1) // without the ending "n"
        }
  );
}

/**
 * Parses template literal
 *
 * @param parser  Parser object
 * @param context Context masks
 */
export function parseTemplateLiteral(
  parser: ParserState,
  context: Context,
  start: number,
  line: number,
  column: number
): ESTree.TemplateLiteral {
  /**
   * Template Literals
   *
   * Template ::
   *   FullTemplate
   *   TemplateHead
   *
   * FullTemplate ::
   *   `TemplateCharactersopt`
   *
   * TemplateHead ::
   *   ` TemplateCharactersopt ${
   *
   * TemplateSubstitutionTail ::
   *   TemplateMiddle
   *   TemplateTail
   *
   * TemplateMiddle ::
   *   } TemplateCharactersopt ${
   *
   * TemplateTail ::
   *   } TemplateCharactersopt `
   *
   * TemplateCharacters ::
   *   TemplateCharacter TemplateCharactersopt
   *
   * TemplateCharacter ::
   *   SourceCharacter but not one of ` or \ or $
   *   $ [lookahead not { ]
   *   \ EscapeSequence
   *   LineContinuation
   */

  parser.assignable = AssignmentKind.CannotAssign;
  const { tokenValue, tokenRaw, tokenPos, linePos, colPos } = parser;
  consume(parser, context, Token.TemplateSpan);
  const quasis = [parseTemplateElement(parser, context, tokenValue, tokenRaw, tokenPos, linePos, colPos, true)];

  return finishNode(parser, context, start, line, column, {
    type: 'TemplateLiteral',
    expressions: [],
    quasis
  });
}

/**
 * Parses template
 *
 * @param parser  Parser object
 * @param context Context masks
 */
export function parseTemplate(parser: ParserState, context: Context): ESTree.TemplateLiteral {
  context = (context | Context.DisallowIn) ^ Context.DisallowIn;

  const { tokenValue, tokenRaw, tokenPos, linePos, colPos } = parser;
  consume(parser, context | Context.AllowRegExp, Token.TemplateContinuation);
  const quasis = [
    parseTemplateElement(parser, context, tokenValue, tokenRaw, tokenPos, linePos, colPos, /* tail */ false)
  ];

  const expressions = [parseExpressions(parser, context, 0, 1, parser.tokenPos, parser.linePos, parser.colPos)];

  if (parser.token !== Token.RightBrace) report(parser, Errors.InvalidTemplateContinuation);

  while ((parser.token = scanTemplateTail(parser, context)) !== Token.TemplateSpan) {
    const { tokenValue, tokenRaw, tokenPos, linePos, colPos } = parser;
    consume(parser, context | Context.AllowRegExp, Token.TemplateContinuation);
    quasis.push(
      parseTemplateElement(parser, context, tokenValue, tokenRaw, tokenPos, linePos, colPos, /* tail */ false)
    );

    expressions.push(parseExpressions(parser, context, 0, 1, parser.tokenPos, parser.linePos, parser.colPos));
    if (parser.token !== Token.RightBrace) report(parser, Errors.InvalidTemplateContinuation);
  }

  {
    const { tokenValue, tokenRaw, tokenPos, linePos, colPos } = parser;
    consume(parser, context, Token.TemplateSpan);
    quasis.push(
      parseTemplateElement(parser, context, tokenValue, tokenRaw, tokenPos, linePos, colPos, /* tail */ true)
    );
  }

  return finishNode(parser, context, tokenPos, linePos, colPos, {
    type: 'TemplateLiteral',
    expressions,
    quasis
  });
}

/**
 * Parses template spans
 *
 * @param parser  Parser object
 * @param tail
 */
export function parseTemplateElement(
  parser: ParserState,
  context: Context,
  cooked: string | null,
  raw: string,
  start: number,
  line: number,
  col: number,
  tail: boolean
): ESTree.TemplateElement {
  const node = finishNode(parser, context, start, line, col, {
    type: 'TemplateElement',
    value: {
      cooked,
      raw
    },
    tail
  }) as ESTree.TemplateElement;

  const tailSize = tail ? 1 : 2;

  // Patch range
  if (context & Context.OptionsRanges) {
    // skip the front "`" or "}"
    (node.start as number) += 1;
    (node.range as [number, number])[0] += 1;
    // skip the tail "`" or "${"
    (node.end as number) -= tailSize;
    (node.range as [number, number])[1] -= tailSize;
  }

  // Patch loc
  if (context & Context.OptionsLoc) {
    // skip the front "`" or "}"
    (node.loc as ESTree.SourceLocation).start.column += 1;
    // skip the tail "`" or "${"
    (node.loc as ESTree.SourceLocation).end.column -= tailSize;
  }

  return node;
}

/**
 * Parses spread element
 *
 * @param parser  Parser object
 * @param context Context masks
 */
function parseSpreadElement(
  parser: ParserState,
  context: Context,
  start: number,
  line: number,
  column: number
): ESTree.SpreadElement {
  context = (context | Context.DisallowIn) ^ Context.DisallowIn;
  consume(parser, context | Context.AllowRegExp, Token.Ellipsis);
  const argument = parseExpression(parser, context, 1, 0, parser.tokenPos, parser.linePos, parser.colPos);
  parser.assignable = AssignmentKind.Assignable;
  return finishNode(parser, context, start, line, column, {
    type: 'SpreadElement',
    argument
  });
}

/**
 * Parses arguments
 *
 * @param parser  Parser object
 * @param context Context masks
 */
export function parseArguments(
  parser: ParserState,
  context: Context,
  inGroup: 0 | 1
): (ESTree.SpreadElement | ESTree.Expression)[] {
  // Arguments ::
  //   '(' (AssignmentExpression)*[','] ')'
  nextToken(parser, context | Context.AllowRegExp);

  const args: (ESTree.Expression | ESTree.SpreadElement)[] = [];

  if (is(parser.token === Token.RightParen)) {
    nextToken(parser, context | Context.TaggedTemplate);
    return args;
  }

  while (is(parser.token !== Token.RightParen)) {
    if (is(parser.token === Token.Ellipsis)) {
      args.push(parseSpreadElement(parser, context, parser.tokenPos, parser.linePos, parser.colPos));
    } else {
      args.push(parseExpression(parser, context, 1, inGroup, parser.tokenPos, parser.linePos, parser.colPos));
    }

    if (is(parser.token !== Token.Comma)) break;

    nextToken(parser, context | Context.AllowRegExp);

    if (is(parser.token === Token.RightParen)) break;
  }

  consume(parser, context, Token.RightParen);

  return args;
}

/**
 * Parses an identifier expression
 *
 * @param parser  Parser object
 * @param context Context masks
 */
export function parseIdentifier(parser: ParserState, context: Context): ESTree.Identifier {
  const { tokenValue, tokenPos, linePos, colPos } = parser;
  nextToken(parser, context);

  return finishNode(parser, context, tokenPos, linePos, colPos, {
    type: 'Identifier',
    name: tokenValue
  });
}

/**
 * Parses an literal expression such as string literal
 *
 * @param parser  Parser object
 * @param context Context masks
 */
export function parseLiteral(parser: ParserState, context: Context): ESTree.Literal {
  const { tokenValue, tokenRaw, tokenPos, linePos, colPos } = parser;
  if (parser.token === Token.BigIntLiteral) {
    return parseBigIntLiteral(parser, context, tokenPos, linePos, colPos);
  }

  nextToken(parser, context);
  parser.assignable = AssignmentKind.CannotAssign;
  return finishNode(
    parser,
    context,
    tokenPos,
    linePos,
    colPos,
    context & Context.OptionsRaw
      ? {
          type: 'Literal',
          value: tokenValue,
          raw: tokenRaw
        }
      : {
          type: 'Literal',
          value: tokenValue
        }
  );
}

/**
 * Parses null and boolean expressions
 *
 * @param parser  Parser object
 * @param context Context masks
 */
export function parseNullOrTrueOrFalseLiteral(
  parser: ParserState,
  context: Context,
  start: number,
  line: number,
  column: number
): ESTree.Literal {
  const raw = KeywordDescTable[parser.token & Token.Type];
  const value = parser.token === Token.NullKeyword ? null : raw === 'true';

  nextToken(parser, context);
  parser.assignable = AssignmentKind.CannotAssign;
  return finishNode(
    parser,
    context,
    start,
    line,
    column,
    context & Context.OptionsRaw
      ? {
          type: 'Literal',
          value,
          raw
        }
      : {
          type: 'Literal',
          value
        }
  );
}

/**
 * Parses this expression
 *
 * @param parser  Parser object
 * @param context Context masks
 */
export function parseThisExpression(parser: ParserState, context: Context): ESTree.ThisExpression {
  const { tokenPos, linePos, colPos } = parser;
  nextToken(parser, context);
  parser.assignable = AssignmentKind.CannotAssign;
  return finishNode(parser, context, tokenPos, linePos, colPos, {
    type: 'ThisExpression'
  });
}

/**
 * Parse function declaration
 *
 * @param parser  Parser object
 * @param context Context masks
 * @param scope
 * @param allowGen
 * @param ExportDefault
 * @param isAsync
 * @param start
 */
export function parseFunctionDeclaration(
  parser: ParserState,
  context: Context,
  scope: ScopeState | undefined,
  origin: Origin,
  allowGen: 0 | 1,
  flags: HoistedFunctionFlags,
  isAsync: 0 | 1,
  start: number,
  line: number,
  column: number
): ESTree.FunctionDeclaration {
  // FunctionDeclaration ::
  //   function BindingIdentifier ( FormalParameters ) { FunctionBody }
  //   function ( FormalParameters ) { FunctionBody }
  //
  // GeneratorDeclaration ::
  //   function * BindingIdentifier ( FormalParameters ) { FunctionBody }
  //   function * ( FormalParameters ) { FunctionBody }
  //
  // AsyncFunctionDeclaration ::
  //   async function BindingIdentifier ( FormalParameters ) { FunctionBody }
  //   async function ( FormalParameters ) { FunctionBody }
  //
  // AsyncGeneratorDeclaration ::
  //   async function * BindingIdentifier ( FormalParameters ) { FunctionBody }
  //   async function * ( FormalParameters ) { FunctionBody }

  nextToken(parser, context | Context.AllowRegExp);

  const isGenerator = allowGen ? optionalBit(parser, context, Token.Multiply) : 0;

  let id: ESTree.Identifier | null = null;
  let firstRestricted: Token | undefined;

  // Create a new function scope
  let functionScope = scope ? createScope() : void 0;

  if (parser.token === Token.LeftParen) {
    if ((flags & HoistedClassFlags.Hoisted) === 0) report(parser, Errors.DeclNoName, 'Function');
  } else {
    // In ES6, a function behaves as a lexical binding, except in
    // a script scope, or the initial scope of eval or another function.
    const kind =
      origin & Origin.TopLevel && ((context & Context.InGlobal) === 0 || (context & Context.Module) === 0)
        ? BindingKind.Variable
        : BindingKind.FunctionLexical;

    validateFunctionName(parser, context, parser.token);

    if (scope) {
      if (kind & BindingKind.Variable) {
        addVarName(parser, context, scope as ScopeState, parser.tokenValue, kind);
      } else {
        addBlockName(parser, context, scope, parser.tokenValue, kind, origin);
      }

      functionScope = addChildScope(functionScope, ScopeKind.FunctionRoot);

      if (flags) {
        if (flags & HoistedClassFlags.Export) {
          declareUnboundVariable(parser, parser.tokenValue);
        }
      }
    }

    firstRestricted = parser.token;

    if (parser.token & Token.IsIdentifier) {
      id = parseIdentifier(parser, context);
    } else {
      report(parser, Errors.UnexpectedToken, KeywordDescTable[parser.token & Token.Type]);
    }
  }

  const modifierFlags =
    Context.SuperProperty |
    Context.SuperCall |
    Context.InYieldContext |
    Context.InAwaitContext |
    Context.InArgumentList |
    Context.InConstructor;

  context =
    ((context | modifierFlags) ^ modifierFlags) |
    Context.AllowNewTarget |
    (isAsync ? Context.InAwaitContext : 0) |
    (isGenerator ? Context.InYieldContext : 0) |
    (isGenerator ? 0 : Context.AllowEscapedKeyword);

  if (scope) functionScope = addChildScope(functionScope, ScopeKind.FunctionParams);

  const params = parseFormalParametersOrFormalList(
    parser,
    context | Context.InArgumentList,
    functionScope,
    0,
    BindingKind.ArgumentList
  );

  const body = parseFunctionBody(
    parser,
    (context | Context.InGlobal | Context.InSwitch | Context.InIteration) ^
      (Context.InGlobal | Context.InSwitch | Context.InIteration),
    scope ? addChildScope(functionScope, ScopeKind.FunctionBody) : functionScope,
    Origin.Declaration,
    firstRestricted,
    scope ? (functionScope as ScopeState).scopeError : void 0
  );

  return finishNode(parser, context, start, line, column, {
    type: 'FunctionDeclaration',
    id,
    params,
    body,
    async: isAsync === 1,
    generator: isGenerator === 1
  });
}

/**
 * Parse function expression
 *
 * @param parser  Parser object
 * @param context Context masks
 * @param isAsync
 */
export function parseFunctionExpression(
  parser: ParserState,
  context: Context,
  isAsync: 0 | 1,
  inGroup: 0 | 1,
  start: number,
  line: number,
  column: number
): ESTree.FunctionExpression {
  // GeneratorExpression:
  //      function* BindingIdentifier [Yield][opt](FormalParameters[Yield]){ GeneratorBody }
  //
  // FunctionExpression:
  //      function BindingIdentifier[opt](FormalParameters){ FunctionBody }

  nextToken(parser, context | Context.AllowRegExp);

  const isGenerator = optionalBit(parser, context, Token.Multiply);
  const generatorAndAsyncFlags = (isAsync ? Context.InAwaitContext : 0) | (isGenerator ? Context.InYieldContext : 0);

  let id: ESTree.Identifier | null = null;
  let firstRestricted: Token | undefined;

  // Create a new function scope
  let scope = context & Context.OptionsLexical ? createScope() : void 0;

  const modifierFlags =
    Context.SuperProperty |
    Context.SuperCall |
    Context.InYieldContext |
    Context.InAwaitContext |
    Context.InArgumentList |
    Context.InConstructor;

  if ((parser.token & (Token.IsIdentifier | Token.Keyword | Token.FutureReserved)) > 0) {
    validateFunctionName(parser, ((context | modifierFlags) ^ modifierFlags) | generatorAndAsyncFlags, parser.token);

    if (scope) scope = addChildScope(scope, ScopeKind.FunctionRoot);

    firstRestricted = parser.token;
    id = parseIdentifier(parser, context);
  }

  context =
    ((context | modifierFlags) ^ modifierFlags) |
    Context.AllowNewTarget |
    generatorAndAsyncFlags |
    (isGenerator ? 0 : Context.AllowEscapedKeyword);

  if (scope) scope = addChildScope(scope, ScopeKind.FunctionParams);

  const params = parseFormalParametersOrFormalList(
    parser,
    context | Context.InArgumentList,
    scope,
    inGroup,
    BindingKind.ArgumentList
  );

  const body = parseFunctionBody(
    parser,
    context & ~(Context.DisallowIn | Context.InSwitch | Context.InGlobal | Context.InIteration | Context.InClass),
    scope ? addChildScope(scope, ScopeKind.FunctionBody) : scope,
    0,
    firstRestricted,
    void 0
  );

  parser.assignable = AssignmentKind.CannotAssign;

  return finishNode(parser, context, start, line, column, {
    type: 'FunctionExpression',
    id,
    params,
    body,
    async: isAsync === 1,
    generator: isGenerator === 1
  });
}

/**
 * Parses array literal expression
 *
 * @param parser  Parser object
 * @param context Context masks
 * @param skipInitializer
 */
function parseArrayLiteral(
  parser: ParserState,
  context: Context,
  skipInitializer: 0 | 1,
  inGroup: 0 | 1,
  start: number,
  line: number,
  column: number
): ESTree.ArrayExpression {
  /* ArrayLiteral :
   *   [ Elisionopt ]
   *   [ ElementList ]
   *   [ ElementList , Elisionopt ]
   *
   * ElementList :
   *   Elisionopt AssignmentExpression
   *   Elisionopt ... AssignmentExpression
   *   ElementList , Elisionopt AssignmentExpression
   *   ElementList , Elisionopt SpreadElement
   *
   * Elision :
   *   ,
   *   Elision ,
   *
   * SpreadElement :
   *   ... AssignmentExpression
   *
   */
  const expr = parseArrayExpressionOrPattern(
    parser,
    context,
    void 0,
    skipInitializer,
    inGroup,
    0,
    BindingKind.Empty,
    Origin.None,
    start,
    line,
    column
  );

  if (context & Context.OptionsWebCompat && parser.destructible & DestructuringKind.SeenProto) {
    report(parser, Errors.DuplicateProto);
  }

  if (parser.destructible & DestructuringKind.HasToDestruct) {
    report(parser, Errors.InvalidShorthandPropInit);
  }

  return expr as ESTree.ArrayExpression;
}

/**
 * Parse array expression or pattern
 *
 * @param parser  Parser object
 * @param context Context masks
 * @param skipInitializer
 * @param BindingKind
 */

export function parseArrayExpressionOrPattern(
  parser: ParserState,
  context: Context,
  scope: ScopeState | undefined,
  skipInitializer: 0 | 1,
  inGroup: 0 | 1,
  isPattern: 0 | 1,
  kind: BindingKind,
  origin: Origin,
  start: number,
  line: number,
  column: number
): ESTree.ArrayExpression | ESTree.ArrayPattern | ESTree.AssignmentExpression {
  /* ArrayLiteral :
   *   [ Elisionopt ]
   *   [ ElementList ]
   *   [ ElementList , Elisionopt ]
   *
   * ElementList :
   *   Elisionopt AssignmentExpression
   *   Elisionopt ... AssignmentExpression
   *   ElementList , Elisionopt AssignmentExpression
   *   ElementList , Elisionopt SpreadElement
   *
   * Elision :
   *   ,
   *   Elision ,
   *
   * SpreadElement :
   *   ... AssignmentExpression
   *
   * ArrayAssignmentPattern[Yield] :
   *   [ Elisionopt AssignmentRestElement[?Yield]opt ]
   *   [ AssignmentElementList[?Yield] ]
   *   [ AssignmentElementList[?Yield] , Elisionopt AssignmentRestElement[?Yield]opt ]
   *
   * AssignmentRestElement[Yield] :
   *   ... DestructuringAssignmentTarget[?Yield]
   *
   * AssignmentElementList[Yield] :
   *   AssignmentElisionElement[?Yield]
   *   AssignmentElementList[?Yield] , AssignmentElisionElement[?Yield]
   *
   * AssignmentElisionElement[Yield] :
   *   Elisionopt AssignmentElement[?Yield]
   *
   * AssignmentElement[Yield] :
   *   DestructuringAssignmentTarget[?Yield] Initializer[In,?Yield]opt
   *
   * DestructuringAssignmentTarget[Yield] :
   *   LeftHandSideExpression[?Yield]
   */

  nextToken(parser, context | Context.AllowRegExp);

  const elements: (ESTree.Identifier | ESTree.AssignmentExpression | null)[] = [];
  let destructible: AssignmentKind | DestructuringKind = 0;

  context = (context | Context.DisallowIn) ^ Context.DisallowIn;

  while (is(parser.token !== Token.RightBracket)) {
    if (consumeOpt(parser, context | Context.AllowRegExp, Token.Comma)) {
      elements.push(null);
    } else {
      let left: any;

      const { token, tokenPos, linePos, colPos, tokenValue } = parser;

      if (token & Token.IsIdentifier) {
        left = parsePrimaryExpression(parser, context, kind, 0, 1, inGroup, 1, tokenPos, linePos, colPos);

        if (is(parser.token === Token.Assign)) {
          if (parser.assignable & AssignmentKind.CannotAssign) report(parser, Errors.CantAssignTo);

          nextToken(parser, context | Context.AllowRegExp);

          if (scope) addVarOrBlock(parser, context, scope, tokenValue, kind, origin);

          const right = parseExpression(parser, context, 1, inGroup, parser.tokenPos, parser.linePos, parser.colPos);

          left = finishNode(
            parser,
            context,
            tokenPos,
            linePos,
            colPos,
            isPattern
              ? {
                  type: 'AssignmentPattern',
                  left,
                  right
                }
              : ({
                  type: 'AssignmentExpression',
                  operator: '=',
                  left,
                  right
                } as any)
          );

          destructible |=
            parser.destructible & DestructuringKind.Yield
              ? DestructuringKind.Yield
              : 0 | (parser.destructible & DestructuringKind.Await)
                ? DestructuringKind.Await
                : 0;
        } else if (is(parser.token === Token.Comma || parser.token === Token.RightBracket)) {
          if (parser.assignable & AssignmentKind.CannotAssign) {
            destructible |= DestructuringKind.CannotDestruct;
          } else if (scope) {
            addVarOrBlock(parser, context, scope, tokenValue, kind, origin);
          }
          destructible |=
            parser.destructible & DestructuringKind.Yield
              ? DestructuringKind.Yield
              : 0 | (parser.destructible & DestructuringKind.Await)
                ? DestructuringKind.Await
                : 0;
        } else {
          destructible |=
            kind & BindingKind.ArgumentList
              ? DestructuringKind.Assignable
              : (kind & BindingKind.Empty) === 0
                ? DestructuringKind.CannotDestruct
                : 0;

          left = parseMemberOrUpdateExpression(parser, context, left, inGroup, 0, tokenPos, linePos, colPos);

          if (is(parser.token !== Token.Comma && parser.token !== Token.RightBracket)) {
            if (parser.token !== Token.Assign) destructible |= DestructuringKind.CannotDestruct;
            left = parseAssignmentExpression(parser, context, inGroup, isPattern, tokenPos, linePos, colPos, left);
          } else if (parser.token !== Token.Assign) {
            destructible |=
              parser.assignable & AssignmentKind.CannotAssign
                ? DestructuringKind.CannotDestruct
                : DestructuringKind.Assignable;
          }
        }
      } else if (token & Token.IsPatternStart) {
        left =
          parser.token === Token.LeftBrace
            ? parseObjectLiteralOrPattern(
                parser,
                context,
                scope,
                0,
                inGroup,
                isPattern,
                kind,
                origin,
                tokenPos,
                linePos,
                colPos
              )
            : parseArrayExpressionOrPattern(
                parser,
                context,
                scope,
                0,
                inGroup,
                isPattern,
                kind,
                origin,
                tokenPos,
                linePos,
                colPos
              );

        destructible |= parser.destructible;

        parser.assignable =
          parser.destructible & DestructuringKind.CannotDestruct
            ? AssignmentKind.CannotAssign
            : AssignmentKind.Assignable;

        if (is(parser.token === Token.Comma || parser.token === Token.RightBracket)) {
          if (parser.assignable & AssignmentKind.CannotAssign) {
            destructible |= DestructuringKind.CannotDestruct;
          }
        } else if (parser.destructible & DestructuringKind.HasToDestruct) {
          report(parser, Errors.InvalidDestructuringTarget);
        } else {
          left = parseMemberOrUpdateExpression(parser, context, left, inGroup, 0, tokenPos, linePos, colPos);
          destructible = parser.assignable & AssignmentKind.CannotAssign ? DestructuringKind.CannotDestruct : 0;

          if (is(parser.token !== Token.Comma && parser.token !== Token.RightBracket)) {
            left = parseAssignmentExpression(parser, context, inGroup, isPattern, tokenPos, linePos, colPos, left);
          } else if (is(parser.token !== Token.Assign)) {
            destructible |=
              parser.assignable & AssignmentKind.CannotAssign
                ? DestructuringKind.CannotDestruct
                : DestructuringKind.Assignable;
          }
        }
      } else if (token === Token.Ellipsis) {
        left = parseSpreadOrRestElement(
          parser,
          context,
          scope,
          Token.RightBracket,
          kind,
          origin,
          0,
          inGroup,
          isPattern,
          tokenPos,
          linePos,
          colPos
        );
        destructible |= parser.destructible;
        if (parser.token !== Token.Comma && parser.token !== Token.RightBracket)
          report(parser, Errors.UnexpectedToken, KeywordDescTable[parser.token & Token.Type]);
      } else {
        left = parseLeftHandSideExpression(parser, context, 1, 0, 1, tokenPos, linePos, colPos);

        if (parser.token !== Token.Comma && parser.token !== Token.RightBracket) {
          left = parseAssignmentExpression(parser, context, inGroup, isPattern, tokenPos, linePos, colPos, left);
          if ((kind & (BindingKind.Empty | BindingKind.ArgumentList)) === 0 && token === Token.LeftParen)
            destructible |= DestructuringKind.CannotDestruct;
        } else if (parser.assignable & AssignmentKind.CannotAssign) {
          destructible |= DestructuringKind.CannotDestruct;
        } else if (token === Token.LeftParen) {
          destructible |=
            parser.assignable & AssignmentKind.Assignable && kind & (BindingKind.Empty | BindingKind.ArgumentList)
              ? DestructuringKind.Assignable
              : DestructuringKind.CannotDestruct;
        }
      }

      elements.push(left);

      if (consumeOpt(parser, context | Context.AllowRegExp, Token.Comma)) {
        if (parser.token === Token.RightBracket) break;
      } else break;
    }
  }

  consume(parser, context, Token.RightBracket);

  const node = finishNode(parser, context, start, line, column, {
    type: isPattern ? 'ArrayPattern' : 'ArrayExpression',
    elements
  } as any);

  if (!skipInitializer && parser.token & Token.IsAssignOp) {
    return parseArrayOrObjectAssignmentPattern(
      parser,
      context,
      destructible,
      inGroup,
      isPattern,
      start,
      line,
      column,
      node
    );
  }

  parser.destructible = destructible;

  return node;
}

/**
 * Parses array or object assignment pattern
 *
 * @param parser  Parser object
 * @param context Context masks
 * @param destructible
 * @param inGroup
 * @param start Start index
 * @param line Start line
 * @param column Start of column
 * @param node ESTree AST node
 */

function parseArrayOrObjectAssignmentPattern(
  parser: ParserState,
  context: Context,
  destructible: AssignmentKind | DestructuringKind,
  inGroup: 0 | 1,
  isPattern: 0 | 1,
  start: number,
  line: number,
  column: number,
  node: ESTree.ArrayExpression | ESTree.ObjectExpression | ESTree.ObjectPattern
): ESTree.AssignmentExpression {
  // 12.15.5 Destructuring Assignment
  //
  // AssignmentElement[Yield, Await]:
  //   DestructuringAssignmentTarget[?Yield, ?Await]
  //   DestructuringAssignmentTarget[?Yield, ?Await] Initializer[+In, ?Yield, ?Await]
  //

  if (parser.token !== Token.Assign) report(parser, Errors.CantAssignTo);

  nextToken(parser, context | Context.AllowRegExp);

  if (destructible & DestructuringKind.CannotDestruct) report(parser, Errors.CantAssignTo);

  if (!isPattern) reinterpretToPattern(parser, node);

  const { tokenPos, linePos, colPos } = parser;

  const right = parseExpression(parser, context, 1, inGroup, tokenPos, linePos, colPos);

  parser.destructible =
    ((destructible | DestructuringKind.SeenProto | DestructuringKind.HasToDestruct) ^
      (DestructuringKind.HasToDestruct | DestructuringKind.SeenProto)) |
    (parser.destructible & DestructuringKind.Await ? DestructuringKind.Await : 0) |
    (parser.destructible & DestructuringKind.Yield ? DestructuringKind.Yield : 0);

  return finishNode(
    parser,
    context,
    start,
    line,
    column,
    isPattern
      ? {
          type: 'AssignmentPattern',
          left: node,
          right
        }
      : ({
          type: 'AssignmentExpression',
          left: node,
          operator: '=',
          right
        } as any)
  );
}

/**
 * Parses rest or spread element
 *
 * @param parser  Parser object
 * @param context Context masks
 * @param closingToken
 * @param type Binding kind
 * @param origin Binding origin
 * @param isAsync
 * @param isGroup
 * @param start Start index
 * @param line Start line
 * @param column Start of column
 */
function parseSpreadOrRestElement(
  parser: ParserState,
  context: Context,
  scope: ScopeState | undefined,
  closingToken: Token,
  kind: BindingKind,
  origin: Origin,
  isAsync: 0 | 1,
  inGroup: 0 | 1,
  isPattern: 0 | 1,
  start: number,
  line: number,
  column: number
): ESTree.SpreadElement | ESTree.RestElement {
  nextToken(parser, context | Context.AllowRegExp); // skip '...'

  let argument: ESTree.Expression | null = null;
  let destructible: AssignmentKind | DestructuringKind = DestructuringKind.None;

  let { token, tokenValue, tokenPos, linePos, colPos } = parser;

  if (token & (Token.Keyword | Token.IsIdentifier)) {
    parser.assignable = AssignmentKind.Assignable;

    argument = parsePrimaryExpression(parser, context, kind, 0, 1, inGroup, 1, tokenPos, linePos, colPos);

    token = parser.token;

    argument = parseMemberOrUpdateExpression(
      parser,
      context,
      argument as ESTree.Expression,
      inGroup,
      0,
      tokenPos,
      linePos,
      colPos
    );

    if (parser.token !== Token.Comma && parser.token !== closingToken) {
      if (parser.assignable & AssignmentKind.CannotAssign && parser.token === Token.Assign)
        report(parser, Errors.InvalidDestructuringTarget);

      destructible |= DestructuringKind.CannotDestruct;

      argument = parseAssignmentExpression(parser, context, inGroup, isPattern, tokenPos, linePos, colPos, argument);
    }

    if (parser.assignable & AssignmentKind.CannotAssign) {
      destructible |= DestructuringKind.CannotDestruct;
    } else if (token === closingToken || token === Token.Comma) {
      if (scope) addVarOrBlock(parser, context, scope, tokenValue, kind, origin);
    } else {
      destructible |= DestructuringKind.Assignable;
    }

    destructible |= parser.destructible & DestructuringKind.Await ? DestructuringKind.Await : 0;
  } else if (token === closingToken) {
    report(parser, Errors.RestMissingArg);
  } else if (token & Token.IsPatternStart) {
    argument =
      parser.token === Token.LeftBrace
        ? parseObjectLiteralOrPattern(
            parser,
            context,
            scope,
            1,
            inGroup,
            isPattern,
            kind,
            origin,
            tokenPos,
            linePos,
            colPos
          )
        : parseArrayExpressionOrPattern(
            parser,
            context,
            scope,
            1,
            inGroup,
            isPattern,
            kind,
            origin,
            tokenPos,
            linePos,
            colPos
          );

    token = parser.token;

    if (token !== Token.Assign && token !== closingToken && token !== Token.Comma) {
      if (parser.destructible & DestructuringKind.HasToDestruct) report(parser, Errors.InvalidDestructuringTarget);

      argument = parseMemberOrUpdateExpression(parser, context, argument, inGroup, 0, tokenPos, linePos, colPos);

      destructible |= parser.assignable & AssignmentKind.CannotAssign ? DestructuringKind.CannotDestruct : 0;

      if ((parser.token & Token.IsAssignOp) === Token.IsAssignOp) {
        if (parser.token !== Token.Assign) destructible |= DestructuringKind.CannotDestruct;
        argument = parseAssignmentExpression(parser, context, inGroup, isPattern, tokenPos, linePos, colPos, argument);
      } else {
        if ((parser.token & Token.IsBinaryOp) === Token.IsBinaryOp) {
          argument = parseBinaryExpression(parser, context, 1, tokenPos, linePos, colPos, 4, token, argument as any);
        }
        if (consumeOpt(parser, context | Context.AllowRegExp, Token.QuestionMark)) {
          argument = parseConditionalExpression(parser, context, argument as any, tokenPos, linePos, colPos);
        }
        destructible |=
          parser.assignable & AssignmentKind.CannotAssign
            ? DestructuringKind.CannotDestruct
            : DestructuringKind.Assignable;
      }
    } else {
      destructible |=
        closingToken === Token.RightBrace && token !== Token.Assign
          ? DestructuringKind.CannotDestruct
          : parser.destructible;
    }
  } else {
    destructible |= DestructuringKind.Assignable;

    argument = parseLeftHandSideExpression(
      parser,
      context,
      1,
      inGroup,
      1,
      parser.tokenPos,
      parser.linePos,
      parser.colPos
    );

    const { token, tokenPos, linePos, colPos } = parser;
<<<<<<< HEAD
    // @ts-expect-error BUG?
    if (token === Token.Assign && token !== closingToken && token !== Token.Comma) {
=======

    if (token === Token.Assign) {
>>>>>>> fc252f48
      if (parser.assignable & AssignmentKind.CannotAssign) report(parser, Errors.CantAssignTo);

      argument = parseAssignmentExpression(parser, context, inGroup, isPattern, tokenPos, linePos, colPos, argument);

      destructible |= DestructuringKind.CannotDestruct;
    } else {
      if (token === Token.Comma) {
        destructible |= DestructuringKind.CannotDestruct;
      } else if (token !== closingToken) {
        argument = parseAssignmentExpression(parser, context, inGroup, isPattern, tokenPos, linePos, colPos, argument);
      }

      destructible |=
        parser.assignable & AssignmentKind.Assignable ? DestructuringKind.Assignable : DestructuringKind.CannotDestruct;
    }

    parser.destructible = destructible;

    if (parser.token !== closingToken && parser.token !== Token.Comma) report(parser, Errors.UnclosedSpreadElement);

    return finishNode(parser, context, start, line, column, {
      type: isPattern ? 'RestElement' : 'SpreadElement',
      argument: argument as ESTree.SpreadArgument
    } as any);
  }

  if (parser.token !== closingToken) {
    if (kind & BindingKind.ArgumentList)
      destructible |= isAsync ? DestructuringKind.CannotDestruct : DestructuringKind.Assignable;

    if (consumeOpt(parser, context | Context.AllowRegExp, Token.Assign)) {
      if (destructible & DestructuringKind.CannotDestruct) report(parser, Errors.CantAssignTo);

      reinterpretToPattern(parser, argument);

      const right = parseExpression(parser, context, 1, inGroup, parser.tokenPos, parser.linePos, parser.colPos);

      argument = finishNode(
        parser,
        context,
        tokenPos,
        linePos,
        colPos,
        isPattern
          ? {
              type: 'AssignmentPattern',
              left: argument as ESTree.SpreadArgument,
              right
            }
          : ({
              type: 'AssignmentExpression',
              left: argument as ESTree.SpreadArgument,
              operator: '=',
              right
            } as any)
      );

      destructible = DestructuringKind.CannotDestruct;
    } else {
      // Note the difference between '|=' and '=' above
      destructible |= DestructuringKind.CannotDestruct;
    }
  }

  parser.destructible = destructible;

  return finishNode(parser, context, start, line, column, {
    type: isPattern ? 'RestElement' : 'SpreadElement',
    argument: argument as ESTree.SpreadArgument
  } as any);
}

/**
 * Parses method definition
 *
 * @param parser  Parser object
 * @param context Context masks
 * @param kind
 * @param inGroup
 * @param start Start index
 * @param line Start line
 * @param column Start of column
 */
export function parseMethodDefinition(
  parser: ParserState,
  context: Context,
  kind: PropertyKind,
  inGroup: 0 | 1,
  start: number,
  line: number,
  column: number
): ESTree.FunctionExpression {
  const modifierFlags =
    Context.InYieldContext |
    Context.InAwaitContext |
    Context.InArgumentList |
    ((kind & PropertyKind.Constructor) === 0 ? Context.SuperCall | Context.InConstructor : 0);

  context =
    ((context | modifierFlags) ^ modifierFlags) |
    (kind & PropertyKind.Generator ? Context.InYieldContext : 0) |
    (kind & PropertyKind.Async ? Context.InAwaitContext : 0) |
    (kind & PropertyKind.Constructor ? Context.InConstructor : 0) |
    Context.SuperProperty |
    Context.InMethod |
    Context.AllowNewTarget;

  let scope = context & Context.OptionsLexical ? addChildScope(createScope(), ScopeKind.FunctionParams) : void 0;

  const params = parseMethodFormals(
    parser,
    context | Context.InArgumentList,
    scope,
    kind,
    BindingKind.ArgumentList,
    inGroup
  );

  if (scope) scope = addChildScope(scope, ScopeKind.FunctionBody);

  const body = parseFunctionBody(
    parser,
    context & ~(Context.DisallowIn | Context.InSwitch | Context.InGlobal),
    scope,
    Origin.None,
    void 0,
    void 0
  );

  return finishNode(parser, context, start, line, column, {
    type: 'FunctionExpression',
    params,
    body,
    async: (kind & PropertyKind.Async) > 0,
    generator: (kind & PropertyKind.Generator) > 0,
    id: null
  });
}

/**
 * Parse object literal or object pattern
 *
 * @param parser  Parser object
 * @param context Context masks
 * @param skipInitializer
 * @param inGroup
 * @param start Start index
 * @param line Start line
 * @param column Start of column

 */
function parseObjectLiteral(
  parser: ParserState,
  context: Context,
  skipInitializer: 0 | 1,
  inGroup: 0 | 1,
  start: number,
  line: number,
  column: number
): ESTree.ObjectExpression {
  /**
   * ObjectLiteral
   *   {}
   * {PropertyDefinitionList }
   *
   * {PropertyDefinitionList }
   *
   * PropertyDefinitionList:
   *   PropertyDefinition
   *   PropertyDefinitionList, PropertyDefinition
   *
   * PropertyDefinition:
   *   { IdentifierReference }
   *   { CoverInitializedName }
   *   { PropertyName:AssignmentExpression }
   *
   * MethodDefinition:
   * ...AssignmentExpression
   *
   * PropertyName:
   *   LiteralPropertyName
   *   ComputedPropertyName
   *   LiteralPropertyName:
   *   IdentifierName
   *   StringLiteral
   *   NumericLiteral
   *
   * ComputedPropertyName: AssignmentExpression
   *
   * CoverInitializedName:
   *   IdentifierReference , Initializer
   *
   * Initializer:
   * =AssignmentExpression
   */
  const expr = parseObjectLiteralOrPattern(
    parser,
    context,
    void 0,
    skipInitializer,
    inGroup,
    0,
    BindingKind.Empty,
    Origin.None,
    start,
    line,
    column
  );

  if (context & Context.OptionsWebCompat && parser.destructible & DestructuringKind.SeenProto) {
    report(parser, Errors.DuplicateProto);
  }

  if (parser.destructible & DestructuringKind.HasToDestruct) {
    report(parser, Errors.InvalidShorthandPropInit);
  }

  return expr as ESTree.ObjectExpression;
}

/**
 * Parse object literal or object pattern
 *
 * @param parser  Parser object
 * @param context Context masks
 * @param skipInitializer Context masks
 * @param inGroup
 * @param kind Binding kind
 * @param origin Binding origin
 * @param start
 * @param line
 * @param column
 */
export function parseObjectLiteralOrPattern(
  parser: ParserState,
  context: Context,
  scope: ScopeState | undefined,
  skipInitializer: 0 | 1,
  inGroup: 0 | 1,
  isPattern: 0 | 1,
  kind: BindingKind,
  origin: Origin,
  start: number,
  line: number,
  column: number
): ESTree.ObjectExpression | ESTree.ObjectPattern | ESTree.AssignmentExpression {
  /**
   *
   * ObjectLiteral :
   *   { }
   *   { PropertyDefinitionList }
   *
   * PropertyDefinitionList :
   *   PropertyDefinition
   *   PropertyDefinitionList, PropertyDefinition
   *
   * PropertyDefinition :
   *   IdentifierName
   *   PropertyName : AssignmentExpression
   *
   * PropertyName :
   *   IdentifierName
   *   StringLiteral
   *   NumericLiteral
   *
   *
   * ObjectBindingPattern :
   *   {}
   *   { BindingPropertyList }
   *   { BindingPropertyList , }
   *
   * BindingPropertyList :
   *   BindingProperty
   *   BindingPropertyList , BindingProperty
   *
   * BindingProperty :
   *   SingleNameBinding
   *   PropertyName : BindingElement
   *
   * SingleNameBinding :
   *   BindingIdentifier Initializeropt
   *
   * PropertyDefinition :
   *   IdentifierName
   *   CoverInitializedName
   *   PropertyName : AssignmentExpression
   *   MethodDefinition
   */

  nextToken(parser, context);

  const properties: (ESTree.Property | ESTree.SpreadElement | ESTree.RestElement)[] = [];
  let destructible: DestructuringKind | AssignmentKind = 0;
  let prototypeCount = 0;

  context = (context | Context.DisallowIn) ^ Context.DisallowIn;

  while (is(parser.token !== Token.RightBrace)) {
    const { token, tokenValue, linePos, colPos, tokenPos } = parser;

    if (token === Token.Ellipsis) {
      properties.push(
        parseSpreadOrRestElement(
          parser,
          context,
          scope,
          Token.RightBrace,
          kind,
          origin,
          0,
          inGroup,
          isPattern,
          tokenPos,
          linePos,
          colPos
        )
      );
    } else {
      let state = PropertyKind.None;
      let key: ESTree.Expression | null = null;
      let value;
      const t = parser.token;
      if (is(parser.token & (Token.IsIdentifier | Token.Keyword) || parser.token === Token.EscapedReserved)) {
        key = parseIdentifier(parser, context);

        if (is(parser.token === Token.Comma || parser.token === Token.RightBrace || parser.token === Token.Assign)) {
          state |= PropertyKind.Shorthand;

          if (context & Context.Strict && (token & Token.IsEvalOrArguments) === Token.IsEvalOrArguments) {
            destructible |= DestructuringKind.CannotDestruct;
          } else {
            validateBindingIdentifier(parser, context, kind, token, 0);
          }

          if (scope) addVarOrBlock(parser, context, scope, tokenValue, kind, origin);

          if (consumeOpt(parser, context | Context.AllowRegExp, Token.Assign)) {
            destructible |= DestructuringKind.HasToDestruct;

            const right = parseExpression(parser, context, 1, inGroup, parser.tokenPos, parser.linePos, parser.colPos);

            destructible |=
              parser.destructible & DestructuringKind.Yield
                ? DestructuringKind.Yield
                : 0 | (parser.destructible & DestructuringKind.Await)
                  ? DestructuringKind.Await
                  : 0;

            value = finishNode(parser, context, tokenPos, linePos, colPos, {
              type: 'AssignmentPattern',
              left: context & Context.OptionsUniqueKeyInPattern ? Object.assign({}, key) : key,
              right
            });
          } else {
            destructible |=
              (token === Token.AwaitKeyword ? DestructuringKind.Await : 0) |
              (token === Token.EscapedReserved ? DestructuringKind.CannotDestruct : 0);
            value = context & Context.OptionsUniqueKeyInPattern ? Object.assign({}, key) : key;
          }
        } else if (consumeOpt(parser, context | Context.AllowRegExp, Token.Colon)) {
          const { tokenPos, linePos, colPos } = parser;

          if (tokenValue === '__proto__') prototypeCount++;

          if (parser.token & Token.IsIdentifier) {
            const tokenAfterColon = parser.token;
            const valueAfterColon = parser.tokenValue;
            // A reserved word is an IdentifierName that cannot be used as an Identifier
            destructible |= t === Token.EscapedReserved ? DestructuringKind.CannotDestruct : 0;

            value = parsePrimaryExpression(parser, context, kind, 0, 1, inGroup, 1, tokenPos, linePos, colPos);

            const { token } = parser;

            value = parseMemberOrUpdateExpression(parser, context, value, inGroup, 0, tokenPos, linePos, colPos);

            if (parser.token === Token.Comma || parser.token === Token.RightBrace) {
              if (token === Token.Assign || token === Token.RightBrace || token === Token.Comma) {
                destructible |= parser.destructible & DestructuringKind.Await ? DestructuringKind.Await : 0;
                if (parser.assignable & AssignmentKind.CannotAssign) {
                  destructible |= DestructuringKind.CannotDestruct;
                } else if (scope && (tokenAfterColon & Token.IsIdentifier) === Token.IsIdentifier) {
                  addVarOrBlock(parser, context, scope, valueAfterColon, kind, origin);
                }
              } else {
                destructible |=
                  parser.assignable & AssignmentKind.Assignable
                    ? DestructuringKind.Assignable
                    : DestructuringKind.CannotDestruct;
              }
            } else if ((parser.token & Token.IsAssignOp) === Token.IsAssignOp) {
              if (parser.assignable & AssignmentKind.CannotAssign) {
                destructible |= DestructuringKind.CannotDestruct;
              } else if (token !== Token.Assign) {
                destructible |= DestructuringKind.Assignable;
              } else if (scope) {
                addVarOrBlock(parser, context, scope, valueAfterColon, kind, origin);
              }
              value = parseAssignmentExpression(parser, context, inGroup, isPattern, tokenPos, linePos, colPos, value);
            } else {
              destructible |= DestructuringKind.CannotDestruct;
              if ((parser.token & Token.IsBinaryOp) === Token.IsBinaryOp) {
                value = parseBinaryExpression(parser, context, 1, tokenPos, linePos, colPos, 4, token, value);
              }
              if (consumeOpt(parser, context | Context.AllowRegExp, Token.QuestionMark)) {
                value = parseConditionalExpression(parser, context, value, tokenPos, linePos, colPos);
              }
            }
          } else if ((parser.token & Token.IsPatternStart) === Token.IsPatternStart) {
            value =
              parser.token === Token.LeftBracket
                ? parseArrayExpressionOrPattern(
                    parser,
                    context,
                    scope,
                    0,
                    inGroup,
                    isPattern,
                    kind,
                    origin,
                    tokenPos,
                    linePos,
                    colPos
                  )
                : parseObjectLiteralOrPattern(
                    parser,
                    context,
                    scope,
                    0,
                    inGroup,
                    isPattern,
                    kind,
                    origin,
                    tokenPos,
                    linePos,
                    colPos
                  );

            destructible = parser.destructible;

            parser.assignable =
              destructible & DestructuringKind.CannotDestruct ? AssignmentKind.CannotAssign : AssignmentKind.Assignable;

            if (parser.token === Token.Comma || parser.token === Token.RightBrace) {
              if (parser.assignable & AssignmentKind.CannotAssign) destructible |= DestructuringKind.CannotDestruct;
            } else if (parser.destructible & DestructuringKind.HasToDestruct) {
              report(parser, Errors.InvalidDestructuringTarget);
            } else {
              value = parseMemberOrUpdateExpression(parser, context, value, inGroup, 0, tokenPos, linePos, colPos);

              destructible = parser.assignable & AssignmentKind.CannotAssign ? DestructuringKind.CannotDestruct : 0;

              if ((parser.token & Token.IsAssignOp) === Token.IsAssignOp) {
                value = parseAssignmentExpressionOrPattern(
                  parser,
                  context,
                  inGroup,
                  isPattern,
                  tokenPos,
                  linePos,
                  colPos,
                  value
                );
              } else {
                if ((parser.token & Token.IsBinaryOp) === Token.IsBinaryOp) {
                  value = parseBinaryExpression(parser, context, 1, tokenPos, linePos, colPos, 4, token, value);
                }
                if (consumeOpt(parser, context | Context.AllowRegExp, Token.QuestionMark)) {
                  value = parseConditionalExpression(parser, context, value, tokenPos, linePos, colPos);
                }
                destructible |=
                  parser.assignable & AssignmentKind.CannotAssign
                    ? DestructuringKind.CannotDestruct
                    : DestructuringKind.Assignable;
              }
            }
          } else {
            value = parseLeftHandSideExpression(parser, context, 1, inGroup, 1, tokenPos, linePos, colPos);

            destructible |=
              parser.assignable & AssignmentKind.Assignable
                ? DestructuringKind.Assignable
                : DestructuringKind.CannotDestruct;

            if (is(parser.token === Token.Comma || parser.token === Token.RightBrace)) {
              if (parser.assignable & AssignmentKind.CannotAssign) destructible |= DestructuringKind.CannotDestruct;
            } else {
              value = parseMemberOrUpdateExpression(parser, context, value, inGroup, 0, tokenPos, linePos, colPos);

              destructible = parser.assignable & AssignmentKind.CannotAssign ? DestructuringKind.CannotDestruct : 0;

              if (parser.token !== Token.Comma && token !== Token.RightBrace) {
                if (parser.token !== Token.Assign) destructible |= DestructuringKind.CannotDestruct;
                value = parseAssignmentExpression(
                  parser,
                  context,
                  inGroup,
                  isPattern,
                  tokenPos,
                  linePos,
                  colPos,
                  value
                );
              }
            }
          }
        } else if (is(parser.token === Token.LeftBracket)) {
          destructible |= DestructuringKind.CannotDestruct;
          if (token === Token.AsyncKeyword) state |= PropertyKind.Async;

          state |=
            (token === Token.GetKeyword
              ? PropertyKind.Getter
              : token === Token.SetKeyword
                ? PropertyKind.Setter
                : PropertyKind.Method) | PropertyKind.Computed;

          key = parseComputedPropertyName(parser, context, inGroup);
          destructible |= parser.assignable;

          value = parseMethodDefinition(
            parser,
            context,
            state,
            inGroup,
            parser.tokenPos,
            parser.linePos,
            parser.colPos
          );
        } else if (is(parser.token & (Token.IsIdentifier | Token.Keyword))) {
          destructible |= DestructuringKind.CannotDestruct;
          if (token === Token.EscapedReserved) report(parser, Errors.InvalidEscapedKeyword);
          if (token === Token.AsyncKeyword) {
            if (parser.flags & Flags.NewLine) report(parser, Errors.AsyncRestrictedProd);
            state |= PropertyKind.Async;
          }
          key = parseIdentifier(parser, context);

          state |=
            token === Token.GetKeyword
              ? PropertyKind.Getter
              : token === Token.SetKeyword
                ? PropertyKind.Setter
                : PropertyKind.Method;

          value = parseMethodDefinition(
            parser,
            context,
            state,
            inGroup,
            parser.tokenPos,
            parser.linePos,
            parser.colPos
          );
        } else if (is(parser.token === Token.LeftParen)) {
          destructible |= DestructuringKind.CannotDestruct;
          state |= PropertyKind.Method;
          value = parseMethodDefinition(
            parser,
            context,
            state,
            inGroup,
            parser.tokenPos,
            parser.linePos,
            parser.colPos
          );
        } else if (is(parser.token === Token.Multiply)) {
          destructible |= DestructuringKind.CannotDestruct;

          if (token === Token.GetKeyword) {
            report(parser, Errors.InvalidGeneratorGetter);
          } else if (token === Token.SetKeyword) {
            report(parser, Errors.InvalidGeneratorSetter);
          } else if (token === Token.AnyIdentifier) {
            report(parser, Errors.InvalidEscapedKeyword);
          }

          nextToken(parser, context);

          state |=
            PropertyKind.Generator | PropertyKind.Method | (token === Token.AsyncKeyword ? PropertyKind.Async : 0);

          if (parser.token & Token.IsIdentifier) {
            key = parseIdentifier(parser, context);
          } else if ((parser.token & Token.IsStringOrNumber) === Token.IsStringOrNumber) {
            key = parseLiteral(parser, context);
          } else if (parser.token === Token.LeftBracket) {
            state |= PropertyKind.Computed;
            key = parseComputedPropertyName(parser, context, inGroup);
            destructible |= parser.assignable;
          } else {
            report(parser, Errors.UnexpectedToken, KeywordDescTable[parser.token & Token.Type]);
          }
          value = parseMethodDefinition(
            parser,
            context,
            state,
            inGroup,
            parser.tokenPos,
            parser.linePos,
            parser.colPos
          );
        } else if ((parser.token & Token.IsStringOrNumber) === Token.IsStringOrNumber) {
          if (token === Token.AsyncKeyword) state |= PropertyKind.Async;

          state |=
            token === Token.GetKeyword
              ? PropertyKind.Getter
              : token === Token.SetKeyword
                ? PropertyKind.Setter
                : PropertyKind.Method;

          destructible |= DestructuringKind.CannotDestruct;

          key = parseLiteral(parser, context);

          value = parseMethodDefinition(
            parser,
            context,
            state,
            inGroup,
            parser.tokenPos,
            parser.linePos,
            parser.colPos
          );
        } else {
          report(parser, Errors.UnexpectedCharAfterObjLit);
        }
      } else if ((parser.token & Token.IsStringOrNumber) === Token.IsStringOrNumber) {
        key = parseLiteral(parser, context);

        if (is(parser.token === Token.Colon)) {
          consume(parser, context | Context.AllowRegExp, Token.Colon);

          const { tokenPos, linePos, colPos } = parser;

          if (tokenValue === '__proto__') prototypeCount++;

          if (parser.token & Token.IsIdentifier) {
            value = parsePrimaryExpression(parser, context, kind, 0, 1, inGroup, 1, tokenPos, linePos, colPos);

            const { token, tokenValue: valueAfterColon } = parser;

            value = parseMemberOrUpdateExpression(parser, context, value, inGroup, 0, tokenPos, linePos, colPos);

            if (parser.token === Token.Comma || parser.token === Token.RightBrace) {
              if (token === Token.Assign || token === Token.RightBrace || token === Token.Comma) {
                if (parser.assignable & AssignmentKind.CannotAssign) {
                  destructible |= DestructuringKind.CannotDestruct;
                } else if (scope) {
                  addVarOrBlock(parser, context, scope, valueAfterColon, kind, origin);
                }
              } else {
                destructible |=
                  parser.assignable & AssignmentKind.Assignable
                    ? DestructuringKind.Assignable
                    : DestructuringKind.CannotDestruct;
              }
            } else if (parser.token === Token.Assign) {
              if (parser.assignable & AssignmentKind.CannotAssign) destructible |= DestructuringKind.CannotDestruct;
              value = parseAssignmentExpression(parser, context, inGroup, isPattern, tokenPos, linePos, colPos, value);
            } else {
              destructible |= DestructuringKind.CannotDestruct;
              value = parseAssignmentExpression(parser, context, inGroup, isPattern, tokenPos, linePos, colPos, value);
            }
          } else if ((parser.token & Token.IsPatternStart) === Token.IsPatternStart) {
            value =
              parser.token === Token.LeftBracket
                ? parseArrayExpressionOrPattern(
                    parser,
                    context,
                    scope,
                    0,
                    inGroup,
                    isPattern,
                    kind,
                    origin,
                    tokenPos,
                    linePos,
                    colPos
                  )
                : parseObjectLiteralOrPattern(
                    parser,
                    context,
                    scope,
                    0,
                    inGroup,
                    isPattern,
                    kind,
                    origin,
                    tokenPos,
                    linePos,
                    colPos
                  );

            destructible = parser.destructible;

            parser.assignable =
              destructible & DestructuringKind.CannotDestruct ? AssignmentKind.CannotAssign : AssignmentKind.Assignable;

            if (parser.token === Token.Comma || parser.token === Token.RightBrace) {
              if (parser.assignable & AssignmentKind.CannotAssign) {
                destructible |= DestructuringKind.CannotDestruct;
              }
            } else if ((parser.destructible & DestructuringKind.HasToDestruct) !== DestructuringKind.HasToDestruct) {
              value = parseMemberOrUpdateExpression(parser, context, value, inGroup, 0, tokenPos, linePos, colPos);
              destructible = parser.assignable & AssignmentKind.CannotAssign ? DestructuringKind.CannotDestruct : 0;

              if ((parser.token & Token.IsAssignOp) === Token.IsAssignOp) {
                value = parseAssignmentExpressionOrPattern(
                  parser,
                  context,
                  inGroup,
                  isPattern,
                  tokenPos,
                  linePos,
                  colPos,
                  value
                );
              } else {
                if ((parser.token & Token.IsBinaryOp) === Token.IsBinaryOp) {
                  value = parseBinaryExpression(parser, context, 1, tokenPos, linePos, colPos, 4, token, value);
                }
                if (consumeOpt(parser, context | Context.AllowRegExp, Token.QuestionMark)) {
                  value = parseConditionalExpression(parser, context, value, tokenPos, linePos, colPos);
                }
                destructible |=
                  parser.assignable & AssignmentKind.CannotAssign
                    ? DestructuringKind.CannotDestruct
                    : DestructuringKind.Assignable;
              }
            }
          } else {
            value = parseLeftHandSideExpression(parser, context, 1, 0, 1, tokenPos, linePos, colPos);

            destructible |=
              parser.assignable & AssignmentKind.Assignable
                ? DestructuringKind.Assignable
                : DestructuringKind.CannotDestruct;

            if (is(parser.token === Token.Comma || parser.token === Token.RightBrace)) {
              if (parser.assignable & AssignmentKind.CannotAssign) {
                destructible |= DestructuringKind.CannotDestruct;
              }
            } else {
              value = parseMemberOrUpdateExpression(parser, context, value, inGroup, 0, tokenPos, linePos, colPos);

              destructible = parser.assignable & AssignmentKind.Assignable ? 0 : DestructuringKind.CannotDestruct;

              if (parser.token !== Token.Comma && parser.token !== Token.RightBrace) {
                if (parser.token !== Token.Assign) destructible |= DestructuringKind.CannotDestruct;
                value = parseAssignmentExpression(
                  parser,
                  context,
                  inGroup,
                  isPattern,
                  tokenPos,
                  linePos,
                  colPos,
                  value
                );
              }
            }
          }
        } else if (parser.token === Token.LeftParen) {
          state |= PropertyKind.Method;
          value = parseMethodDefinition(
            parser,
            context,
            state,
            inGroup,
            parser.tokenPos,
            parser.linePos,
            parser.colPos
          );
          destructible = parser.assignable | DestructuringKind.CannotDestruct;
        } else {
          report(parser, Errors.InvalidObjLitKey);
        }
      } else if (is(parser.token === Token.LeftBracket)) {
        key = parseComputedPropertyName(parser, context, inGroup);

        destructible |= parser.destructible & DestructuringKind.Yield ? DestructuringKind.Yield : 0;

        state |= PropertyKind.Computed;

        if (is(parser.token === Token.Colon)) {
          nextToken(parser, context | Context.AllowRegExp); // skip ':'

          const { tokenPos, linePos, colPos, tokenValue, token: tokenAfterColon } = parser;

          if (parser.token & Token.IsIdentifier) {
            value = parsePrimaryExpression(parser, context, kind, 0, 1, inGroup, 1, tokenPos, linePos, colPos);

            const { token } = parser;

            value = parseMemberOrUpdateExpression(parser, context, value, inGroup, 0, tokenPos, linePos, colPos);

            if ((parser.token & Token.IsAssignOp) === Token.IsAssignOp) {
              destructible |=
                parser.assignable & AssignmentKind.CannotAssign
                  ? DestructuringKind.CannotDestruct
                  : token === Token.Assign
                    ? 0
                    : DestructuringKind.Assignable;
              value = parseAssignmentExpressionOrPattern(
                parser,
                context,
                inGroup,
                isPattern,
                tokenPos,
                linePos,
                colPos,
                value
              );
            } else if (parser.token === Token.Comma || parser.token === Token.RightBrace) {
              if (token === Token.Assign || token === Token.RightBrace || token === Token.Comma) {
                if (parser.assignable & AssignmentKind.CannotAssign) {
                  destructible |= DestructuringKind.CannotDestruct;
                } else if (scope && (tokenAfterColon & Token.IsIdentifier) === Token.IsIdentifier) {
                  addVarOrBlock(parser, context, scope, tokenValue, kind, origin);
                }
              } else {
                destructible |=
                  parser.assignable & AssignmentKind.Assignable
                    ? DestructuringKind.Assignable
                    : DestructuringKind.CannotDestruct;
              }
            } else {
              destructible |= DestructuringKind.CannotDestruct;
              value = parseAssignmentExpression(parser, context, inGroup, isPattern, tokenPos, linePos, colPos, value);
            }
          } else if ((parser.token & Token.IsPatternStart) === Token.IsPatternStart) {
            value =
              parser.token === Token.LeftBracket
                ? parseArrayExpressionOrPattern(
                    parser,
                    context,
                    scope,
                    0,
                    inGroup,
                    isPattern,
                    kind,
                    origin,
                    tokenPos,
                    linePos,
                    colPos
                  )
                : parseObjectLiteralOrPattern(
                    parser,
                    context,
                    scope,
                    0,
                    inGroup,
                    isPattern,
                    kind,
                    origin,
                    tokenPos,
                    linePos,
                    colPos
                  );

            destructible = parser.destructible;

            parser.assignable =
              destructible & DestructuringKind.CannotDestruct ? AssignmentKind.CannotAssign : AssignmentKind.Assignable;

            if (parser.token === Token.Comma || parser.token === Token.RightBrace) {
              if (parser.assignable & AssignmentKind.CannotAssign) destructible |= DestructuringKind.CannotDestruct;
            } else if (destructible & DestructuringKind.HasToDestruct) {
              report(parser, Errors.InvalidShorthandPropInit);
            } else {
              value = parseMemberOrUpdateExpression(parser, context, value, inGroup, 0, tokenPos, linePos, colPos);

              destructible =
                parser.assignable & AssignmentKind.CannotAssign ? destructible | DestructuringKind.CannotDestruct : 0;

              if ((parser.token & Token.IsAssignOp) === Token.IsAssignOp) {
                if (parser.token !== Token.Assign) destructible |= DestructuringKind.CannotDestruct;
                value = parseAssignmentExpressionOrPattern(
                  parser,
                  context,
                  inGroup,
                  isPattern,
                  tokenPos,
                  linePos,
                  colPos,
                  value
                );
              } else {
                if ((parser.token & Token.IsBinaryOp) === Token.IsBinaryOp) {
                  value = parseBinaryExpression(parser, context, 1, tokenPos, linePos, colPos, 4, token, value);
                }
                if (consumeOpt(parser, context | Context.AllowRegExp, Token.QuestionMark)) {
                  value = parseConditionalExpression(parser, context, value, tokenPos, linePos, colPos);
                }
                destructible |=
                  parser.assignable & AssignmentKind.CannotAssign
                    ? DestructuringKind.CannotDestruct
                    : DestructuringKind.Assignable;
              }
            }
          } else {
            value = parseLeftHandSideExpression(parser, context, 1, 0, 1, tokenPos, linePos, colPos);

            destructible |=
              parser.assignable & AssignmentKind.Assignable
                ? DestructuringKind.Assignable
                : DestructuringKind.CannotDestruct;

            if (is(parser.token === Token.Comma || parser.token === Token.RightBrace)) {
              if (parser.assignable & AssignmentKind.CannotAssign) destructible |= DestructuringKind.CannotDestruct;
            } else {
              value = parseMemberOrUpdateExpression(parser, context, value, inGroup, 0, tokenPos, linePos, colPos);

              destructible = parser.assignable & AssignmentKind.Assignable ? 0 : DestructuringKind.CannotDestruct;

              if (parser.token !== Token.Comma && parser.token !== Token.RightBrace) {
                if (parser.token !== Token.Assign) destructible |= DestructuringKind.CannotDestruct;
                value = parseAssignmentExpression(
                  parser,
                  context,
                  inGroup,
                  isPattern,
                  tokenPos,
                  linePos,
                  colPos,
                  value
                );
              }
            }
          }
        } else if (parser.token === Token.LeftParen) {
          state |= PropertyKind.Method;

          value = parseMethodDefinition(parser, context, state, inGroup, parser.tokenPos, linePos, colPos);

          destructible = DestructuringKind.CannotDestruct;
        } else {
          report(parser, Errors.InvalidComputedPropName);
        }
      } else if (token === Token.Multiply) {
        consume(parser, context | Context.AllowRegExp, Token.Multiply);

        state |= PropertyKind.Generator;

        if (parser.token & Token.IsIdentifier) {
          const { token, line, index } = parser;

          key = parseIdentifier(parser, context);

          state |= PropertyKind.Method;

          if (parser.token === Token.LeftParen) {
            destructible |= DestructuringKind.CannotDestruct;
            value = parseMethodDefinition(
              parser,
              context,
              state,
              inGroup,
              parser.tokenPos,
              parser.linePos,
              parser.colPos
            );
          } else {
            reportMessageAt(
              index,
              line,
              index,
              token === Token.AsyncKeyword
                ? Errors.InvalidAsyncGetter
                : token === Token.GetKeyword || parser.token === Token.SetKeyword
                  ? Errors.InvalidGetSetGenerator
                  : Errors.InvalidGenMethodShorthand,
              KeywordDescTable[token & Token.Type]
            );
          }
        } else if ((parser.token & Token.IsStringOrNumber) === Token.IsStringOrNumber) {
          destructible |= DestructuringKind.CannotDestruct;
          key = parseLiteral(parser, context);
          state |= PropertyKind.Method;
          value = parseMethodDefinition(parser, context, state, inGroup, tokenPos, linePos, colPos);
        } else if (parser.token === Token.LeftBracket) {
          destructible |= DestructuringKind.CannotDestruct;
          state |= PropertyKind.Computed | PropertyKind.Method;
          key = parseComputedPropertyName(parser, context, inGroup);
          value = parseMethodDefinition(
            parser,
            context,
            state,
            inGroup,
            parser.tokenPos,
            parser.linePos,
            parser.colPos
          );
        } else {
          report(parser, Errors.InvalidObjLitKeyStar);
        }
      } else {
        report(parser, Errors.UnexpectedToken, KeywordDescTable[token & Token.Type]);
      }

      destructible |= parser.destructible & DestructuringKind.Await ? DestructuringKind.Await : 0;

      parser.destructible = destructible;

      properties.push(
        finishNode(parser, context, tokenPos, linePos, colPos, {
          type: 'Property',
          key: key as ESTree.Expression,
          value,
          kind: !(state & PropertyKind.GetSet) ? 'init' : state & PropertyKind.Setter ? 'set' : 'get',
          computed: (state & PropertyKind.Computed) > 0,
          method: (state & PropertyKind.Method) > 0,
          shorthand: (state & PropertyKind.Shorthand) > 0
        })
      );
    }

    destructible |= parser.destructible;
    if (parser.token !== Token.Comma) break;
    nextToken(parser, context);
  }

  consume(parser, context, Token.RightBrace);

  if (prototypeCount > 1) destructible |= DestructuringKind.SeenProto;

  const node = finishNode(parser, context, start, line, column, {
    type: isPattern ? 'ObjectPattern' : 'ObjectExpression',
    properties
  });

  if (!skipInitializer && parser.token & Token.IsAssignOp) {
    return parseArrayOrObjectAssignmentPattern(
      parser,
      context,
      destructible,
      inGroup,
      isPattern,
      start,
      line,
      column,
      node
    );
  }

  parser.destructible = destructible;

  return node;
}

/**
 * Parses method formals
 *
 * @param parser parser object
 * @param context context masks
 * @param kind
 * @param type Binding kind
 * @param inGroup
 */
export function parseMethodFormals(
  parser: ParserState,
  context: Context,
  scope: ScopeState | undefined,
  kind: PropertyKind,
  type: BindingKind,
  inGroup: 0 | 1
): ESTree.Parameter[] {
  // FormalParameter[Yield,GeneratorParameter] :
  //   BindingElement[?Yield, ?GeneratorParameter]

  consume(parser, context, Token.LeftParen);

  const params: (ESTree.AssignmentPattern | ESTree.Parameter)[] = [];

  parser.flags = (parser.flags | Flags.SimpleParameterList) ^ Flags.SimpleParameterList;

  if (is(parser.token === Token.RightParen)) {
    if (kind & PropertyKind.Setter) {
      report(parser, Errors.AccessorWrongArgs, 'Setter', 'one', '');
    }
    nextToken(parser, context);
    return params;
  }

  if (kind & PropertyKind.Getter) {
    report(parser, Errors.AccessorWrongArgs, 'Getter', 'no', 's');
  }
  if (kind & PropertyKind.Setter && parser.token === Token.Ellipsis) {
    report(parser, Errors.BadSetterRestParameter);
  }

  context = (context | Context.DisallowIn) ^ Context.DisallowIn;

  let setterArgs = 0;
  let isSimpleParameterList: 0 | 1 = 0;

  while (parser.token !== Token.Comma) {
    let left = null;
    const { tokenPos, linePos, colPos } = parser;

    if (parser.token & Token.IsIdentifier) {
      if ((context & Context.Strict) === 0) {
        if ((parser.token & Token.FutureReserved) === Token.FutureReserved) {
          parser.flags |= Flags.HasStrictReserved;
        }

        if ((parser.token & Token.IsEvalOrArguments) === Token.IsEvalOrArguments) {
          parser.flags |= Flags.StrictEvalArguments;
        }
      }

      left = parseAndClassifyIdentifier(
        parser,
        context,
        scope,
        kind | BindingKind.ArgumentList,
        Origin.None,
        tokenPos,
        linePos,
        colPos
      );
    } else {
      if (parser.token === Token.LeftBrace) {
        left = parseObjectLiteralOrPattern(
          parser,
          context,
          scope,
          1,
          inGroup,
          1,
          type,
          Origin.None,
          tokenPos,
          linePos,
          colPos
        );
      } else if (parser.token === Token.LeftBracket) {
        left = parseArrayExpressionOrPattern(
          parser,
          context,
          scope,
          1,
          inGroup,
          1,
          type,
          Origin.None,
          tokenPos,
          linePos,
          colPos
        );
      } else if (parser.token === Token.Ellipsis) {
        left = parseSpreadOrRestElement(
          parser,
          context,
          scope,
          Token.RightParen,
          type,
          Origin.None,
          0,
          inGroup,
          1,
          tokenPos,
          linePos,
          colPos
        );
      }

      isSimpleParameterList = 1;

      if (parser.destructible & (DestructuringKind.Assignable | DestructuringKind.CannotDestruct))
        report(parser, Errors.InvalidBindingDestruct);
    }

    if (parser.token === Token.Assign) {
      nextToken(parser, context | Context.AllowRegExp);

      isSimpleParameterList = 1;

      const right = parseExpression(parser, context, 1, 0, parser.tokenPos, parser.linePos, parser.colPos);

      left = finishNode(parser, context, tokenPos, linePos, colPos, {
        type: 'AssignmentPattern',
        left: left as ESTree.BindingPattern | ESTree.Identifier,
        right
      });
    }

    setterArgs++;

    params.push(left as any);

    if (!consumeOpt(parser, context, Token.Comma)) break;
    if (parser.token === Token.RightParen) {
      // allow the trailing comma
      break;
    }
  }

  if (kind & PropertyKind.Setter && setterArgs !== 1) {
    report(parser, Errors.AccessorWrongArgs, 'Setter', 'one', '');
  }

  if (scope && scope.scopeError !== void 0) reportScopeError(scope.scopeError);

  if (isSimpleParameterList) parser.flags |= Flags.SimpleParameterList;

  consume(parser, context, Token.RightParen);

  return params;
}

/**
 * Parse computed property name
 *
 * @param parser  Parser object
 * @param context Context masks
 */
export function parseComputedPropertyName(parser: ParserState, context: Context, inGroup: 0 | 1): ESTree.Expression {
  // ComputedPropertyName :
  //   [ AssignmentExpression ]
  nextToken(parser, context | Context.AllowRegExp);
  const key = parseExpression(
    parser,
    (context | Context.DisallowIn) ^ Context.DisallowIn,
    1,
    inGroup,
    parser.tokenPos,
    parser.linePos,
    parser.colPos
  );
  consume(parser, context, Token.RightBracket);
  return key;
}

/**
 * Parses an expression which has been parenthesised, or arrow head
 *
 * @param parser  Parser object
 * @param context Context masks
 * @param assignable
 * @param start Start index
 * @param line Start line
 * @param column Start of column
 */
export function parseParenthesizedExpression(
  parser: ParserState,
  context: Context,
  canAssign: 0 | 1,
  kind: BindingKind,
  origin: Origin,
  start: number,
  line: number,
  column: number
): any {
  parser.flags = (parser.flags | Flags.SimpleParameterList) ^ Flags.SimpleParameterList;

  const { tokenPos: piStart, linePos: plStart, colPos: pcStart } = parser;

  nextToken(parser, context | Context.AllowRegExp | Context.AllowEscapedKeyword);

  const scope = context & Context.OptionsLexical ? addChildScope(createScope(), ScopeKind.ArrowParams) : void 0;

  context = (context | Context.DisallowIn) ^ Context.DisallowIn;

  if (consumeOpt(parser, context, Token.RightParen)) {
    // Not valid expression syntax, but this is valid in an arrow function
    // with no params: `() => body`.
    return parseParenthesizedArrow(parser, context, scope, [], canAssign, 0, start, line, column);
  }

  let destructible: AssignmentKind | DestructuringKind = 0;

  parser.destructible &= ~(DestructuringKind.Yield | DestructuringKind.Await);

  let expr;
  let expressions: ESTree.Expression[] = [];
  let isSequence: 0 | 1 = 0;
  let isSimpleParameterList: 0 | 1 = 0;

  const { tokenPos: iStart, linePos: lStart, colPos: cStart } = parser;

  parser.assignable = AssignmentKind.Assignable;

  while (is(parser.token !== Token.RightParen)) {
    const { token, tokenPos, linePos, colPos } = parser;

    if (token & (Token.IsIdentifier | Token.Keyword)) {
      if (scope) addBlockName(parser, context, scope, parser.tokenValue, BindingKind.ArgumentList, Origin.None);

      expr = parsePrimaryExpression(parser, context, kind, 0, 1, 1, 1, tokenPos, linePos, colPos);

      if (is(parser.token === Token.RightParen || parser.token === Token.Comma)) {
        if (parser.assignable & AssignmentKind.CannotAssign) {
          destructible |= DestructuringKind.CannotDestruct;
          isSimpleParameterList = 1;
        } else if (
          (token & Token.IsEvalOrArguments) === Token.IsEvalOrArguments ||
          (token & Token.FutureReserved) === Token.FutureReserved
        ) {
          isSimpleParameterList = 1;
        }
      } else {
        if (parser.token === Token.Assign) {
          isSimpleParameterList = 1;
        } else {
          destructible |= DestructuringKind.CannotDestruct;
        }

        expr = parseMemberOrUpdateExpression(parser, context, expr, /* inGroup */ 1, 0, tokenPos, linePos, colPos);

        if (parser.token !== Token.RightParen && parser.token !== Token.Comma) {
          expr = parseAssignmentExpression(parser, context, 1, 0, tokenPos, linePos, colPos, expr);
        }
      }
    } else if ((token & Token.IsPatternStart) === Token.IsPatternStart) {
      expr =
        token === Token.LeftBrace
          ? parseObjectLiteralOrPattern(
              parser,
              context | Context.AllowEscapedKeyword,
              scope,
              0,
              1,
              0,
              kind,
              origin,
              tokenPos,
              linePos,
              colPos
            )
          : parseArrayExpressionOrPattern(
              parser,
              context | Context.AllowEscapedKeyword,
              scope,
              0,
              1,
              0,
              kind,
              origin,
              tokenPos,
              linePos,
              colPos
            );

      destructible |= parser.destructible;

      isSimpleParameterList = 1;

      parser.assignable = AssignmentKind.CannotAssign;

      if (is(parser.token !== Token.RightParen && parser.token !== Token.Comma)) {
        if (destructible & DestructuringKind.HasToDestruct) report(parser, Errors.InvalidPatternTail);

        expr = parseMemberOrUpdateExpression(parser, context, expr, 0, 0, tokenPos, linePos, colPos);

        destructible |= DestructuringKind.CannotDestruct;

        if (parser.token !== Token.RightParen && parser.token !== Token.Comma) {
          expr = parseAssignmentExpression(parser, context, 0, 0, tokenPos, linePos, colPos, expr);
        }
      }
    } else if (token === Token.Ellipsis) {
      expr = parseSpreadOrRestElement(
        parser,
        context,
        scope,
        Token.RightParen,
        kind,
        origin,
        0,
        1,
        0,
        tokenPos,
        linePos,
        colPos
      );

      if (parser.destructible & DestructuringKind.CannotDestruct) report(parser, Errors.InvalidRestArg);

      isSimpleParameterList = 1;

      if (isSequence && (parser.token === Token.RightParen || parser.token === Token.Comma)) {
        expressions.push(expr);
      }
      destructible |= DestructuringKind.HasToDestruct;
      break;
    } else {
      destructible |= DestructuringKind.CannotDestruct;

      expr = parseExpression(parser, context, 1, 1, tokenPos, linePos, colPos);

      if (isSequence && (parser.token === Token.RightParen || parser.token === Token.Comma)) {
        expressions.push(expr);
      }

      if (parser.token === Token.Comma) {
        if (!isSequence) {
          isSequence = 1;
          expressions = [expr];
        }
      }

      if (isSequence) {
        while (consumeOpt(parser, context | Context.AllowRegExp, Token.Comma)) {
          expressions.push(parseExpression(parser, context, 1, 1, parser.tokenPos, parser.linePos, parser.colPos));
        }

        parser.assignable = AssignmentKind.CannotAssign;

        expr = finishNode(parser, context, iStart, lStart, cStart, {
          type: 'SequenceExpression',
          expressions
        });
      }

      consume(parser, context, Token.RightParen);

      parser.destructible = destructible;

      return expr;
    }

    if (isSequence && (parser.token === Token.RightParen || parser.token === Token.Comma)) {
      expressions.push(expr);
    }

    if (!consumeOpt(parser, context | Context.AllowRegExp, Token.Comma)) break;

    if (!isSequence) {
      isSequence = 1;
      expressions = [expr];
    }

    if (parser.token === Token.RightParen) {
      destructible |= DestructuringKind.HasToDestruct;
      break;
    }
  }

  if (isSequence) {
    parser.assignable = AssignmentKind.CannotAssign;

    expr = finishNode(parser, context, iStart, lStart, cStart, {
      type: 'SequenceExpression',
      expressions
    });
  }

  consume(parser, context, Token.RightParen);

  if (destructible & DestructuringKind.CannotDestruct && destructible & DestructuringKind.HasToDestruct)
    report(parser, Errors.CantAssignToValidRHS);

  destructible |=
    parser.destructible & DestructuringKind.Yield
      ? DestructuringKind.Yield
      : 0 | (parser.destructible & DestructuringKind.Await)
        ? DestructuringKind.Await
        : 0;

  if (parser.token === Token.Arrow) {
    if (destructible & (DestructuringKind.Assignable | DestructuringKind.CannotDestruct))
      report(parser, Errors.InvalidArrowDestructLHS);
    if (context & (Context.InAwaitContext | Context.Module) && destructible & DestructuringKind.Await)
      report(parser, Errors.AwaitInParameter);
    if (context & (Context.Strict | Context.InYieldContext) && destructible & DestructuringKind.Yield) {
      report(parser, Errors.YieldInParameter);
    }
    if (isSimpleParameterList) parser.flags |= Flags.SimpleParameterList;
    return parseParenthesizedArrow(
      parser,
      context,
      scope,
      isSequence ? expressions : [expr],
      canAssign,
      0,
      start,
      line,
      column
    );
  } else if (destructible & DestructuringKind.HasToDestruct) {
    report(parser, Errors.UncompleteArrow);
  }

  parser.destructible = ((parser.destructible | DestructuringKind.Yield) ^ DestructuringKind.Yield) | destructible;

  return context & Context.OptionsPreserveParens
    ? finishNode(parser, context, piStart, plStart, pcStart, {
        type: 'ParenthesizedExpression',
        expression: expr
      })
    : expr;
}

/**
 * Parses either an identifier or an arrow function
 *
 * @param parser  Parser object
 * @param context Context masks
 * @param start Start index
 * @param line Start line
 * @param column Start of column

 */
export function parseIdentifierOrArrow(
  parser: ParserState,
  context: Context,
  start: number,
  line: number,
  column: number
): ESTree.Identifier | ESTree.ArrowFunctionExpression {
  const { tokenValue } = parser;

  const expr = parseIdentifier(parser, context);
  parser.assignable = AssignmentKind.Assignable;
  if (parser.token === Token.Arrow) {
    let scope: ScopeState | undefined = void 0;

    if (context & Context.OptionsLexical) scope = createArrowHeadParsingScope(parser, context, tokenValue);

    parser.flags = (parser.flags | Flags.SimpleParameterList) ^ Flags.SimpleParameterList;

    return parseArrowFunctionExpression(parser, context, scope, [expr], /* isAsync */ 0, start, line, column);
  }
  return expr;
}

/**
 * Parse arrow function expression
 *
 * @param parser  Parser object
 * @param context Context masks
 * @param params
 * @param isAsync
 * @param start Start index
 * @param line Start line
 * @param column Start of column
 */
function parseArrowFromIdentifier(
  parser: ParserState,
  context: Context,
  value: any,
  expr: ESTree.Expression,
  inNew: 0 | 1,
  canAssign: 0 | 1,
  isAsync: 0 | 1,
  start: number,
  line: number,
  column: number
): ESTree.ArrowFunctionExpression {
  if (!canAssign) report(parser, Errors.InvalidAssignmentTarget);
  if (inNew) report(parser, Errors.InvalidAsyncArrow);
  parser.flags &= ~Flags.SimpleParameterList;
  const scope = context & Context.OptionsLexical ? createArrowHeadParsingScope(parser, context, value) : void 0;

  return parseArrowFunctionExpression(parser, context, scope, [expr], isAsync, start, line, column);
}

/**
 * Parse arrow function expression
 *
 * @param parser  Parser object
 * @param context Context masks
 * @param params
 * @param isAsync
 * @param start Start index
 * @param line Start line
 * @param column Start of column
 */
function parseParenthesizedArrow(
  parser: ParserState,
  context: Context,
  scope: ScopeState | undefined,
  params: any,
  canAssign: 0 | 1,
  isAsync: 0 | 1,
  start: number,
  line: number,
  column: number
): ESTree.ArrowFunctionExpression {
  if (!canAssign) report(parser, Errors.InvalidAssignmentTarget);

  for (let i = 0; i < params.length; ++i) reinterpretToPattern(parser, params[i]);

  return parseArrowFunctionExpression(parser, context, scope, params, isAsync, start, line, column);
}

/**
 * Parse arrow function expression
 *
 * @param parser  Parser object
 * @param context Context masks
 * @param params
 * @param isAsync
 * @param start Start index
 * @param line Start line
 * @param column Start of column
 */
export function parseArrowFunctionExpression(
  parser: ParserState,
  context: Context,
  scope: ScopeState | undefined,
  params: any,
  isAsync: 0 | 1,
  start: number,
  line: number,
  column: number
): ESTree.ArrowFunctionExpression {
  /**
   * ArrowFunction :
   *   ArrowParameters => ConciseBody
   *
   * ArrowParameters :
   *   BindingIdentifer
   *   CoverParenthesizedExpressionAndArrowParameterList
   *
   * CoverParenthesizedExpressionAndArrowParameterList :
   *   ( Expression )
   *   ( )
   *   ( ... BindingIdentifier )
   *   ( Expression , ... BindingIdentifier )
   *
   * ConciseBody :
   *   [lookahead not {] AssignmentExpression
   *   { FunctionBody }
   *
   */

  if (parser.flags & Flags.NewLine) report(parser, Errors.InvalidLineBreak);

  consume(parser, context | Context.AllowRegExp, Token.Arrow);

  const modifierFlags = Context.InYieldContext | Context.InAwaitContext | Context.InArgumentList;

  context = ((context | modifierFlags) ^ modifierFlags) | (isAsync ? Context.InAwaitContext : 0);

  const expression = parser.token !== Token.LeftBrace;

  let body: ESTree.BlockStatement | ESTree.Expression;

  if (scope && scope.scopeError !== void 0) {
    reportScopeError(scope.scopeError);
  }

  if (expression) {
    // Single-expression body
    body = parseExpression(
      parser,
      context & Context.InClass ? context | Context.InMethod : context,
      1,
      0,
      parser.tokenPos,
      parser.linePos,
      parser.colPos
    );
  } else {
    if (scope) scope = addChildScope(scope, ScopeKind.FunctionBody);

    const modifierFlags = Context.InSwitch | Context.DisallowIn | Context.InGlobal | Context.InClass;

    body = parseFunctionBody(parser, (context | modifierFlags) ^ modifierFlags, scope, Origin.Arrow, void 0, void 0);

    switch (parser.token) {
      case Token.LeftBracket:
        if ((parser.flags & Flags.NewLine) === 0) {
          report(parser, Errors.InvalidInvokedBlockBodyArrow);
        }
        break;
      case Token.Period:
      case Token.TemplateSpan:
      case Token.QuestionMark:
        report(parser, Errors.InvalidAccessedBlockBodyArrow);
      case Token.LeftParen:
        if ((parser.flags & Flags.NewLine) === 0) {
          report(parser, Errors.InvalidInvokedBlockBodyArrow);
        }
        parser.flags |= Flags.DisallowCall;
        break;
      default: // ignore
    }
    if ((parser.token & Token.IsBinaryOp) === Token.IsBinaryOp && (parser.flags & Flags.NewLine) === 0)
      report(parser, Errors.UnexpectedToken, KeywordDescTable[parser.token & Token.Type]);
    if ((parser.token & Token.IsUpdateOp) === Token.IsUpdateOp) report(parser, Errors.InvalidArrowPostfix);
  }

  parser.assignable = AssignmentKind.CannotAssign;

  return finishNode(parser, context, start, line, column, {
    type: 'ArrowFunctionExpression',
    params,
    body,
    async: isAsync === 1,
    expression
  });
}

/**
 * Parses formal parameters
 *
 * @param parser  Parser object
 * @param context Context masks
 */
export function parseFormalParametersOrFormalList(
  parser: ParserState,
  context: Context,
  scope: ScopeState | undefined,
  inGroup: 0 | 1,
  kind: BindingKind
): ESTree.Parameter[] {
  /**
   * FormalParameter :
   *    BindingElement
   *
   * FormalParameterList :
   *    [empty]
   *       FunctionRestParameter
   *      FormalsList
   *     FormalsList , FunctionRestParameter
   *
   *     FunctionRestParameter :
   *      ... BindingIdentifier
   *
   *     FormalsList :
   *      FormalParameter
   *     FormalsList , FormalParameter
   *
   *     FormalParameter :
   *      BindingElement
   *
   *     BindingElement :
   *      SingleNameBinding
   *   BindingPattern Initializeropt
   *
   */
  consume(parser, context, Token.LeftParen);

  parser.flags = (parser.flags | Flags.SimpleParameterList) ^ Flags.SimpleParameterList;

  const params: ESTree.Parameter[] = [];

  if (consumeOpt(parser, context, Token.RightParen)) return params;

  context = (context | Context.DisallowIn) ^ Context.DisallowIn;

  let isSimpleParameterList: 0 | 1 = 0;

  while (parser.token !== Token.Comma) {
    let left: any;

    const { tokenPos, linePos, colPos } = parser;

    if (parser.token & Token.IsIdentifier) {
      if ((context & Context.Strict) === 0) {
        if ((parser.token & Token.FutureReserved) === Token.FutureReserved) {
          parser.flags |= Flags.HasStrictReserved;
        }
        if ((parser.token & Token.IsEvalOrArguments) === Token.IsEvalOrArguments) {
          parser.flags |= Flags.StrictEvalArguments;
        }
      }

      left = parseAndClassifyIdentifier(
        parser,
        context,
        scope,
        kind | BindingKind.ArgumentList,
        Origin.None,
        tokenPos,
        linePos,
        colPos
      );
    } else {
      if (parser.token === Token.LeftBrace) {
        left = parseObjectLiteralOrPattern(
          parser,
          context,
          scope,
          1,
          inGroup,
          1,
          kind,
          Origin.None,
          tokenPos,
          linePos,
          colPos
        );
      } else if (parser.token === Token.LeftBracket) {
        left = parseArrayExpressionOrPattern(
          parser,
          context,
          scope,
          1,
          inGroup,
          1,
          kind,
          Origin.None,
          tokenPos,
          linePos,
          colPos
        );
      } else if (parser.token === Token.Ellipsis) {
        left = parseSpreadOrRestElement(
          parser,
          context,
          scope,
          Token.RightParen,
          kind,
          Origin.None,
          0,
          inGroup,
          1,
          tokenPos,
          linePos,
          colPos
        );
      } else {
        report(parser, Errors.UnexpectedToken, KeywordDescTable[parser.token & Token.Type]);
      }

      isSimpleParameterList = 1;

      if (parser.destructible & (DestructuringKind.Assignable | DestructuringKind.CannotDestruct)) {
        report(parser, Errors.InvalidBindingDestruct);
      }
    }

    if (parser.token === Token.Assign) {
      nextToken(parser, context | Context.AllowRegExp);

      isSimpleParameterList = 1;

      const right = parseExpression(parser, context, 1, inGroup, parser.tokenPos, parser.linePos, parser.colPos);

      left = finishNode(parser, context, tokenPos, linePos, colPos, {
        type: 'AssignmentPattern',
        left,
        right
      });
    }

    params.push(left);

    if (!consumeOpt(parser, context, Token.Comma)) break;
    if (parser.token === Token.RightParen) {
      // allow the trailing comma
      break;
    }
  }

  if (isSimpleParameterList) parser.flags |= Flags.SimpleParameterList;

  if (scope && (isSimpleParameterList || context & Context.Strict) && scope.scopeError !== void 0) {
    reportScopeError(scope.scopeError);
  }

  consume(parser, context, Token.RightParen);

  return params;
}

/**
 * Parses member or update expression without call expression
 *
 * @param parser  Parser object
 * @param context Context masks
 * @param expr  ESTree AST node
 * @param inGroup
 * @param start
 * @param line
 * @param column
 */
export function parseMembeExpressionNoCall(
  parser: ParserState,
  context: Context,
  expr: ESTree.Expression,
  inGroup: 0 | 1,
  start: number,
  line: number,
  column: number
): any {
  const { token } = parser;

  if (token & Token.IsMemberOrCallExpression) {
    /* Property */
    if (token === Token.Period) {
      nextToken(parser, context | Context.AllowEscapedKeyword);

      parser.assignable = AssignmentKind.Assignable;

      const property = parsePropertyOrPrivatePropertyName(parser, context);

      return parseMembeExpressionNoCall(
        parser,
        context,
        finishNode(parser, context, start, line, column, {
          type: 'MemberExpression',
          object: expr,
          computed: false,
          property
        }),
        0,
        start,
        line,
        column
      );
      /* Property */
    } else if (token === Token.LeftBracket) {
      nextToken(parser, context | Context.AllowRegExp);

      const { tokenPos, linePos, colPos } = parser;

      const property = parseExpressions(parser, context, inGroup, 1, tokenPos, linePos, colPos);

      consume(parser, context, Token.RightBracket);

      parser.assignable = AssignmentKind.Assignable;

      return parseMembeExpressionNoCall(
        parser,
        context,
        finishNode(parser, context, start, line, column, {
          type: 'MemberExpression',
          object: expr,
          computed: true,
          property
        }),
        0,
        start,
        line,
        column
      );
      /* Template */
    } else if (token === Token.TemplateContinuation || token === Token.TemplateSpan) {
      parser.assignable = AssignmentKind.CannotAssign;

      return parseMembeExpressionNoCall(
        parser,
        context,
        finishNode(parser, context, start, line, column, {
          type: 'TaggedTemplateExpression',
          tag: expr,
          quasi:
            parser.token === Token.TemplateContinuation
              ? parseTemplate(parser, context | Context.TaggedTemplate)
              : parseTemplateLiteral(parser, context, parser.tokenPos, parser.linePos, parser.colPos)
        }),
        0,
        start,
        line,
        column
      );
    }
  }
  return expr;
}

/**
 * Parses new or new target expression
 *
 * @param parser  Parser object
 * @param context Context masks
 * @returns {(ESTree.Expression | ESTree.MetaProperty)}
 */
export function parseNewExpression(
  parser: ParserState,
  context: Context,
  inGroup: 0 | 1,
  start: number,
  line: number,
  column: number
): ESTree.NewExpression | ESTree.Expression | ESTree.MetaProperty {
  // NewExpression ::
  //   ('new')+ MemberExpression
  //
  // NewTarget ::
  //   'new' '.' 'target'
  //
  // Examples of new expression:
  // - new foo.bar().baz
  // - new foo()()
  // - new new foo()()
  // - new new foo
  // - new new foo()
  // - new new foo().bar().baz
  // - `new.target[await x]`
  // - `new (foo);`
  // - `new (foo)();`
  // - `new foo()();`
  // - `new (await foo);`
  // - `new x(await foo);`
  const id = parseIdentifier(parser, context | Context.AllowRegExp);
  const { tokenPos, linePos, colPos } = parser;

  if (consumeOpt(parser, context, Token.Period)) {
    if (context & Context.AllowNewTarget && parser.token === Token.Target) {
      parser.assignable = AssignmentKind.CannotAssign;
      return parseMetaProperty(parser, context, id, start, line, column);
    }

    report(parser, Errors.InvalidNewTarget);
  }

  parser.assignable = AssignmentKind.CannotAssign;

  if ((parser.token & Token.IsUnaryOp) === Token.IsUnaryOp) {
    report(parser, Errors.InvalidNewUnary, KeywordDescTable[parser.token & Token.Type]);
  }

  const expr = parsePrimaryExpression(parser, context, BindingKind.Empty, 1, 0, inGroup, 1, tokenPos, linePos, colPos);

  context = (context | Context.DisallowIn) ^ Context.DisallowIn;

  if (parser.token === Token.QuestionMarkPeriod) report(parser, Errors.OptionalChainingNoNew);

  // NewExpression without arguments.
  const callee = parseMembeExpressionNoCall(parser, context, expr, inGroup, tokenPos, linePos, colPos);

  parser.assignable = AssignmentKind.CannotAssign;

  return finishNode(parser, context, start, line, column, {
    type: 'NewExpression',
    callee,
    arguments: parser.token === Token.LeftParen ? parseArguments(parser, context, inGroup) : []
  });
}

/**
 * Parse meta property
 *
 * @see [Link](https://tc39.github.io/ecma262/#prod-StatementList)
 *
 * @param parser  Parser object
 * @param context Context masks
 * @param meta ESTree AST node
 */
export function parseMetaProperty(
  parser: ParserState,
  context: Context,
  meta: ESTree.Identifier,
  start: number,
  line: number,
  column: number
): ESTree.MetaProperty {
  const property = parseIdentifier(parser, context);
  return finishNode(parser, context, start, line, column, {
    type: 'MetaProperty',
    meta,
    property
  });
}

/**
 * Parses async expression
 *
 * @param parser  Parser object
 * @param context Context masks
 * @param inNew
 * @param assignable
 */

/**
 * Parses async arrow after identifier
 *
 * @param parser Parser object
 * @param context  Context masks
 * @param canAssign Either true or false
 * @param start Start pos of node
 * @param line Line pos of node
 * @param column Column pos of node
 */
function parseAsyncArrowAfterIdent(
  parser: ParserState,
  context: Context,
  canAssign: 0 | 1,
  start: number,
  line: number,
  column: number
) {
  if (parser.token === Token.AwaitKeyword) report(parser, Errors.AwaitInParameter);

  if (context & (Context.Strict | Context.InYieldContext) && parser.token === Token.YieldKeyword) {
    report(parser, Errors.YieldInParameter);
  }

  if ((parser.token & Token.IsEvalOrArguments) === Token.IsEvalOrArguments) {
    parser.flags |= Flags.StrictEvalArguments;
  }

  return parseArrowFromIdentifier(
    parser,
    context,
    parser.tokenValue,
    parseIdentifier(parser, context),
    0,
    canAssign,
    1,
    start,
    line,
    column
  );
}

/**
 * Parses async arrow or call expressions
 *
 * @param parser Parser object
 * @param context  Context masks
 * @param callee  ESTree AST node
 * @param assignable
 * @param kind Binding kind
 * @param origin Binding origin
 * @param flags Mutual parser flags
 * @param start Start pos of node
 * @param line Line pos of node
 * @param column Column pos of node
 */

export function parseAsyncArrowOrCallExpression(
  parser: ParserState,
  context: Context,
  callee: ESTree.Identifier | void,
  canAssign: 0 | 1,
  kind: BindingKind,
  origin: Origin,
  flags: Flags,
  start: number,
  line: number,
  column: number
): ESTree.CallExpression | ESTree.ArrowFunctionExpression {
  nextToken(parser, context | Context.AllowRegExp);

  const scope = context & Context.OptionsLexical ? addChildScope(createScope(), ScopeKind.ArrowParams) : void 0;

  context = (context | Context.DisallowIn) ^ Context.DisallowIn;

  if (consumeOpt(parser, context, Token.RightParen)) {
    if (parser.token === Token.Arrow) {
      if (flags & Flags.NewLine) report(parser, Errors.InvalidLineBreak);
      return parseParenthesizedArrow(parser, context, scope, [], canAssign, 1, start, line, column);
    }

    return finishNode(parser, context, start, line, column, {
      type: 'CallExpression',
      callee,
      arguments: []
    });
  }

  let destructible: AssignmentKind | DestructuringKind = 0;
  let expr: ESTree.Expression | null = null;
  let isSimpleParameterList: 0 | 1 = 0;

  parser.destructible =
    (parser.destructible | DestructuringKind.Yield | DestructuringKind.Await) ^
    (DestructuringKind.Yield | DestructuringKind.Await);

  const params: ESTree.Expression[] = [];

  while (is(parser.token !== Token.RightParen)) {
    const { token, tokenPos, linePos, colPos } = parser;

    if (token & (Token.IsIdentifier | Token.Keyword)) {
      if (scope) addBlockName(parser, context, scope, parser.tokenValue, kind, Origin.None);

      expr = parsePrimaryExpression(parser, context, kind, 0, 1, 1, 1, tokenPos, linePos, colPos);

      if (is(parser.token === Token.RightParen || parser.token === Token.Comma)) {
        if (parser.assignable & AssignmentKind.CannotAssign) {
          destructible |= DestructuringKind.CannotDestruct;
          isSimpleParameterList = 1;
        } else if ((token & Token.IsEvalOrArguments) === Token.IsEvalOrArguments) {
          parser.flags |= Flags.StrictEvalArguments;
        } else if ((token & Token.FutureReserved) === Token.FutureReserved) {
          parser.flags |= Flags.HasStrictReserved;
        }
      } else {
        if (parser.token === Token.Assign) {
          isSimpleParameterList = 1;
        } else {
          destructible |= DestructuringKind.CannotDestruct;
        }

        expr = parseMemberOrUpdateExpression(
          parser,
          context,
          expr as ESTree.Expression,
          1,
          0,
          tokenPos,
          linePos,
          colPos
        );

        if (parser.token !== Token.RightParen && parser.token !== Token.Comma) {
          expr = parseAssignmentExpression(parser, context, 1, 0, tokenPos, linePos, colPos, expr as ESTree.Expression);
        }
      }
    } else if (token & Token.IsPatternStart) {
      expr =
        token === Token.LeftBrace
          ? parseObjectLiteralOrPattern(parser, context, scope, 0, 1, 0, kind, origin, tokenPos, linePos, colPos)
          : parseArrayExpressionOrPattern(parser, context, scope, 0, 1, 0, kind, origin, tokenPos, linePos, colPos);

      destructible |= parser.destructible;

      isSimpleParameterList = 1;

      if (parser.token !== Token.RightParen && parser.token !== Token.Comma) {
        if (destructible & DestructuringKind.HasToDestruct) report(parser, Errors.InvalidPatternTail);

        expr = parseMemberOrUpdateExpression(parser, context, expr, 0, 0, tokenPos, linePos, colPos);

        destructible |= DestructuringKind.CannotDestruct;

        if ((parser.token & Token.IsBinaryOp) === Token.IsBinaryOp) {
          expr = parseBinaryExpression(parser, context, 1, start, line, column, 4, token, expr as ESTree.Expression);
        }
        if (consumeOpt(parser, context | Context.AllowRegExp, Token.QuestionMark)) {
          expr = parseConditionalExpression(parser, context, expr as ESTree.Expression, start, line, column);
        }
      }
    } else if (token === Token.Ellipsis) {
      expr = parseSpreadOrRestElement(
        parser,
        context,
        scope,
        Token.RightParen,
        kind,
        origin,
        1,
        1,
        0,
        tokenPos,
        linePos,
        colPos
      );

      destructible |= (parser.token === Token.RightParen ? 0 : DestructuringKind.CannotDestruct) | parser.destructible;

      isSimpleParameterList = 1;
    } else {
      expr = parseExpression(parser, context, 1, 0, tokenPos, linePos, colPos);

      destructible = parser.assignable;

      params.push(expr);

      while (consumeOpt(parser, context | Context.AllowRegExp, Token.Comma)) {
        params.push(parseExpression(parser, context, 1, 0, tokenPos, linePos, colPos));
      }

      destructible |= parser.assignable;

      consume(parser, context, Token.RightParen);

      parser.destructible = destructible | DestructuringKind.CannotDestruct;

      parser.assignable = AssignmentKind.CannotAssign;

      return finishNode(parser, context, start, line, column, {
        type: 'CallExpression',
        callee,
        arguments: params
      });
    }

    params.push(expr as ESTree.Expression);

    if (!consumeOpt(parser, context | Context.AllowRegExp, Token.Comma)) break;
  }

  consume(parser, context, Token.RightParen);

  destructible |=
    parser.destructible & DestructuringKind.Yield
      ? DestructuringKind.Yield
      : 0 | (parser.destructible & DestructuringKind.Await)
        ? DestructuringKind.Await
        : 0;

  if (parser.token === Token.Arrow) {
    if (destructible & (DestructuringKind.Assignable | DestructuringKind.CannotDestruct))
      report(parser, Errors.InvalidLHSAsyncArrow);
    if (parser.flags & Flags.NewLine || flags & Flags.NewLine) report(parser, Errors.InvalidLineBreak);
    if (destructible & DestructuringKind.Await) report(parser, Errors.AwaitInParameter);
    if (context & (Context.Strict | Context.InYieldContext) && destructible & DestructuringKind.Yield)
      report(parser, Errors.YieldInParameter);
    if (isSimpleParameterList) parser.flags |= Flags.SimpleParameterList;

    return parseParenthesizedArrow(parser, context, scope, params, canAssign, 1, start, line, column);
  } else if (destructible & DestructuringKind.HasToDestruct) {
    report(parser, Errors.InvalidShorthandPropInit);
  }

  parser.assignable = AssignmentKind.CannotAssign;

  return finishNode(parser, context, start, line, column, {
    type: 'CallExpression',
    callee,
    arguments: params
  });
}

/**
 * Parse regular expression literal
 *
 * @see [Link](https://tc39.github.io/ecma262/#sec-literals-regular-expression-literals)
 *
 * @param parser Parser object
 * @param context Context masks
 */

/**
 * Parses reguar expression literal AST node
 *
 * @param parser Parser object
 * @param context Context masks
 */
export function parseRegExpLiteral(
  parser: ParserState,
  context: Context,
  start: number,
  line: number,
  column: number
): ESTree.RegExpLiteral {
  const { tokenRaw, tokenRegExp, tokenValue } = parser;
  nextToken(parser, context);
  parser.assignable = AssignmentKind.CannotAssign;
  return context & Context.OptionsRaw
    ? finishNode(parser, context, start, line, column, {
        type: 'Literal',
        value: tokenValue,
        regex: tokenRegExp as { pattern: string; flags: string },
        raw: tokenRaw
      })
    : finishNode(parser, context, start, line, column, {
        type: 'Literal',
        value: tokenValue,
        regex: tokenRegExp as { pattern: string; flags: string }
      });
}

/**
 * Parse class expression
 *
 * @param parser  Parser object
 * @param context Context masks
 * @param ExportDefault
 */
export function parseClassDeclaration(
  parser: ParserState,
  context: Context,
  scope: ScopeState | undefined,
  flags: HoistedClassFlags,
  start: number,
  line: number,
  column: number
): ESTree.ClassDeclaration {
  // ClassDeclaration ::
  //   'class' Identifier ('extends' LeftHandSideExpression)? '{' ClassBody '}'
  //   'class' ('extends' LeftHandSideExpression)? '{' ClassBody '}'
  //   DecoratorList[?Yield, ?Await]optclassBindingIdentifier[?Yield, ?Await]ClassTail[?Yield, ?Await]
  //   DecoratorList[?Yield, ?Await]optclassClassTail[?Yield, ?Await]
  //
  context = (context | Context.InConstructor | Context.Strict) ^ Context.InConstructor;

  let decorators = parseDecorators(parser, context);
  if (decorators.length) {
    start = parser.tokenPos;
    line = parser.linePos;
    column = parser.colPos;
  }

  if (parser.leadingDecorators.length) {
    parser.leadingDecorators.push(...decorators);
    decorators = parser.leadingDecorators;
    parser.leadingDecorators = [];
  }

  nextToken(parser, context);
  let id: ESTree.Expression | null = null;
  let superClass: ESTree.Expression | null = null;

  const { tokenValue } = parser;

  if (parser.token & Token.Keyword && parser.token !== Token.ExtendsKeyword) {
    if (isStrictReservedWord(parser, context, parser.token)) {
      report(parser, Errors.UnexpectedStrictReserved);
    }

    if ((parser.token & Token.IsEvalOrArguments) === Token.IsEvalOrArguments) {
      report(parser, Errors.StrictEvalArguments);
    }

    if (scope) {
      // A named class creates a new lexical scope with a const binding of the
      // class name for the "inner name".
      addBlockName(parser, context, scope, tokenValue, BindingKind.Class, Origin.None);

      if (flags) {
        if (flags & HoistedClassFlags.Export) {
          declareUnboundVariable(parser, tokenValue);
        }
      }
    }

    id = parseIdentifier(parser, context);
  } else {
    // Only under the "export default" context, class declaration does not require the class name.
    //
    //     ExportDeclaration:
    //         ...
    //         export default ClassDeclaration[~Yield, +Default]
    //         ...
    //
    //     ClassDeclaration[Yield, Default]:
    //         ...
    //         [+Default] class ClassTail[?Yield]
    //
    if ((flags & HoistedClassFlags.Hoisted) === 0) report(parser, Errors.DeclNoName, 'Class');
  }
  let inheritedContext = context;

  if (consumeOpt(parser, context | Context.AllowRegExp, Token.ExtendsKeyword)) {
    superClass = parseLeftHandSideExpression(parser, context, 0, 0, 0, parser.tokenPos, parser.linePos, parser.colPos);
    inheritedContext |= Context.SuperCall;
  } else {
    inheritedContext = (inheritedContext | Context.SuperCall) ^ Context.SuperCall;
  }

  const body = parseClassBody(parser, inheritedContext, context, scope, BindingKind.Empty, Origin.Declaration, 0);

  return finishNode(
    parser,
    context,
    start,
    line,
    column,
    context & Context.OptionsNext
      ? {
          type: 'ClassDeclaration',
          id,
          superClass,
          decorators,
          body
        }
      : {
          type: 'ClassDeclaration',
          id,
          superClass,
          body
        }
  );
}

/**
 * Parse class expression
 *
 * @param parser Parser object
 * @param context Context masks
 */
export function parseClassExpression(
  parser: ParserState,
  context: Context,
  inGroup: 0 | 1,
  start: number,
  line: number,
  column: number
): ESTree.ClassExpression {
  // ClassExpression ::
  //   'class' Identifier ('extends' LeftHandSideExpression)? '{' ClassBody '}'
  //   'class' ('extends' LeftHandSideExpression)? '{' ClassBody '}'
  //   DecoratorList[?Yield, ?Await]optclassBindingIdentifier[?Yield, ?Await]ClassTail[?Yield, ?Await]
  //

  let id: ESTree.Expression | null = null;
  let superClass: ESTree.Expression | null = null;

  // All class code is always strict mode implicitly
  context = (context | Context.Strict | Context.InConstructor) ^ Context.InConstructor;

  const decorators = parseDecorators(parser, context);
  if (decorators.length) {
    start = parser.tokenPos;
    line = parser.linePos;
    column = parser.colPos;
  }

  nextToken(parser, context);

  if (parser.token & Token.Keyword && parser.token !== Token.ExtendsKeyword) {
    if (isStrictReservedWord(parser, context, parser.token)) report(parser, Errors.UnexpectedStrictReserved);
    if ((parser.token & Token.IsEvalOrArguments) === Token.IsEvalOrArguments) {
      report(parser, Errors.StrictEvalArguments);
    }

    id = parseIdentifier(parser, context);
  }

  // Second set of context masks to fix 'super' edge cases
  let inheritedContext = context;

  if (consumeOpt(parser, context | Context.AllowRegExp, Token.ExtendsKeyword)) {
    superClass = parseLeftHandSideExpression(
      parser,
      context,
      0,
      inGroup,
      0,
      parser.tokenPos,
      parser.linePos,
      parser.colPos
    );
    inheritedContext |= Context.SuperCall;
  } else {
    inheritedContext = (inheritedContext | Context.SuperCall) ^ Context.SuperCall;
  }

  const body = parseClassBody(parser, inheritedContext, context, void 0, BindingKind.Empty, Origin.None, inGroup);

  parser.assignable = AssignmentKind.CannotAssign;

  return finishNode(
    parser,
    context,
    start,
    line,
    column,
    context & Context.OptionsNext
      ? {
          type: 'ClassExpression',
          id,
          superClass,
          decorators,
          body
        }
      : {
          type: 'ClassExpression',
          id,
          superClass,
          body
        }
  );
}

/**
 * Parses a list of decorators
 *
 * @param parser Parser object
 * @param context Context masks
 */
export function parseDecorators(parser: ParserState, context: Context): ESTree.Decorator[] {
  const list: ESTree.Decorator[] = [];

  if (context & Context.OptionsNext) {
    while (parser.token === Token.Decorator) {
      list.push(parseDecoratorList(parser, context, parser.tokenPos, parser.linePos, parser.colPos));
    }
  }

  return list;
}

/**
 * Parses a list of decorators
 *
 * @param parser Parser object
 * @param context Context masks
 * @param start
 */

export function parseDecoratorList(
  parser: ParserState,
  context: Context,
  start: number,
  line: number,
  column: number
): ESTree.Decorator {
  nextToken(parser, context | Context.AllowRegExp);

  let expression = parsePrimaryExpression(parser, context, BindingKind.Empty, 0, 1, 0, 1, start, line, column);

  expression = parseMemberOrUpdateExpression(parser, context, expression, 0, 0, start, line, column);

  return finishNode(parser, context, start, line, column, {
    type: 'Decorator',
    expression
  });
}
/**
 * Parses class body
 *
 * @param parser Parser object
 * @param context  Context masks
 * @param inheritedContext Second set of context masks
 * @param type Binding kind
 * @param origin  Binding origin
 * @param decorators
 */

export function parseClassBody(
  parser: ParserState,
  context: Context,
  inheritedContext: Context,
  scope: ScopeState | undefined,
  kind: BindingKind,
  origin: Origin,
  inGroup: 0 | 1
): ESTree.ClassBody {
  /**
   * ClassElement :
   *   static MethodDefinition
   *   MethodDefinition
   *   DecoratorList
   *   DecoratorList static MethodDefinition
   *   DecoratorList PropertyDefinition
   *   DecoratorList static PropertyDefinition
   *
   * MethodDefinition :
   *   ClassElementName ( FormalParameterList ) { FunctionBody }
   *    get ClassElementName ( ) { FunctionBody }
   *    set ClassElementName ( PropertySetParameterList ) { FunctionBody }
   *
   * ClassElementName :
   *   PropertyName
   *   PrivateIdentifier
   *
   * PrivateIdentifier ::
   *   # IdentifierName
   *
   * IdentifierName ::
   *   IdentifierStart
   *   IdentifierName IdentifierPart
   *
   * IdentifierStart ::
   *   UnicodeIDStart
   *   $
   *   _
   *   \ UnicodeEscapeSequence
   * IdentifierPart::
   *   UnicodeIDContinue
   *   $
   *   \ UnicodeEscapeSequence
   *   <ZWNJ> <ZWJ>
   *
   * UnicodeIDStart::
   *   any Unicode code point with the Unicode property "ID_Start"
   *
   * UnicodeIDContinue::
   *   any Unicode code point with the Unicode property "ID_Continue"
   *
   * GeneratorMethod :
   *   * ClassElementName ( UniqueFormalParameters ){GeneratorBody}
   *
   * AsyncMethod :
   *  async [no LineTerminator here] ClassElementName ( UniqueFormalParameters ) { AsyncFunctionBody }
   *
   * AsyncGeneratorMethod :
   *  async [no LineTerminator here]* ClassElementName ( UniqueFormalParameters ) { AsyncGeneratorBody }
   */

  const { tokenPos, linePos, colPos } = parser;

  consume(parser, context | Context.AllowRegExp, Token.LeftBrace);
  context = (context | Context.DisallowIn) ^ Context.DisallowIn;

  const hasConstr = parser.flags & Flags.HasConstructor;
  parser.flags = (parser.flags | Flags.HasConstructor) ^ Flags.HasConstructor;

  const body: (ESTree.MethodDefinition | ESTree.PropertyDefinition | ESTree.StaticBlock)[] = [];
  let decorators: ESTree.Decorator[];

  while (is(parser.token !== Token.RightBrace)) {
    let length = 0;

    // See: https://github.com/tc39/proposal-decorators

    decorators = parseDecorators(parser, context);

    length = decorators.length;

    if (length > 0 && parser.tokenValue === 'constructor') {
      report(parser, Errors.GeneratorConstructor);
    }

    if (parser.token === Token.RightBrace) report(parser, Errors.TrailingDecorators);

    if (consumeOpt(parser, context, Token.Semicolon)) {
      if (length > 0) report(parser, Errors.InvalidDecoratorSemicolon);
      continue;
    }
    body.push(
      parseClassElementList(
        parser,
        context,
        scope,
        inheritedContext,
        kind,
        decorators,
        0,
        inGroup,
        parser.tokenPos,
        parser.linePos,
        parser.colPos
      )
    );
  }
  consume(parser, origin & Origin.Declaration ? context | Context.AllowRegExp : context, Token.RightBrace);
  parser.flags = (parser.flags & ~Flags.HasConstructor) | hasConstr;

  return finishNode(parser, context, tokenPos, linePos, colPos, {
    type: 'ClassBody',
    body
  });
}

/**
 * Parses class element list
 *
 * @param parser  Parser object
 * @param context Context masks
 * @param inheritedContext Second set of context masks
 * @param type  Binding type
 * @param decorators
 * @param isStatic
 */
function parseClassElementList(
  parser: ParserState,
  context: Context,
  scope: ScopeState | undefined,
  inheritedContext: Context,
  type: BindingKind,
  decorators: ESTree.Decorator[],
  isStatic: 0 | 1,
  inGroup: 0 | 1,
  start: number,
  line: number,
  column: number
): ESTree.MethodDefinition | ESTree.PropertyDefinition | ESTree.StaticBlock {
  let kind: PropertyKind = isStatic ? PropertyKind.Static : PropertyKind.None;
  let key: ESTree.Expression | ESTree.PrivateIdentifier | null = null;

  const { token, tokenPos, linePos, colPos } = parser;

  if (token & (Token.IsIdentifier | Token.FutureReserved)) {
    key = parseIdentifier(parser, context);

    switch (token) {
      case Token.StaticKeyword:
        if (
          !isStatic &&
          parser.token !== Token.LeftParen &&
          (parser.token & Token.IsAutoSemicolon) !== Token.IsAutoSemicolon &&
          parser.token !== Token.Assign
        ) {
          return parseClassElementList(
            parser,
            context,
            scope,
            inheritedContext,
            type,
            decorators,
            1,
            inGroup,
            start,
            line,
            column
          );
        }
        break;

      case Token.AsyncKeyword:
        if (parser.token !== Token.LeftParen && (parser.flags & Flags.NewLine) === 0) {
          if (context & Context.OptionsNext && (parser.token & Token.IsClassField) === Token.IsClassField) {
            return parsePropertyDefinition(parser, context, key, kind, decorators, tokenPos, linePos, colPos);
          }

          kind |= PropertyKind.Async | (optionalBit(parser, context, Token.Multiply) ? PropertyKind.Generator : 0);
        }
        break;

      case Token.GetKeyword:
        if (parser.token !== Token.LeftParen) {
          if (context & Context.OptionsNext && (parser.token & Token.IsClassField) === Token.IsClassField) {
            return parsePropertyDefinition(parser, context, key, kind, decorators, tokenPos, linePos, colPos);
          }
          kind |= PropertyKind.Getter;
        }
        break;

      case Token.SetKeyword:
        if (parser.token !== Token.LeftParen) {
          if (context & Context.OptionsNext && (parser.token & Token.IsClassField) === Token.IsClassField) {
            return parsePropertyDefinition(parser, context, key, kind, decorators, tokenPos, linePos, colPos);
          }
          kind |= PropertyKind.Setter;
        }
        break;

      default: // ignore
    }
  } else if (token === Token.LeftBracket) {
    kind |= PropertyKind.Computed;
    key = parseComputedPropertyName(parser, inheritedContext, inGroup);
  } else if ((token & Token.IsStringOrNumber) === Token.IsStringOrNumber) {
    key = parseLiteral(parser, context);
  } else if (token === Token.Multiply) {
    kind |= PropertyKind.Generator;
    nextToken(parser, context); // skip: '*'
  } else if (context & Context.OptionsNext && parser.token === Token.PrivateField) {
    kind |= PropertyKind.PrivateField;
    key = parsePrivateIdentifier(parser, context | Context.InClass, tokenPos, linePos, colPos);
  } else if (context & Context.OptionsNext && (parser.token & Token.IsClassField) === Token.IsClassField) {
    kind |= PropertyKind.ClassField;
  } else if (isStatic && token === Token.LeftBrace) {
    return parseStaticBlock(parser, context, scope, tokenPos, linePos, colPos);
  } else if (token === Token.EscapedFutureReserved) {
    key = parseIdentifier(parser, context);
    if (parser.token !== Token.LeftParen)
      report(parser, Errors.UnexpectedToken, KeywordDescTable[parser.token & Token.Type]);
  } else {
    report(parser, Errors.UnexpectedToken, KeywordDescTable[parser.token & Token.Type]);
  }

  if (kind & (PropertyKind.Generator | PropertyKind.Async | PropertyKind.GetSet)) {
    if (parser.token & Token.IsIdentifier) {
      key = parseIdentifier(parser, context);
    } else if ((parser.token & Token.IsStringOrNumber) === Token.IsStringOrNumber) {
      key = parseLiteral(parser, context);
    } else if (parser.token === Token.LeftBracket) {
      kind |= PropertyKind.Computed;
      key = parseComputedPropertyName(parser, context, /* inGroup */ 0);
    } else if (parser.token === Token.EscapedFutureReserved) {
      key = parseIdentifier(parser, context);
    } else if (context & Context.OptionsNext && parser.token === Token.PrivateField) {
      kind |= PropertyKind.PrivateField;
      key = parsePrivateIdentifier(parser, context, tokenPos, linePos, colPos);
    } else report(parser, Errors.InvalidKeyToken);
  }

  if ((kind & PropertyKind.Computed) === 0) {
    if (parser.tokenValue === 'constructor') {
      if ((parser.token & Token.IsClassField) === Token.IsClassField) {
        report(parser, Errors.InvalidClassFieldConstructor);
      } else if ((kind & PropertyKind.Static) === 0 && parser.token === Token.LeftParen) {
        if (kind & (PropertyKind.GetSet | PropertyKind.Async | PropertyKind.ClassField | PropertyKind.Generator)) {
          report(parser, Errors.InvalidConstructor, 'accessor');
        } else if ((context & Context.SuperCall) === 0) {
          if (parser.flags & Flags.HasConstructor) report(parser, Errors.DuplicateConstructor);
          else parser.flags |= Flags.HasConstructor;
        }
      }
      kind |= PropertyKind.Constructor;
    } else if (
      // Static Async Generator Private Methods can be named "#prototype" (class declaration)
      (kind & PropertyKind.PrivateField) === 0 &&
      kind & (PropertyKind.Static | PropertyKind.GetSet | PropertyKind.Generator | PropertyKind.Async) &&
      parser.tokenValue === 'prototype'
    ) {
      report(parser, Errors.StaticPrototype);
    }
  }

  if (context & Context.OptionsNext && parser.token !== Token.LeftParen) {
    return parsePropertyDefinition(parser, context, key, kind, decorators, tokenPos, linePos, colPos);
  }

  const value = parseMethodDefinition(parser, context, kind, inGroup, parser.tokenPos, parser.linePos, parser.colPos);

  return finishNode(
    parser,
    context,
    start,
    line,
    column,
    context & Context.OptionsNext
      ? {
          type: 'MethodDefinition',
          kind:
            (kind & PropertyKind.Static) === 0 && kind & PropertyKind.Constructor
              ? 'constructor'
              : kind & PropertyKind.Getter
                ? 'get'
                : kind & PropertyKind.Setter
                  ? 'set'
                  : 'method',
          static: (kind & PropertyKind.Static) > 0,
          computed: (kind & PropertyKind.Computed) > 0,
          key,
          decorators,
          value
        }
      : {
          type: 'MethodDefinition',
          kind:
            (kind & PropertyKind.Static) === 0 && kind & PropertyKind.Constructor
              ? 'constructor'
              : kind & PropertyKind.Getter
                ? 'get'
                : kind & PropertyKind.Setter
                  ? 'set'
                  : 'method',
          static: (kind & PropertyKind.Static) > 0,
          computed: (kind & PropertyKind.Computed) > 0,
          key,
          value
        }
  );
}

/**
 * Parses private name
 *
 * @param parser Parser object
 * @param context Context masks
 */
function parsePrivateIdentifier(
  parser: ParserState,
  context: Context,
  start: number,
  line: number,
  column: number
): ESTree.PrivateIdentifier {
  // PrivateIdentifier::
  //    #IdentifierName
  nextToken(parser, context); // skip: '#'
  const { tokenValue } = parser;
  if (tokenValue === 'constructor') report(parser, Errors.InvalidStaticClassFieldConstructor);
  nextToken(parser, context);

  return finishNode(parser, context, start, line, column, {
    type: 'PrivateIdentifier',
    name: tokenValue
  });
}

/**
 * Parses field definition
 *
 * @param parser Parser object
 * @param context  Context masks
 * @param key ESTree AST node
 * @param state
 * @param decorators
 */

export function parsePropertyDefinition(
  parser: ParserState,
  context: Context,
  key: ESTree.PrivateIdentifier | ESTree.Expression | null,
  state: PropertyKind,
  decorators: ESTree.Decorator[] | null,
  start: number,
  line: number,
  column: number
): ESTree.PropertyDefinition {
  //  ClassElement :
  //    MethodDefinition
  //    static MethodDefinition
  //    PropertyDefinition ;
  //  ;
  let value: ESTree.Expression | null = null;

  if (state & PropertyKind.Generator) report(parser, Errors.Unexpected);

  if (is(parser.token === Token.Assign)) {
    nextToken(parser, context | Context.AllowRegExp);

    const { tokenPos, linePos, colPos } = parser;

    if (parser.token === Token.Arguments) report(parser, Errors.StrictEvalArguments);

    const modifierFlags =
      Context.InYieldContext |
      Context.InAwaitContext |
      Context.InArgumentList |
      ((state & PropertyKind.Constructor) === 0 ? Context.SuperCall | Context.InConstructor : 0);

    context =
      ((context | modifierFlags) ^ modifierFlags) |
      (state & PropertyKind.Generator ? Context.InYieldContext : 0) |
      (state & PropertyKind.Async ? Context.InAwaitContext : 0) |
      (state & PropertyKind.Constructor ? Context.InConstructor : 0) |
      Context.SuperProperty |
      Context.InMethod |
      Context.AllowNewTarget;

    value = parsePrimaryExpression(
      parser,
      context | Context.InClass,
      BindingKind.Empty,
      0,
      1,
      0,
      1,
      tokenPos,
      linePos,
      colPos
    );

    if (
      (parser.token & Token.IsClassField) !== Token.IsClassField ||
      (parser.token & Token.IsAssignOp) === Token.IsAssignOp
    ) {
      value = parseMemberOrUpdateExpression(
        parser,
        context | Context.InClass,
        value as ESTree.Expression,
        0,
        0,
        tokenPos,
        linePos,
        colPos
      );

      value = parseAssignmentExpression(parser, context | Context.InClass, 0, 0, tokenPos, linePos, colPos, value);
    }
  }

  matchOrInsertSemicolon(parser, context);

  return finishNode(parser, context, start, line, column, {
    type: 'PropertyDefinition',
    key,
    value,
    static: (state & PropertyKind.Static) > 0,
    computed: (state & PropertyKind.Computed) > 0,
    decorators
  } as any);
}

/**
 * Parses binding pattern
 *
 * @param parser Parser object
 * @param context Context masks
 * @param type Binding kind
 */
export function parseBindingPattern(
  parser: ParserState,
  context: Context,
  scope: ScopeState | undefined,
  type: BindingKind,
  origin: Origin,
  start: number,
  line: number,
  column: number
): ESTree.BindingPattern {
  // Pattern ::
  //   Identifier
  //   ArrayLiteral
  //   ObjectLiteral

  if (parser.token & Token.IsIdentifier)
    return parseAndClassifyIdentifier(parser, context, scope, type, origin, start, line, column);

  if ((parser.token & Token.IsPatternStart) !== Token.IsPatternStart)
    report(parser, Errors.UnexpectedToken, KeywordDescTable[parser.token & Token.Type]);

  const left: any =
    parser.token === Token.LeftBracket
      ? parseArrayExpressionOrPattern(parser, context, scope, 1, 0, 1, type, origin, start, line, column)
      : parseObjectLiteralOrPattern(parser, context, scope, 1, 0, 1, type, origin, start, line, column);

  if (parser.destructible & DestructuringKind.CannotDestruct) report(parser, Errors.InvalidBindingDestruct);

  if (parser.destructible & DestructuringKind.Assignable) report(parser, Errors.InvalidBindingDestruct);

  return left;
}

/**
 * Classify and parse identifier if of valid type
 *
 * @param parser Parser object
 * @param context  Context masks
 * @param type Binding kind
 */
function parseAndClassifyIdentifier(
  parser: ParserState,
  context: Context,
  scope: ScopeState | undefined,
  kind: BindingKind,
  origin: Origin,
  start: number,
  line: number,
  column: number
): ESTree.Identifier {
  const { tokenValue, token } = parser;

  if (context & Context.Strict) {
    if ((token & Token.IsEvalOrArguments) === Token.IsEvalOrArguments) {
      report(parser, Errors.StrictEvalArguments);
    } else if ((token & Token.FutureReserved) === Token.FutureReserved) {
      report(parser, Errors.UnexpectedStrictReserved);
    }
  }

  if ((token & Token.Reserved) === Token.Reserved) {
    report(parser, Errors.KeywordNotId);
  }

  if (context & (Context.Module | Context.InYieldContext) && token === Token.YieldKeyword) {
    report(parser, Errors.YieldInParameter);
  }
  if (token === Token.LetKeyword) {
    if (kind & (BindingKind.Let | BindingKind.Const)) report(parser, Errors.InvalidLetConstBinding);
  }
  if (context & (Context.InAwaitContext | Context.Module) && token === Token.AwaitKeyword) {
    report(parser, Errors.AwaitOutsideAsync);
  }

  nextToken(parser, context);

  if (scope) addVarOrBlock(parser, context, scope, tokenValue, kind, origin);

  return finishNode(parser, context, start, line, column, {
    type: 'Identifier',
    name: tokenValue
  });
}

/**
 * Parses either a JSX element or JSX Fragment
 *
 * @param parser Parser object
 * @param context  Context masks
 * @param inJSXChild
 * @param start
 * @param line
 * @param column
 */

function parseJSXRootElementOrFragment(
  parser: ParserState,
  context: Context,
  inJSXChild: 0 | 1,
  start: number,
  line: number,
  column: number
): ESTree.JSXElement | ESTree.JSXFragment {
  nextToken(parser, context);

  // JSX fragments
  if (parser.token === Token.GreaterThan) {
    return finishNode(parser, context, start, line, column, {
      type: 'JSXFragment',
      openingFragment: parseOpeningFragment(parser, context, start, line, column),
      children: parseJSXChildren(parser, context),
      closingFragment: parseJSXClosingFragment(
        parser,
        context,
        inJSXChild,
        parser.tokenPos,
        parser.linePos,
        parser.colPos
      )
    });
  }

  let closingElement: ESTree.JSXClosingElement | null = null;
  let children: ESTree.JSXChild[] = [];

  const openingElement: ESTree.JSXOpeningElement = parseJSXOpeningFragmentOrSelfCloseElement(
    parser,
    context,
    inJSXChild,
    start,
    line,
    column
  );

  if (!openingElement.selfClosing) {
    children = parseJSXChildren(parser, context);
    closingElement = parseJSXClosingElement(
      parser,
      context,
      inJSXChild,
      parser.tokenPos,
      parser.linePos,
      parser.colPos
    );
    const close = isEqualTagName(closingElement.name);
    if (isEqualTagName(openingElement.name) !== close) report(parser, Errors.ExpectedJSXClosingTag, close);
  }

  return finishNode(parser, context, start, line, column, {
    type: 'JSXElement',
    children,
    openingElement,
    closingElement
  });
}

/**
 * Parses JSX opening fragment
 *
 * @param parser Parser object
 * @param context  Context masks
 * @param start
 * @param line
 * @param column
 */
export function parseOpeningFragment(
  parser: ParserState,
  context: Context,
  start: number,
  line: number,
  column: number
): ESTree.JSXOpeningFragment {
  scanJSXToken(parser, context);
  return finishNode(parser, context, start, line, column, {
    type: 'JSXOpeningFragment'
  });
}

/**
 * Parses JSX Closing element
 *
 * @param parser Parser object
 * @param context  Context masks
 * @param inJSXChild
 * @param start
 * @param line
 * @param column
 */
function parseJSXClosingElement(
  parser: ParserState,
  context: Context,
  inJSXChild: 0 | 1,
  start: number,
  line: number,
  column: number
): ESTree.JSXClosingElement {
  consume(parser, context, Token.JSXClose);
  const name = parseJSXElementName(parser, context, parser.tokenPos, parser.linePos, parser.colPos);
  if (inJSXChild) {
    consume(parser, context, Token.GreaterThan);
  } else {
    parser.token = scanJSXToken(parser, context);
  }

  return finishNode(parser, context, start, line, column, {
    type: 'JSXClosingElement',
    name
  });
}

/**
 * Parses JSX closing fragment
 *
 * @param parser Parser object
 * @param context  Context masks
 * @param inJSXChild
 * @param start
 * @param line
 * @param column
 */
export function parseJSXClosingFragment(
  parser: ParserState,
  context: Context,
  inJSXChild: 0 | 1,
  start: number,
  line: number,
  column: number
): ESTree.JSXClosingFragment {
  consume(parser, context, Token.JSXClose);

  if (inJSXChild) {
    consume(parser, context, Token.GreaterThan);
  } else {
    consume(parser, context, Token.GreaterThan);
  }

  return finishNode(parser, context, start, line, column, {
    type: 'JSXClosingFragment'
  });
}

/**
 * Parses JSX children
 *
 * @param parser Parser object
 * @param context  Context masks
 */
export function parseJSXChildren(parser: ParserState, context: Context): ESTree.JSXChild[] {
  const children: ESTree.JSXChild[] = [];
  while (parser.token !== Token.JSXClose) {
    parser.index = parser.tokenPos = parser.startPos;
    parser.column = parser.colPos = parser.startColumn;
    parser.line = parser.linePos = parser.startLine;
    scanJSXToken(parser, context);
    children.push(parseJSXChild(parser, context, parser.tokenPos, parser.linePos, parser.colPos));
  }
  return children;
}

/**
 * Parses a JSX child node
 *
 * @param parser Parser object
 * @param context  Context masks
 * @param start
 * @param line
 * @param column
 */
function parseJSXChild(parser: ParserState, context: Context, start: number, line: number, column: number): any {
  if (parser.token === Token.JSXText) return parseJSXText(parser, context, start, line, column);
  if (parser.token === Token.LeftBrace)
    return parseJSXExpressionContainer(parser, context, /*inJSXChild*/ 0, /* isAttr */ 0, start, line, column);
  if (parser.token === Token.LessThan)
    return parseJSXRootElementOrFragment(parser, context, /*inJSXChild*/ 0, start, line, column);
  report(parser, Errors.Unexpected);
}

/**
 * Parses JSX Text
 *
 * @param parser Parser object
 * @param context  Context masks
 * @param start
 * @param line
 * @param column
 */
export function parseJSXText(
  parser: ParserState,
  context: Context,
  start: number,
  line: number,
  column: number
): ESTree.JSXText {
  scanJSXToken(parser, context);

  const node = {
    type: 'JSXText',
    value: parser.tokenValue as string
  } as ESTree.JSXText;

  if (context & Context.OptionsRaw) {
    node.raw = parser.tokenRaw;
  }

  return finishNode(parser, context, start, line, column, node);
}

/**
 * Parses either a JSX element, JSX Fragment or JSX self close element
 *
 * @param parser Parser object
 * @param context  Context masks
 * @param inJSXChild
 * @param start
 * @param line
 * @param column
 */
function parseJSXOpeningFragmentOrSelfCloseElement(
  parser: ParserState,
  context: Context,
  inJSXChild: 0 | 1,
  start: number,
  line: number,
  column: number
): ESTree.JSXOpeningElement {
  if ((parser.token & Token.IsIdentifier) !== Token.IsIdentifier && (parser.token & Token.Keyword) !== Token.Keyword)
    report(parser, Errors.Unexpected);

  const tagName = parseJSXElementName(parser, context, parser.tokenPos, parser.linePos, parser.colPos);
  const attributes = parseJSXAttributes(parser, context);
  const selfClosing = parser.token === Token.Divide;

  if (parser.token === Token.GreaterThan) {
    scanJSXToken(parser, context);
  } else {
    consume(parser, context, Token.Divide);
    if (inJSXChild) {
      consume(parser, context, Token.GreaterThan);
    } else {
      scanJSXToken(parser, context);
    }
  }

  return finishNode(parser, context, start, line, column, {
    type: 'JSXOpeningElement',
    name: tagName,
    attributes,
    selfClosing
  });
}

/**
 * Parses JSX element name
 *
 * @param parser Parser object
 * @param context  Context masks
 * @param start
 * @param line
 * @param column
 */
function parseJSXElementName(
  parser: ParserState,
  context: Context,
  start: number,
  line: number,
  column: number
): ESTree.JSXIdentifier | ESTree.JSXMemberExpression | ESTree.JSXNamespacedName {
  scanJSXIdentifier(parser);

  let key: ESTree.JSXIdentifier | ESTree.JSXMemberExpression = parseJSXIdentifier(parser, context, start, line, column);

  // Namespace
  if (parser.token === Token.Colon) return parseJSXNamespacedName(parser, context, key, start, line, column);

  // Member expression
  while (consumeOpt(parser, context, Token.Period)) {
    scanJSXIdentifier(parser);
    key = parseJSXMemberExpression(parser, context, key, start, line, column);
  }
  return key;
}

/**
 * Parses JSX member expression
 *
 * @param parser Parser object
 * @param context  Context masks
 * @param start
 * @param line
 * @param column
 */
export function parseJSXMemberExpression(
  parser: ParserState,
  context: Context,
  object: ESTree.JSXIdentifier | ESTree.JSXMemberExpression,
  start: number,
  line: number,
  column: number
): ESTree.JSXMemberExpression {
  const property = parseJSXIdentifier(parser, context, parser.tokenPos, parser.linePos, parser.colPos);
  return finishNode(parser, context, start, line, column, {
    type: 'JSXMemberExpression',
    object,
    property
  });
}

/**
 * Parses JSX attributes
 *
 * @param parser Parser object
 * @param context  Context masks
 * @param start
 * @param line
 * @param column
 */
export function parseJSXAttributes(
  parser: ParserState,
  context: Context
): (ESTree.JSXAttribute | ESTree.JSXSpreadAttribute)[] {
  const attributes: (ESTree.JSXAttribute | ESTree.JSXSpreadAttribute)[] = [];
  while (parser.token !== Token.Divide && parser.token !== Token.GreaterThan && parser.token !== Token.EOF) {
    attributes.push(parseJsxAttribute(parser, context, parser.tokenPos, parser.linePos, parser.colPos));
  }
  return attributes;
}

/**
 * Parses JSX Spread attribute
 *
 * @param parser Parser object
 * @param context  Context masks
 * @param start
 * @param line
 * @param column
 */
export function parseJSXSpreadAttribute(
  parser: ParserState,
  context: Context,
  start: number,
  line: number,
  column: number
): ESTree.JSXSpreadAttribute {
  nextToken(parser, context); // skips: '{'
  consume(parser, context, Token.Ellipsis);
  const expression = parseExpression(parser, context, 1, 0, parser.tokenPos, parser.linePos, parser.colPos);
  consume(parser, context, Token.RightBrace);
  return finishNode(parser, context, start, line, column, {
    type: 'JSXSpreadAttribute',
    argument: expression
  });
}

/**
 * Parses JSX attribute
 *
 * @param parser Parser object
 * @param context  Context masks
 * @param start
 * @param line
 * @param column
 */
function parseJsxAttribute(
  parser: ParserState,
  context: Context,
  start: number,
  line: number,
  column: number
): ESTree.JSXAttribute | ESTree.JSXSpreadAttribute {
  if (parser.token === Token.LeftBrace) return parseJSXSpreadAttribute(parser, context, start, line, column);
  scanJSXIdentifier(parser);
  let value: ESTree.JSXAttributeValue | null = null;
  let name: ESTree.JSXNamespacedName | ESTree.JSXIdentifier = parseJSXIdentifier(parser, context, start, line, column);

  if (parser.token === Token.Colon) {
    name = parseJSXNamespacedName(parser, context, name, start, line, column);
  }

  // HTML empty attribute
  if (parser.token === Token.Assign) {
    const token = scanJSXAttributeValue(parser, context);
    const { tokenPos, linePos, colPos } = parser;
    switch (token) {
      case Token.StringLiteral:
        value = parseLiteral(parser, context);
        break;
      case Token.LessThan:
        value = parseJSXRootElementOrFragment(parser, context, /*inJSXChild*/ 1, tokenPos, linePos, colPos);
        break;
      case Token.LeftBrace:
        value = parseJSXExpressionContainer(parser, context, 1, 1, tokenPos, linePos, colPos);
        break;
      default:
        report(parser, Errors.InvalidJSXAttributeValue);
    }
  }

  return finishNode(parser, context, start, line, column, {
    type: 'JSXAttribute',
    value,
    name
  });
}

/**
 * Parses JSX namespace name
 *
 * @param parser Parser object
 * @param context  Context masks
 * @param namespace
 * @param start
 * @param line
 * @param column
 */

function parseJSXNamespacedName(
  parser: ParserState,
  context: Context,
  namespace: ESTree.JSXIdentifier | ESTree.JSXMemberExpression,
  start: number,
  line: number,
  column: number
): ESTree.JSXNamespacedName {
  consume(parser, context, Token.Colon);
  const name = parseJSXIdentifier(parser, context, parser.tokenPos, parser.linePos, parser.colPos);
  return finishNode(parser, context, start, line, column, {
    type: 'JSXNamespacedName',
    namespace,
    name
  });
}

/**
 * Parses JSX Expression container
 *
 * @param parser Parser object
 * @param context  Context masks
 * @param inJSXChild
 * @param start
 * @param line
 * @param column
 */
function parseJSXExpressionContainer(
  parser: ParserState,
  context: Context,
  inJSXChild: 0 | 1,
  isAttr: 0 | 1,
  start: number,
  line: number,
  column: number
): ESTree.JSXExpressionContainer | ESTree.JSXSpreadChild {
  nextToken(parser, context | Context.AllowRegExp);
  const { tokenPos, linePos, colPos } = parser;
  if (parser.token === Token.Ellipsis) return parseJSXSpreadChild(parser, context, start, line, column);

  let expression: ESTree.Expression | ESTree.JSXEmptyExpression | null = null;

  if (parser.token === Token.RightBrace) {
    // JSX attributes must only be assigned a non-empty 'expression'
    if (isAttr) report(parser, Errors.InvalidNonEmptyJSXExpr);
    expression = parseJSXEmptyExpression(parser, context, parser.startPos, parser.startLine, parser.startColumn);
  } else {
    expression = parseExpression(parser, context, 1, 0, tokenPos, linePos, colPos);
  }
  if (inJSXChild) {
    consume(parser, context, Token.RightBrace);
  } else {
    scanJSXToken(parser, context);
  }

  return finishNode(parser, context, start, line, column, {
    type: 'JSXExpressionContainer',
    expression
  });
}

/**
 * Parses JSX spread child
 *
 * @param parser Parser object
 * @param context  Context masks
 * @param start
 * @param line
 * @param column
 */
function parseJSXSpreadChild(
  parser: ParserState,
  context: Context,
  start: number,
  line: number,
  column: number
): ESTree.JSXSpreadChild {
  consume(parser, context, Token.Ellipsis);
  const expression = parseExpression(parser, context, 1, 0, parser.tokenPos, parser.linePos, parser.colPos);
  consume(parser, context, Token.RightBrace);
  return finishNode(parser, context, start, line, column, {
    type: 'JSXSpreadChild',
    expression
  });
}

/**
 * Parses JSX empty expression
 *
 * @param parser Parser object
 * @param context  Context masks
 * @param start
 * @param line
 * @param column
 */
function parseJSXEmptyExpression(
  parser: ParserState,
  context: Context,
  start: number,
  line: number,
  column: number
): ESTree.JSXEmptyExpression {
  // Since " }" is treated as single token, we have to artificially break
  // it into " " and "}".
  // Move token start from beginning of whitespace(s) to beginning of "}",
  // so JSXEmptyExpression can have correct end loc.
  parser.startPos = parser.tokenPos;
  parser.startLine = parser.linePos;
  parser.startColumn = parser.colPos;
  return finishNode(parser, context, start, line, column, {
    type: 'JSXEmptyExpression'
  });
}

/**
 * Parses JSX Identifier
 *
 * @param parser Parser object
 * @param context  Context masks
 * @param start
 * @param line
 * @param column
 */
export function parseJSXIdentifier(
  parser: ParserState,
  context: Context,
  start: number,
  line: number,
  column: number
): ESTree.JSXIdentifier {
  const { tokenValue } = parser;
  nextToken(parser, context);

  return finishNode(parser, context, start, line, column, {
    type: 'JSXIdentifier',
    name: tokenValue
  });
}<|MERGE_RESOLUTION|>--- conflicted
+++ resolved
@@ -5547,13 +5547,8 @@
     );
 
     const { token, tokenPos, linePos, colPos } = parser;
-<<<<<<< HEAD
-    // @ts-expect-error BUG?
-    if (token === Token.Assign && token !== closingToken && token !== Token.Comma) {
-=======
 
     if (token === Token.Assign) {
->>>>>>> fc252f48
       if (parser.assignable & AssignmentKind.CannotAssign) report(parser, Errors.CantAssignTo);
 
       argument = parseAssignmentExpression(parser, context, inGroup, isPattern, tokenPos, linePos, colPos, argument);
