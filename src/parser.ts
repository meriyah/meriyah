import { nextToken, skipHashBang } from './lexer';
import { Token, KeywordDescTable } from './token';
import type * as ESTree from './estree';
import { ParseError, Errors } from './errors';
import { scanTemplateTail } from './lexer/template';
import { rescanJSXIdentifier, nextJSXToken, scanJSXAttributeValue } from './lexer/jsx';
import {
  Context,
  PropertyKind,
  Origin,
  consumeOpt,
  consume,
  Flags,
  reinterpretToPattern,
  DestructuringKind,
  AssignmentKind,
  BindingKind,
  validateBindingIdentifier,
  validateFunctionName,
  isStrictReservedWord,
  optionalBit,
  matchOrInsertSemicolon,
  isPropertyWithPrivateFieldKey,
  isValidLabel,
  validateAndDeclareLabel,
  HoistedClassFlags,
  HoistedFunctionFlags,
<<<<<<< HEAD
  declareUnboundVariable,
=======
  addBindingToExports,
>>>>>>> bd3ce8e2
  isEqualTagName,
  isValidStrictMode,
  isValidIdentifier,
  classifyIdentifier,
  type Location,
} from './common';
import { Chars } from './chars';
import { Parser } from './parser/parser';
import { type Options, normalizeOptions } from './options';
import { type Scope, ScopeKind, createArrowHeadParsingScope } from './parser/scope';
import { type PrivateScope } from './parser/private-scope';

/**
 * Consumes a sequence of tokens and produces an syntax tree
 */
export function parseSource(source: string, rawOptions: Options = {}, context: Context = Context.None): ESTree.Program {
  const options = normalizeOptions(rawOptions);

  if (options.module) context |= Context.Module | Context.Strict;
  // Turn on return context in global
  if (options.globalReturn) context |= Context.InReturnContext;
  if (options.impliedStrict) context |= Context.Strict;

  // Initialize parser state
  const parser = new Parser(source, options);

  // See: https://github.com/tc39/proposal-hashbang
  skipHashBang(parser);

  const scope = parser.createScopeIfLexical();

  let body: (ESTree.Statement | ReturnType<typeof parseDirective | typeof parseModuleItem>)[] = [];

  // https://tc39.es/ecma262/#sec-scripts
  // https://tc39.es/ecma262/#sec-modules

  let sourceType: 'module' | 'script' = 'script';

  if (context & Context.Module) {
    sourceType = 'module';
    body = parseModuleItemList(parser, context | Context.InGlobal, scope);

    if (scope) {
      for (const name of parser.exportedBindings) {
        if (!scope.hasVariable(name)) parser.report(Errors.UndeclaredExportedBinding, name);
      }
    }
  } else {
    body = parseStatementList(parser, context | Context.InGlobal, scope);
  }

  return parser.finishNode<ESTree.Program>(
    {
      type: 'Program',
      sourceType,
      body,
    },
    { index: 0, line: 1, column: 0 },
    parser.currentLocation,
  );
}

/**
 * Parses statement list items
 *
 * @param parser  Parser object
 * @param context Context masks
 */
function parseStatementList(parser: Parser, context: Context, scope: Scope | undefined): ESTree.Statement[] {
  // StatementList ::
  //   (StatementListItem)* <end_token>

  nextToken(parser, context | Context.AllowRegExp | Context.AllowEscapedKeyword);

  const statements: ESTree.Statement[] = [];

  while (parser.getToken() === Token.StringLiteral) {
    // "use strict" must be the exact literal without escape sequences or line continuation.
    const { index, tokenValue, tokenStart, tokenIndex } = parser;
    const token = parser.getToken();
    const expr = parseLiteral(parser, context);
    if (isValidStrictMode(parser, index, tokenIndex, tokenValue)) {
      context |= Context.Strict;

      if (parser.flags & Flags.Octal) {
        throw new ParseError(parser.tokenStart, parser.currentLocation, Errors.StrictOctalLiteral);
      }

      if (parser.flags & Flags.EightAndNine) {
        throw new ParseError(parser.tokenStart, parser.currentLocation, Errors.StrictEightAndNine);
      }
    }
    statements.push(parseDirective(parser, context, expr, token, tokenStart));
  }

  while (parser.getToken() !== Token.EOF) {
    statements.push(parseStatementListItem(parser, context, scope, undefined, Origin.TopLevel, {}) as ESTree.Statement);
  }
  return statements;
}

/**
 * Parse module item list
 *
 * @see [Link](https://tc39.github.io/ecma262/#prod-ModuleItemList)
 *
 * @param parser  Parser object
 * @param context Context masks
 */
function parseModuleItemList(
  parser: Parser,
  context: Context,
  scope: Scope | undefined,
): ReturnType<typeof parseDirective | typeof parseModuleItem>[] {
  // ecma262/#prod-Module
  // Module :
  //    ModuleBody?
  //
  // ecma262/#prod-ModuleItemList
  // ModuleBody :
  //    ModuleItem*

  nextToken(parser, context | Context.AllowRegExp);

  const statements: ReturnType<typeof parseDirective | typeof parseModuleItem>[] = [];

  while (parser.getToken() === Token.StringLiteral) {
    const { tokenStart } = parser;
    const token = parser.getToken();
    statements.push(parseDirective(parser, context, parseLiteral(parser, context), token, tokenStart));
  }

  while (parser.getToken() !== Token.EOF) {
    statements.push(parseModuleItem(parser, context, scope) as ESTree.Statement);
  }
  return statements;
}

/**
 * Parse module item
 *
 * @see [Link](https://tc39.github.io/ecma262/#prod-ModuleItem)
 *
 * @param parser  Parser object
 * @param context Context masks
 * @param scope Scope object
 */

export function parseModuleItem(parser: Parser, context: Context, scope: Scope | undefined): any {
  if (parser.getToken() === Token.Decorator) {
    Object.assign(parser.leadingDecorators, {
      start: parser.tokenStart,
      decorators: parseDecorators(parser, context, undefined),
    });
  }

  // ecma262/#prod-ModuleItem
  // ModuleItem :
  //    ImportDeclaration
  //    ExportDeclaration
  //    StatementListItem

  let moduleItem;
  switch (parser.getToken()) {
    case Token.ExportKeyword:
      moduleItem = parseExportDeclaration(parser, context, scope);
      break;
    case Token.ImportKeyword:
      moduleItem = parseImportDeclaration(parser, context, scope);
      break;
    default:
      moduleItem = parseStatementListItem(parser, context, scope, undefined, Origin.TopLevel, {});
  }

  if (parser.leadingDecorators?.decorators.length) {
    parser.report(Errors.InvalidLeadingDecorator);
  }
  return moduleItem;
}

/**
 *  Parse statement list
 *
 * @param parser  Parser object
 * @param context Context masks
 * @param scope Scope object
 */

function parseStatementListItem(
  parser: Parser,
  context: Context,
  scope: Scope | undefined,
  privateScope: PrivateScope | undefined,
  origin: Origin,
  labels: ESTree.Labels,
): ESTree.Statement | ESTree.Decorator[] {
  // ECMA 262 10th Edition
  // StatementListItem[Yield, Return] :
  //   Statement[?Yield, ?Return]
  //   Declaration[?Yield]
  //
  // Declaration[Yield] :
  //   HoistableDeclaration[?Yield]
  //   ClassDeclaration[?Yield]
  //   LexicalDeclaration[In, ?Yield]
  //
  // HoistableDeclaration[Yield, Default] :
  //   FunctionDeclaration[?Yield, ?Default]
  //   GeneratorDeclaration[?Yield, ?Default]
  //
  // LexicalDeclaration[In, Yield] :
  //   LetOrConst BindingList[?In, ?Yield] ;
  const start = parser.tokenStart;

  switch (parser.getToken()) {
    //   HoistableDeclaration[?Yield, ~Default]
    case Token.FunctionKeyword:
      return parseFunctionDeclaration(
        parser,
        context,
        scope,
        privateScope,
        origin,
        1,
        HoistedFunctionFlags.None,
        0,
        start,
      );

    case Token.Decorator: // @decorator
    case Token.ClassKeyword: // ClassDeclaration[?Yield, ~Default]
      return parseClassDeclaration(parser, context, scope, privateScope, HoistedClassFlags.None);
    // LexicalDeclaration[In, ?Yield]
    // LetOrConst BindingList[?In, ?Yield]
    case Token.ConstKeyword:
      return parseLexicalDeclaration(parser, context, scope, privateScope, BindingKind.Const, Origin.None);
    case Token.LetKeyword:
      return parseLetIdentOrVarDeclarationStatement(parser, context, scope, privateScope, origin);
    // ExportDeclaration
    case Token.ExportKeyword:
      parser.report(Errors.InvalidImportExportSloppy, 'export');
    // ImportDeclaration
    case Token.ImportKeyword:
      nextToken(parser, context);
      switch (parser.getToken()) {
        case Token.LeftParen:
          return parseImportCallDeclaration(parser, context, privateScope, start);
        case Token.Period:
          return parseImportMetaDeclaration(parser, context, start);
        default:
          parser.report(Errors.InvalidImportExportSloppy, 'import');
      }
    //   async [no LineTerminator here] AsyncArrowBindingIdentifier ...
    //   async [no LineTerminator here] ArrowFormalParameters ...
    case Token.AsyncKeyword:
      return parseAsyncArrowOrAsyncFunctionDeclaration(parser, context, scope, privateScope, origin, labels, 1);
    default:
      return parseStatement(parser, context, scope, privateScope, origin, labels, 1);
  }
}

/**
 * Parse statement
 *
 * @param parser  Parser object
 * @param context Context masks
 * @param allowFuncDecl Allow / disallow func statement
 */

function parseStatement(
  parser: Parser,
  context: Context,
  scope: Scope | undefined,
  privateScope: PrivateScope | undefined,
  origin: Origin,
  labels: ESTree.Labels,
  allowFuncDecl: 0 | 1,
): ESTree.Statement {
  // Statement ::
  //   Block
  //   VariableStatement
  //   EmptyStatement
  //   ExpressionStatement
  //   IfStatement
  //   IterationStatement
  //   ContinueStatement
  //   BreakStatement
  //   ReturnStatement
  //   WithStatement
  //   LabelledStatement
  //   SwitchStatement
  //   ThrowStatement
  //   TryStatement
  //   DebuggerStatement

  switch (parser.getToken()) {
    // VariableStatement[?Yield]
    case Token.VarKeyword:
      return parseVariableStatement(parser, context, scope, privateScope, Origin.None);
    // [+Return] ReturnStatement[?Yield]
    case Token.ReturnKeyword:
      return parseReturnStatement(parser, context, privateScope);
    case Token.IfKeyword:
      return parseIfStatement(parser, context, scope, privateScope, labels);
    case Token.ForKeyword:
      return parseForStatement(parser, context, scope, privateScope, labels);
    // BreakableStatement[Yield, Return]:
    //   IterationStatement[?Yield, ?Return]
    //   SwitchStatement[?Yield, ?Return]
    case Token.DoKeyword:
      return parseDoWhileStatement(parser, context, scope, privateScope, labels);
    case Token.WhileKeyword:
      return parseWhileStatement(parser, context, scope, privateScope, labels);
    case Token.SwitchKeyword:
      return parseSwitchStatement(parser, context, scope, privateScope, labels);
    case Token.Semicolon:
      // EmptyStatement
      return parseEmptyStatement(parser, context);
    // BlockStatement[?Yield, ?Return]
    case Token.LeftBrace:
      return parseBlock(
        parser,
        context,
        scope?.createChildScope(),
        privateScope,
        labels,
        parser.tokenStart,
      ) as ESTree.Statement;

    // ThrowStatement[?Yield]
    case Token.ThrowKeyword:
      return parseThrowStatement(parser, context, privateScope);
    case Token.BreakKeyword:
      // BreakStatement[?Yield]
      return parseBreakStatement(parser, context, labels);
    // ContinueStatement[?Yield]
    case Token.ContinueKeyword:
      return parseContinueStatement(parser, context, labels);
    // TryStatement[?Yield, ?Return]
    case Token.TryKeyword:
      return parseTryStatement(parser, context, scope, privateScope, labels);
    // WithStatement[?Yield, ?Return]
    case Token.WithKeyword:
      return parseWithStatement(parser, context, scope, privateScope, labels);
    case Token.DebuggerKeyword:
      // DebuggerStatement
      return parseDebuggerStatement(parser, context);
    case Token.AsyncKeyword:
      return parseAsyncArrowOrAsyncFunctionDeclaration(parser, context, scope, privateScope, origin, labels, 0);
    // Miscellaneous error cases arguably better caught here than elsewhere
    case Token.CatchKeyword:
      parser.report(Errors.CatchWithoutTry);
    case Token.FinallyKeyword:
      parser.report(Errors.FinallyWithoutTry);
    case Token.FunctionKeyword:
      // FunctionDeclaration & ClassDeclaration is forbidden by lookahead
      // restriction in an arbitrary statement position.
      parser.report(
        context & Context.Strict
          ? Errors.StrictFunction
          : !parser.options.webcompat
            ? Errors.WebCompatFunction
            : Errors.SloppyFunction,
      );
    case Token.ClassKeyword:
      parser.report(Errors.ClassForbiddenAsStatement);

    default:
      return parseExpressionOrLabelledStatement(parser, context, scope, privateScope, origin, labels, allowFuncDecl);
  }
}

/**
 * Parses either expression or labeled statement
 *
 * @param parser  Parser object
 * @param context Context masks
 * @param allowFuncDecl Allow / disallow func statement
 */

function parseExpressionOrLabelledStatement(
  parser: Parser,
  context: Context,
  scope: Scope | undefined,
  privateScope: PrivateScope | undefined,
  origin: Origin,
  labels: ESTree.Labels,
  allowFuncDecl: 0 | 1,
): ESTree.ExpressionStatement | ESTree.LabeledStatement {
  // ExpressionStatement | LabelledStatement ::
  //   Expression ';'
  //   Identifier ':' Statement
  //
  // ExpressionStatement[Yield] :
  //   [lookahead not in {{, function, class, let [}] Expression[In, ?Yield] ;

  const { tokenValue, tokenStart } = parser;
  const token = parser.getToken();

  let expr: ESTree.Expression;

  switch (token) {
    case Token.LetKeyword:
      expr = parseIdentifier(parser, context);
      if (context & Context.Strict) parser.report(Errors.UnexpectedLetStrictReserved);

      // "let" followed by either "[", "{" or an identifier means a lexical
      // declaration, which should not appear here.
      // However, ASI may insert a line break before an identifier or a brace.
      if (parser.getToken() === Token.LeftBracket) parser.report(Errors.RestrictedLetProduction);

      break;

    default:
      expr = parsePrimaryExpression(parser, context, privateScope, BindingKind.Empty, 0, 1, 0, 1, parser.tokenStart);
  }

  /** LabelledStatement[Yield, Await, Return]:
   *
   * ExpressionStatement | LabelledStatement ::
   * Expression ';'
   *   Identifier ':' Statement
   *
   * ExpressionStatement[Yield] :
   *   [lookahead not in {{, function, class, let [}] Expression[In, ?Yield] ;
   */
  if (token & Token.IsIdentifier && parser.getToken() === Token.Colon) {
    return parseLabelledStatement(
      parser,
      context,
      scope,
      privateScope,
      origin,
      labels,
      tokenValue,
      expr,
      token,
      allowFuncDecl,
      tokenStart,
    );
  }
  /** MemberExpression :
   *   1. PrimaryExpression
   *   2. MemberExpression [ AssignmentExpression ]
   *   3. MemberExpression . IdentifierName
   *   4. MemberExpression TemplateLiteral
   *
   * CallExpression :
   *   1. MemberExpression Arguments
   *   2. CallExpression ImportCall
   *   3. CallExpression Arguments
   *   4. CallExpression [ AssignmentExpression ]
   *   5. CallExpression . IdentifierName
   *   6. CallExpression TemplateLiteral
   *
   *  UpdateExpression ::
   *   ('++' | '--')? LeftHandSideExpression
   *
   */

  expr = parseMemberOrUpdateExpression(parser, context, privateScope, expr, 0, 0, tokenStart);

  /** AssignmentExpression :
   *   1. ConditionalExpression
   *   2. LeftHandSideExpression = AssignmentExpression
   *
   */

  expr = parseAssignmentExpression(parser, context, privateScope, 0, 0, tokenStart, expr as ESTree.ArgumentExpression);

  /** Sequence expression
   *
   * Note: The comma operator leads to a sequence expression which is not equivalent
   * to the ES Expression, but it's part of the ESTree specs:
   *
   * https://github.com/estree/estree/blob/master/es5.md#sequenceexpression
   *
   */
  if (parser.getToken() === Token.Comma) {
    expr = parseSequenceExpression(parser, context, privateScope, 0, tokenStart, expr);
  }

  /**
   * ExpressionStatement[Yield, Await]:
   *  [lookahead ∉ { {, function, async [no LineTerminator here] function, class, let [ }]Expression[+In, ?Yield, ?Await]
   */

  return parseExpressionStatement(parser, context, expr, tokenStart);
}

/**
 * Parses block statement
 *
 * @see [Link](https://tc39.github.io/ecma262/#prod-BlockStatement)
 * @see [Link](https://tc39.github.io/ecma262/#prod-Block)
 *
 * @param parser  Parser object
 * @param context Context masks
 * @param scope  Scope object
 * @param labels Labels object
 * @param type BlockStatement or StaticBlock
 */
function parseBlock<T extends ESTree.BlockStatement | ESTree.StaticBlock = ESTree.BlockStatement>(
  parser: Parser,
  context: Context,
  scope: Scope | undefined,
  privateScope: PrivateScope | undefined,
  labels: ESTree.Labels,
  start: Location = parser.tokenStart,
  type: T['type'] = 'BlockStatement',
): T {
  // Block ::
  //   '{' StatementList '}'

  const body: ESTree.Statement[] = [];

  consume(parser, context | Context.AllowRegExp, Token.LeftBrace);
  while (parser.getToken() !== Token.RightBrace) {
    body.push(
      parseStatementListItem(parser, context, scope, privateScope, Origin.BlockStatement, { $: labels }) as any,
    );
  }

  consume(parser, context | Context.AllowRegExp, Token.RightBrace);

  return parser.finishNode(
    {
      type,
      body,
    } as T,
    start,
  );
}

/**
 * Parses return statement
 *
 * @see [Link](https://tc39.github.io/ecma262/#prod-ReturnStatement)
 *
 * @param parser Parser object
 * @param context Context masks
 */
function parseReturnStatement(
  parser: Parser,
  context: Context,
  privateScope: PrivateScope | undefined,
): ESTree.ReturnStatement {
  // ReturnStatement ::
  //   'return' [no line terminator] Expression? ';'

  if ((context & Context.InReturnContext) === 0) parser.report(Errors.IllegalReturn);

  const start = parser.tokenStart;
  nextToken(parser, context | Context.AllowRegExp);

  const argument =
    parser.flags & Flags.NewLine || parser.getToken() & Token.IsAutoSemicolon
      ? null
      : parseExpressions(parser, context, privateScope, 0, 1, parser.tokenStart);

  matchOrInsertSemicolon(parser, context | Context.AllowRegExp);

  return parser.finishNode<ESTree.ReturnStatement>(
    {
      type: 'ReturnStatement',
      argument,
    },
    start,
  );
}

/**
 * Parses an expression statement
 *
 * @see [Link](https://tc39.github.io/ecma262/#prod-ExpressionStatement)
 *
 * @param parser  Parser object
 * @param context Context masks
 * @param expression AST node
 * @param start
 */
function parseExpressionStatement(
  parser: Parser,
  context: Context,
  expression: ESTree.Expression,
  start: Location,
): ESTree.ExpressionStatement {
  matchOrInsertSemicolon(parser, context | Context.AllowRegExp);
  return parser.finishNode<ESTree.ExpressionStatement>(
    {
      type: 'ExpressionStatement',
      expression,
    },
    start,
  );
}

/**
 * Parses either expression or labeled statement
 *
 * @param parser  Parser object
 * @param context Context masks
 * @param expr ESTree AST node
 * @param token Token to validate
 * @param allowFuncDecl Allow / disallow func statement
 * @param start
 */
function parseLabelledStatement(
  parser: Parser,
  context: Context,
  scope: Scope | undefined,
  privateScope: PrivateScope | undefined,
  origin: Origin,
  labels: ESTree.Labels,
  value: string,
  expr: ESTree.Identifier | ESTree.Expression,
  token: Token,
  allowFuncDecl: 0 | 1,
  start: Location,
): ESTree.LabeledStatement {
  // LabelledStatement ::
  //   Expression ';'
  //   Identifier ':' Statement

  validateBindingIdentifier(parser, context, BindingKind.None, token, 1);
  validateAndDeclareLabel(parser, labels, value);

  nextToken(parser, context | Context.AllowRegExp); // skip: ':'

  const body =
    allowFuncDecl &&
    (context & Context.Strict) === 0 &&
    parser.options.webcompat &&
    // In sloppy mode, Annex B.3.2 allows labelled function declarations.
    // Otherwise it's a parse error.
    parser.getToken() === Token.FunctionKeyword
      ? parseFunctionDeclaration(
          parser,
          context,
          scope?.createChildScope(),
          privateScope,
          origin,
          0,
          HoistedFunctionFlags.None,
          0,
          parser.tokenStart,
        )
      : parseStatement(parser, context, scope, privateScope, origin, labels, allowFuncDecl);

  return parser.finishNode<ESTree.LabeledStatement>(
    {
      type: 'LabeledStatement',
      label: expr as ESTree.Identifier,
      body,
    },
    start,
  );
}

/**
 * Parses either async ident, async function or async arrow in
 * statement position
 *
 * @param parser  Parser object
 * @param context Context masks
 * @param labels
 * @param allowFuncDecl Allow / disallow func statement
 */

function parseAsyncArrowOrAsyncFunctionDeclaration(
  parser: Parser,
  context: Context,
  scope: Scope | undefined,
  privateScope: PrivateScope | undefined,
  origin: Origin,
  labels: ESTree.Labels,
  allowFuncDecl: 0 | 1,
): ESTree.ExpressionStatement | ESTree.LabeledStatement | ESTree.FunctionDeclaration {
  // AsyncArrowFunction[In, Yield, Await]:
  //    async[no LineTerminator here]AsyncArrowBindingIdentifier[?Yield][no LineTerminator here]=>AsyncConciseBody[?In]
  //    CoverCallExpressionAndAsyncArrowHead[?Yield, ?Await][no LineTerminator here]=>AsyncConciseBody[?In]
  //
  // AsyncArrowBindingIdentifier[Yield]:
  //    BindingIdentifier[?Yield, +Await]
  //
  // CoverCallExpressionAndAsyncArrowHead[Yield, Await]:
  //    MemberExpression[?Yield, ?Await]Arguments[?Yield, ?Await]
  //
  // AsyncFunctionDeclaration[Yield, Await, Default]:
  //    async[no LineTerminator here]functionBindingIdentifier[?Yield, ?Await](FormalParameters[~Yield, +Await]){AsyncFunctionBody}
  //    [+Default]async[no LineTerminator here]function(FormalParameters[~Yield, +Await]){AsyncFunctionBody}
  //
  // AsyncFunctionBody:
  //    FunctionBody[~Yield, +Await]

  const { tokenValue, tokenStart: start } = parser;
  const token = parser.getToken();

  let expr: ESTree.Expression = parseIdentifier(parser, context);

  if (parser.getToken() === Token.Colon) {
    return parseLabelledStatement(
      parser,
      context,
      scope,
      privateScope,
      origin,
      labels,
      tokenValue,
      expr,
      token,
      1,
      start,
    );
  }

  const asyncNewLine = parser.flags & Flags.NewLine;

  if (!asyncNewLine) {
    // async function ...
    if (parser.getToken() === Token.FunctionKeyword) {
      if (!allowFuncDecl) parser.report(Errors.AsyncFunctionInSingleStatementContext);

      return parseFunctionDeclaration(
        parser,
        context,
        scope,
        privateScope,
        origin,
        1,
        HoistedFunctionFlags.None,
        1,
        start,
      );
    }

    // async Identifier => ...
    if (isValidIdentifier(context, parser.getToken())) {
      /** ArrowFunction[In, Yield, Await]:
       *    ArrowParameters[?Yield, ?Await][no LineTerminator here]=>ConciseBody[?In]
       */
      expr = parseAsyncArrowAfterIdent(parser, context, privateScope, /* assignable */ 1, start);
      if (parser.getToken() === Token.Comma)
        expr = parseSequenceExpression(parser, context, privateScope, 0, start, expr);

      /**
       * ExpressionStatement[Yield, Await]:
       *   [lookahead ∉ { {, function, async [no LineTerminator here] function, class, let [ }]Expression[+In, ?Yield, ?Await]
       */
      return parseExpressionStatement(parser, context, expr, start);
    }
  }

  /** ArrowFunction[In, Yield, Await]:
   *    ArrowParameters[?Yield, ?Await][no LineTerminator here]=>ConciseBody[?In]
   */
  if (parser.getToken() === Token.LeftParen) {
    expr = parseAsyncArrowOrCallExpression(
      parser,
      context,
      privateScope,
      expr,
      1,
      BindingKind.ArgumentList,
      Origin.None,
      asyncNewLine,
      start,
    );
  } else {
    if (parser.getToken() === Token.Arrow) {
      classifyIdentifier(parser, context, token);
      if ((token & Token.FutureReserved) === Token.FutureReserved) {
        parser.flags |= Flags.HasStrictReserved;
      }
      expr = parseArrowFromIdentifier(
        parser,
        context | Context.InAwaitContext,
        privateScope,
        parser.tokenValue,
        expr,
        0,
        1,
        0,
        start,
      );
    }

    parser.assignable = AssignmentKind.Assignable;
  }

  /** MemberExpression :
   *   1. PrimaryExpression
   *   2. MemberExpression [ AssignmentExpression ]
   *   3. MemberExpression . IdentifierName
   *   4. MemberExpression TemplateLiteral
   *
   * CallExpression :
   *   1. MemberExpression Arguments
   *   2. CallExpression ImportCall
   *   3. CallExpression Arguments
   *   4. CallExpression [ AssignmentExpression ]
   *   5. CallExpression . IdentifierName
   *   6. CallExpression TemplateLiteral
   *
   *  UpdateExpression ::
   *   ('++' | '--')? LeftHandSideExpression
   */

  expr = parseMemberOrUpdateExpression(parser, context, privateScope, expr, 0, 0, start);

  /** AssignmentExpression :
   *
   *   1. ConditionalExpression
   *   2. LeftHandSideExpression = AssignmentExpression
   *
   */
  expr = parseAssignmentExpression(parser, context, privateScope, 0, 0, start, expr as ESTree.ArgumentExpression);

  parser.assignable = AssignmentKind.Assignable;

  /** Sequence expression
   *
   * Note: The comma operator leads to a sequence expression which is not equivalent
   * to the ES Expression, but it's part of the ESTree specs:
   *
   * https://github.com/estree/estree/blob/master/es5.md#sequenceexpression
   *
   */
  if (parser.getToken() === Token.Comma) {
    expr = parseSequenceExpression(parser, context, privateScope, 0, start, expr);
  }

  /**
   * ExpressionStatement[Yield, Await]:
   *   [lookahead ∉ { {, function, async [no LineTerminator here] function, class, let [ }]Expression[+In, ?Yield, ?Await]
   */
  return parseExpressionStatement(parser, context, expr, start);
}

/**
 * Parse directive node
 *
 * @see [Link](https://tc39.github.io/ecma262/#sec-directive-prologues-and-the-use-strict-directive)
 *
 * @param parser Parser object
 * @param context Context masks
 * @param expression AST expression node
 * @param token
 * @param start Start pos of node
 */

export function parseDirective(
  parser: Parser,
  context: Context,
  expression: ESTree.ArgumentExpression | ESTree.SequenceExpression | ESTree.Expression,
  token: Token,
  start: Location,
): ESTree.ExpressionStatement {
  const endIndex = parser.startIndex;

  if (token !== Token.Semicolon) {
    parser.assignable = AssignmentKind.CannotAssign;

    expression = parseMemberOrUpdateExpression(parser, context, undefined, expression, 0, 0, start);

    if (parser.getToken() !== Token.Semicolon) {
      expression = parseAssignmentExpression(parser, context, undefined, 0, 0, start, expression);

      if (parser.getToken() === Token.Comma) {
        expression = parseSequenceExpression(parser, context, undefined, 0, start, expression);
      }
    }

    matchOrInsertSemicolon(parser, context | Context.AllowRegExp);
  }

  const node: ESTree.ExpressionStatement = {
    type: 'ExpressionStatement',
    expression,
  };

  if (expression.type === 'Literal' && typeof expression.value === 'string') {
    node.directive = parser.source.slice(start.index + 1, endIndex - 1);
  }

  return parser.finishNode(node, start);
}

/**
 * Parses empty statement
 *
 * @param parser  Parser object
 * @param context Context masks
 */

function parseEmptyStatement(parser: Parser, context: Context): ESTree.EmptyStatement {
  const start = parser.tokenStart;
  nextToken(parser, context | Context.AllowRegExp);
  return parser.finishNode<ESTree.EmptyStatement>(
    {
      type: 'EmptyStatement',
    },
    start,
  );
}

/**
 * Parses throw statement
 *
 * @see [Link](https://tc39.github.io/ecma262/#prod-ThrowStatement)
 *
 * @param parser  Parser object
 * @param context Context masks

 */
function parseThrowStatement(
  parser: Parser,
  context: Context,
  privateScope: PrivateScope | undefined,
): ESTree.ThrowStatement {
  const start = parser.tokenStart;

  // ThrowStatement ::
  //   'throw' Expression ';'
  nextToken(parser, context | Context.AllowRegExp);
  if (parser.flags & Flags.NewLine) parser.report(Errors.NewlineAfterThrow);
  const argument: ESTree.Expression = parseExpressions(parser, context, privateScope, 0, 1, parser.tokenStart);
  matchOrInsertSemicolon(parser, context | Context.AllowRegExp);
  return parser.finishNode<ESTree.ThrowStatement>(
    {
      type: 'ThrowStatement',
      argument,
    },
    start,
  );
}

/**
 * Parses an if statement with an optional else block
 *
 * @see [Link](https://tc39.github.io/ecma262/#sec-if-statement)
 *
 * @param parser Parser object
 * @param context Context masks
 * @param scope Scope instance
 */
function parseIfStatement(
  parser: Parser,
  context: Context,
  scope: Scope | undefined,
  privateScope: PrivateScope | undefined,
  labels: ESTree.Labels,
): ESTree.IfStatement {
  const start = parser.tokenStart;

  // IfStatement ::
  //   'if' '(' Expression ')' Statement ('else' Statement)?
  nextToken(parser, context);
  consume(parser, context | Context.AllowRegExp, Token.LeftParen);
  parser.assignable = AssignmentKind.Assignable;
  const test = parseExpressions(parser, context, privateScope, 0, 1, parser.tokenStart);
  consume(parser, context | Context.AllowRegExp, Token.RightParen);
  const consequent = parseConsequentOrAlternative(parser, context, scope, privateScope, labels);
  let alternate: ESTree.Statement | null = null;
  if (parser.getToken() === Token.ElseKeyword) {
    nextToken(parser, context | Context.AllowRegExp);
    alternate = parseConsequentOrAlternative(parser, context, scope, privateScope, labels);
  }

  return parser.finishNode<ESTree.IfStatement>(
    {
      type: 'IfStatement',
      test,
      consequent,
      alternate,
    },
    start,
  );
}

/**
 * Parse either consequent or alternate.
 *
 * @param parser  Parser object
 * @param context Context masks
 */
function parseConsequentOrAlternative(
  parser: Parser,
  context: Context,
  scope: Scope | undefined,
  privateScope: PrivateScope | undefined,
  labels: ESTree.Labels,
): ESTree.Statement | ESTree.FunctionDeclaration {
  const { tokenStart } = parser;

  return context & Context.Strict ||
    // Disallow if web compatibility is off
    !parser.options.webcompat ||
    parser.getToken() !== Token.FunctionKeyword
    ? parseStatement(parser, context, scope, privateScope, Origin.None, { $: labels }, 0)
    : parseFunctionDeclaration(
        parser,
        context,
        scope?.createChildScope(),
        privateScope,
        Origin.None,
        0,
        HoistedFunctionFlags.None,
        0,
        tokenStart,
      );
}

/**
 * Parses switch statement
 *
 * @see [Link](https://tc39.github.io/ecma262/#prod-SwitchStatement)
 *
 * @param parser  Parser object
 * @param context Context masks
 */
function parseSwitchStatement(
  parser: Parser,
  context: Context,
  scope: Scope | undefined,
  privateScope: PrivateScope | undefined,
  labels: ESTree.Labels,
): ESTree.SwitchStatement {
  // SwitchStatement ::
  //   'switch' '(' Expression ')' '{' CaseClause* '}'
  // CaseClause ::
  //   'case' Expression ':' StatementList
  //   'default' ':' StatementList

  const start = parser.tokenStart;

  nextToken(parser, context);
  consume(parser, context | Context.AllowRegExp, Token.LeftParen);
  const discriminant = parseExpressions(parser, context, privateScope, 0, 1, parser.tokenStart);
  consume(parser, context, Token.RightParen);
  consume(parser, context, Token.LeftBrace);
  const cases: ESTree.SwitchCase[] = [];
  let seenDefault: 0 | 1 = 0;
  scope = scope?.createChildScope(ScopeKind.SwitchStatement);
  while (parser.getToken() !== Token.RightBrace) {
    const { tokenStart } = parser;
    let test: ESTree.Expression | null = null;
    const consequent: ESTree.Statement[] = [];
    if (consumeOpt(parser, context | Context.AllowRegExp, Token.CaseKeyword)) {
      test = parseExpressions(parser, context, privateScope, 0, 1, parser.tokenStart);
    } else {
      consume(parser, context | Context.AllowRegExp, Token.DefaultKeyword);
      if (seenDefault) parser.report(Errors.MultipleDefaultsInSwitch);
      seenDefault = 1;
    }
    consume(parser, context | Context.AllowRegExp, Token.Colon);
    while (
      parser.getToken() !== Token.CaseKeyword &&
      parser.getToken() !== Token.RightBrace &&
      parser.getToken() !== Token.DefaultKeyword
    ) {
      consequent.push(
        parseStatementListItem(parser, context | Context.InSwitch, scope, privateScope, Origin.BlockStatement, {
          $: labels,
        }) as ESTree.Statement,
      );
    }

    cases.push(
      parser.finishNode<ESTree.SwitchCase>(
        {
          type: 'SwitchCase',
          test,
          consequent,
        },
        tokenStart,
      ),
    );
  }

  consume(parser, context | Context.AllowRegExp, Token.RightBrace);
  return parser.finishNode<ESTree.SwitchStatement>(
    {
      type: 'SwitchStatement',
      discriminant,
      cases,
    },
    start,
  );
}

/**
 * Parses while statement
 *
 * @see [Link](https://tc39.github.io/ecma262/#prod-grammar-notation-WhileStatement)
 *
 * @param parser  Parser object
 * @param context Context masks
 */
function parseWhileStatement(
  parser: Parser,
  context: Context,
  scope: Scope | undefined,
  privateScope: PrivateScope | undefined,
  labels: ESTree.Labels,
): ESTree.WhileStatement {
  // WhileStatement ::
  //   'while' '(' Expression ')' Statement

  const start = parser.tokenStart;

  nextToken(parser, context);
  consume(parser, context | Context.AllowRegExp, Token.LeftParen);
  const test = parseExpressions(parser, context, privateScope, 0, 1, parser.tokenStart);
  consume(parser, context | Context.AllowRegExp, Token.RightParen);
  const body = parseIterationStatementBody(parser, context, scope, privateScope, labels);
  return parser.finishNode<ESTree.WhileStatement>(
    {
      type: 'WhileStatement',
      test,
      body,
    },
    start,
  );
}

/**
 * Parses iteration statement body
 *
 * @see [Link](https://tc39.es/ecma262/#sec-iteration-statements)
 *
 * @param parser  Parser object
 * @param context Context masks
 */
function parseIterationStatementBody(
  parser: Parser,
  context: Context,
  scope: Scope | undefined,
  privateScope: PrivateScope | undefined,
  labels: ESTree.Labels,
): ESTree.Statement {
  return parseStatement(
    parser,
    ((context | Context.DisallowIn) ^ Context.DisallowIn) | Context.InIteration,
    scope,
    privateScope,
    Origin.None,
    { loop: 1, $: labels },
    0,
  );
}

/**
 * Parses the continue statement production
 *
 * @see [Link](https://tc39.github.io/ecma262/#prod-ContinueStatement)
 *
 * @param parser  Parser object
 * @param context Context masks
 */
function parseContinueStatement(parser: Parser, context: Context, labels: ESTree.Labels): ESTree.ContinueStatement {
  // ContinueStatement ::
  //   'continue' Identifier? ';'

  if ((context & Context.InIteration) === 0) parser.report(Errors.IllegalContinue);

  const start = parser.tokenStart;

  nextToken(parser, context);
  let label: ESTree.Identifier | undefined | null = null;
  if ((parser.flags & Flags.NewLine) === 0 && parser.getToken() & Token.IsIdentifier) {
    const { tokenValue } = parser;
    label = parseIdentifier(parser, context | Context.AllowRegExp);
    if (!isValidLabel(parser, labels, tokenValue, /* requireIterationStatement */ 1))
      parser.report(Errors.UnknownLabel, tokenValue);
  }
  matchOrInsertSemicolon(parser, context | Context.AllowRegExp);
  return parser.finishNode<ESTree.ContinueStatement>(
    {
      type: 'ContinueStatement',
      label,
    },
    start,
  );
}

/**
 * Parses the break statement production
 *
 * @see [Link](https://tc39.github.io/ecma262/#prod-BreakStatement)
 *
 * @param parser  Parser object
 * @param context Context masks
 */
function parseBreakStatement(parser: Parser, context: Context, labels: ESTree.Labels): ESTree.BreakStatement {
  // BreakStatement ::
  //   'break' Identifier? ';'

  const start = parser.tokenStart;

  nextToken(parser, context | Context.AllowRegExp);
  let label: ESTree.Identifier | undefined | null = null;
  if ((parser.flags & Flags.NewLine) === 0 && parser.getToken() & Token.IsIdentifier) {
    const { tokenValue } = parser;
    label = parseIdentifier(parser, context | Context.AllowRegExp);
    if (!isValidLabel(parser, labels, tokenValue, /* requireIterationStatement */ 0))
      parser.report(Errors.UnknownLabel, tokenValue);
  } else if ((context & (Context.InSwitch | Context.InIteration)) === 0) {
    parser.report(Errors.IllegalBreak);
  }

  matchOrInsertSemicolon(parser, context | Context.AllowRegExp);
  return parser.finishNode<ESTree.BreakStatement>(
    {
      type: 'BreakStatement',
      label,
    },
    start,
  );
}

/**
 * Parses with statement
 *
 * @see [Link](https://tc39.github.io/ecma262/#prod-WithStatement)
 *
 * @param parser Parser object
 * @param context Context masks
 * @param scope Scope instance
 */
function parseWithStatement(
  parser: Parser,
  context: Context,
  scope: Scope | undefined,
  privateScope: PrivateScope | undefined,
  labels: ESTree.Labels,
): ESTree.WithStatement {
  // WithStatement ::
  //   'with' '(' Expression ')' Statement

  const start = parser.tokenStart;

  nextToken(parser, context);

  if (context & Context.Strict) parser.report(Errors.StrictWith);

  consume(parser, context | Context.AllowRegExp, Token.LeftParen);
  const object = parseExpressions(parser, context, privateScope, 0, 1, parser.tokenStart);
  consume(parser, context | Context.AllowRegExp, Token.RightParen);
  const body = parseStatement(parser, context, scope, privateScope, Origin.BlockStatement, labels, 0);
  return parser.finishNode<ESTree.WithStatement>(
    {
      type: 'WithStatement',
      object,
      body,
    },
    start,
  );
}

/**
 * Parses the debugger statement production
 *
 * @see [Link](https://tc39.github.io/ecma262/#prod-DebuggerStatement)
 *
 * @param parser  Parser object
 * @param context Context masks
 */
function parseDebuggerStatement(parser: Parser, context: Context): ESTree.DebuggerStatement {
  // DebuggerStatement ::
  //   'debugger' ';'
  const start = parser.tokenStart;

  nextToken(parser, context | Context.AllowRegExp);
  matchOrInsertSemicolon(parser, context | Context.AllowRegExp);
  return parser.finishNode<ESTree.DebuggerStatement>(
    {
      type: 'DebuggerStatement',
    },
    start,
  );
}

/**
 * Parses try statement
 *
 * @see [Link](https://tc39.github.io/ecma262/#prod-TryStatement)
 *
 * @param parser Parser object
 * @param context Context masks
 * @param scope Scope instance
 */
function parseTryStatement(
  parser: Parser,
  context: Context,
  scope: Scope | undefined,
  privateScope: PrivateScope | undefined,
  labels: ESTree.Labels,
): ESTree.TryStatement {
  // TryStatement ::
  //   'try' Block Catch
  //   'try' Block Finally
  //   'try' Block Catch Finally
  //
  // Catch ::
  //   'catch' '(' CatchParameter ')' Block
  //   'catch' Block
  //
  // Finally ::
  //   'finally' Block
  //
  // CatchParameter ::
  //   BindingIdentifier
  //   BindingPattern

  const start = parser.tokenStart;

  nextToken(parser, context | Context.AllowRegExp);

  const firstScope = scope?.createChildScope(ScopeKind.TryStatement);

  const block = parseBlock(parser, context, firstScope, privateScope, { $: labels });
  const { tokenStart } = parser;
  const handler = consumeOpt(parser, context | Context.AllowRegExp, Token.CatchKeyword)
    ? parseCatchBlock(parser, context, scope, privateScope, labels, tokenStart)
    : null;

  let finalizer: ESTree.BlockStatement | null = null;

  if (parser.getToken() === Token.FinallyKeyword) {
    nextToken(parser, context | Context.AllowRegExp);
    const finalizerScope = scope?.createChildScope(ScopeKind.CatchStatement);
    const block = parseBlock(parser, context, finalizerScope, privateScope, { $: labels });
    finalizer = block;
  }

  if (!handler && !finalizer) {
    parser.report(Errors.NoCatchOrFinally);
  }

  return parser.finishNode<ESTree.TryStatement>(
    {
      type: 'TryStatement',
      block,
      handler,
      finalizer,
    },
    start,
  );
}

/**
 * Parses catch block
 *
 * @see [Link](https://tc39.github.io/ecma262/#prod-Catch)
 *
 * @param parser Parser object
 * @param context Context masks
 * @param scope Scope instance
 * @param start Start pos of node
 */
function parseCatchBlock(
  parser: Parser,
  context: Context,
  scope: Scope | undefined,
  privateScope: PrivateScope | undefined,
  labels: ESTree.Labels,
  start: Location,
): ESTree.CatchClause {
  let param: ESTree.BindingPattern | ESTree.Identifier | null = null;
  let additionalScope: Scope | undefined = scope;

  if (consumeOpt(parser, context, Token.LeftParen)) {
    /*
     * Create a lexical scope around the whole catch clause,
     * including the head.
     */
    scope = scope?.createChildScope(ScopeKind.CatchStatement);

    param = parseBindingPattern(
      parser,
      context,
      scope,
      privateScope,
      (parser.getToken() & Token.IsPatternStart) === Token.IsPatternStart
        ? BindingKind.CatchPattern
        : BindingKind.CatchIdentifier,
      Origin.None,
    );

    if (parser.getToken() === Token.Comma) {
      parser.report(Errors.InvalidCatchParams);
    } else if (parser.getToken() === Token.Assign) {
      parser.report(Errors.InvalidCatchParamDefault);
    }

    consume(parser, context | Context.AllowRegExp, Token.RightParen);
  }

  additionalScope = scope?.createChildScope(ScopeKind.CatchBlock);

  const body = parseBlock(parser, context, additionalScope, privateScope, { $: labels });

  return parser.finishNode<ESTree.CatchClause>(
    {
      type: 'CatchClause',
      param,
      body,
    },
    start,
  );
}

/**
 * Parses class static initialization block
 *
 * @see [Link](https://github.com/tc39/proposal-class-static-block)
 *
 * @param parser Parser object
 * @param context Context masks
 * @param scope Scope instance
 */
function parseStaticBlock(
  parser: Parser,
  context: Context,
  scope: Scope | undefined,
  privateScope: PrivateScope | undefined,
  start: Location,
): ESTree.StaticBlock {
  // ClassStaticBlock :
  //   static { ClassStaticBlockBody }
  //
  // ClassStaticBlockBody :
  //   ClassStaticBlockStatementList
  //
  // ClassStaticBlockStatementList :
  //   StatementList[~Yield, +Await, ~Return]opt

  scope = scope?.createChildScope();

  const ctorContext =
    Context.SuperCall | Context.InReturnContext | Context.InYieldContext | Context.InSwitch | Context.InIteration;

  context =
    ((context | ctorContext) ^ ctorContext) |
    Context.SuperProperty |
    Context.InAwaitContext |
    Context.InStaticBlock |
    Context.AllowNewTarget;

  return parseBlock(parser, context, scope, privateScope, {}, start, 'StaticBlock');
}

/**
 * Parses do while statement
 *
 * @param parser Parser object
 * @param context Context masks
 * @param scope Scope instance
 */
function parseDoWhileStatement(
  parser: Parser,
  context: Context,
  scope: Scope | undefined,
  privateScope: PrivateScope | undefined,
  labels: ESTree.Labels,
): ESTree.DoWhileStatement {
  // DoStatement ::
  //   'do Statement while ( Expression ) ;'

  const start = parser.tokenStart;

  nextToken(parser, context | Context.AllowRegExp);
  const body = parseIterationStatementBody(parser, context, scope, privateScope, labels);
  consume(parser, context, Token.WhileKeyword);
  consume(parser, context | Context.AllowRegExp, Token.LeftParen);
  const test = parseExpressions(parser, context, privateScope, 0, 1, parser.tokenStart);
  consume(parser, context | Context.AllowRegExp, Token.RightParen);
  // ECMA-262, section 11.9
  // The previous token is ) and the inserted semicolon would then be parsed as the terminating semicolon of a do-while statement (13.7.2).
  // This cannot be implemented in matchOrInsertSemicolon() because it doesn't know
  // this RightParen is the end of a do-while statement.
  consumeOpt(parser, context | Context.AllowRegExp, Token.Semicolon);
  return parser.finishNode<ESTree.DoWhileStatement>(
    {
      type: 'DoWhileStatement',
      body,
      test,
    },
    start,
  );
}

/**
 * Because we are not doing any backtracking - this parses `let` as an identifier
 * or a variable declaration statement.
 *
 * @see [Link](https://tc39.github.io/ecma262/#sec-declarations-and-the-variable-statement)
 *
 * @param parser  Parser object
 * @param context Context masks
 * @param scope Scope object
 * @param origin Binding origin
 */
function parseLetIdentOrVarDeclarationStatement(
  parser: Parser,
  context: Context,
  scope: Scope | undefined,
  privateScope: PrivateScope | undefined,
  origin: Origin,
): ESTree.VariableDeclaration | ESTree.LabeledStatement | ESTree.ExpressionStatement {
  const { tokenValue, tokenStart } = parser;
  const token = parser.getToken();
  let expr: ESTree.Identifier | ESTree.Expression = parseIdentifier(parser, context);

  if (parser.getToken() & (Token.IsIdentifier | Token.IsPatternStart)) {
    /* VariableDeclarations ::
     *  ('let') (Identifier ('=' AssignmentExpression)?)+[',']
     */

    const declarations = parseVariableDeclarationList(
      parser,
      context,
      scope,
      privateScope,
      BindingKind.Let,
      Origin.None,
    );

    matchOrInsertSemicolon(parser, context | Context.AllowRegExp);

    return parser.finishNode<ESTree.VariableDeclaration>(
      {
        type: 'VariableDeclaration',
        kind: 'let',
        declarations,
      },
      tokenStart,
    );
  }
  // 'Let' as identifier
  parser.assignable = AssignmentKind.Assignable;

  if (context & Context.Strict) parser.report(Errors.UnexpectedLetStrictReserved);

  /** LabelledStatement[Yield, Await, Return]:
   *
   * ExpressionStatement | LabelledStatement ::
   * Expression ';'
   *   Identifier ':' Statement
   *
   * ExpressionStatement[Yield] :
   *   [lookahead not in {{, function, class, let [}] Expression[In, ?Yield] ;
   */

  if (parser.getToken() === Token.Colon) {
    return parseLabelledStatement(
      parser,
      context,
      scope,
      privateScope,
      origin,
      {},
      tokenValue,
      expr,
      token,
      0,
      tokenStart,
    );
  }

  /**
   * ArrowFunction :
   *   ArrowParameters => ConciseBody
   *
   * ConciseBody :
   *   [lookahead not {] AssignmentExpression
   *   { FunctionBody }
   *
   */
  if (parser.getToken() === Token.Arrow) {
    let scope: Scope | undefined = void 0;

    if (parser.options.lexical) scope = createArrowHeadParsingScope(parser, context, tokenValue);

    parser.flags = (parser.flags | Flags.NonSimpleParameterList) ^ Flags.NonSimpleParameterList;

    expr = parseArrowFunctionExpression(parser, context, scope, privateScope, [expr], /* isAsync */ 0, tokenStart);
  } else {
    /**
     * UpdateExpression ::
     *   ('++' | '--')? LeftHandSideExpression
     *
     * MemberExpression ::
     *   (PrimaryExpression | FunctionLiteral | ClassLiteral)
     *     ('[' Expression ']' | '.' Identifier | Arguments | TemplateLiteral)*
     *
     * CallExpression ::
     *   (SuperCall | ImportCall)
     *     ('[' Expression ']' | '.' Identifier | Arguments | TemplateLiteral)*
     *
     * LeftHandSideExpression ::
     *   (NewExpression | MemberExpression) ...
     */

    expr = parseMemberOrUpdateExpression(parser, context, privateScope, expr, 0, 0, tokenStart);

    /**
     * AssignmentExpression :
     *   1. ConditionalExpression
     *   2. LeftHandSideExpression = AssignmentExpression
     *
     */
    expr = parseAssignmentExpression(
      parser,
      context,
      privateScope,
      0,
      0,
      tokenStart,
      expr as ESTree.ArgumentExpression,
    );
  }

  /** Sequence expression
   */
  if (parser.getToken() === Token.Comma) {
    expr = parseSequenceExpression(parser, context, privateScope, 0, tokenStart, expr);
  }

  /**
   * ExpressionStatement[Yield, Await]:
   *  [lookahead ∉ { {, function, async [no LineTerminator here] function, class, let [ }]Expression[+In, ?Yield, ?Await]
   */
  return parseExpressionStatement(parser, context, expr, tokenStart);
}

/**
 * Parses a `const` or `let` lexical declaration statement
 *
 * @param parser  Parser object
 * @param context Context masks
 * @param type Binding kind
 * @param origin Binding origin
 * @param type Binding kind
 */
function parseLexicalDeclaration(
  parser: Parser,
  context: Context,
  scope: Scope | undefined,
  privateScope: PrivateScope | undefined,
  kind: BindingKind,
  origin: Origin,
): ESTree.VariableDeclaration {
  // BindingList ::
  //  LexicalBinding
  //    BindingIdentifier
  //    BindingPattern

  const start = parser.tokenStart;

  nextToken(parser, context);

  const declarations = parseVariableDeclarationList(parser, context, scope, privateScope, kind, origin);

  matchOrInsertSemicolon(parser, context | Context.AllowRegExp);

  return parser.finishNode<ESTree.VariableDeclaration>(
    {
      type: 'VariableDeclaration',
      kind: kind & BindingKind.Let ? 'let' : 'const',
      declarations,
    },
    start,
  );
}

/**
 * Parses a variable declaration statement
 *
 * @see [Link](https://tc39.github.io/ecma262/#prod-VariableStatement)
 *
 * @param parser  Parser object
 * @param context Context masks
 * @param scope Scope object
 * @param origin Binding origin
 */
function parseVariableStatement(
  parser: Parser,
  context: Context,
  scope: Scope | undefined,
  privateScope: PrivateScope | undefined,
  origin: Origin,
): ESTree.VariableDeclaration {
  // VariableDeclarations ::
  //  ('var') (Identifier ('=' AssignmentExpression)?)+[',']
  //

  const start = parser.tokenStart;

  nextToken(parser, context);
  const declarations = parseVariableDeclarationList(parser, context, scope, privateScope, BindingKind.Variable, origin);

  matchOrInsertSemicolon(parser, context | Context.AllowRegExp);
  return parser.finishNode<ESTree.VariableDeclaration>(
    {
      type: 'VariableDeclaration',
      kind: 'var',
      declarations,
    },
    start,
  );
}

/**
 * Parses variable declaration list
 *
 * @see [Link](https://tc39.github.io/ecma262/#prod-VariableDeclarationList)
 *
 * @param parser  Parser object
 * @param context Context masks
 * @param type Binding kind
 * @param origin Binding origin
 */
function parseVariableDeclarationList(
  parser: Parser,
  context: Context,
  scope: Scope | undefined,
  privateScope: PrivateScope | undefined,
  kind: BindingKind,
  origin: Origin,
): ESTree.VariableDeclarator[] {
  let bindingCount = 1;
  const list: ESTree.VariableDeclarator[] = [
    parseVariableDeclaration(parser, context, scope, privateScope, kind, origin),
  ];
  while (consumeOpt(parser, context, Token.Comma)) {
    bindingCount++;
    list.push(parseVariableDeclaration(parser, context, scope, privateScope, kind, origin));
  }

  if (bindingCount > 1 && origin & Origin.ForStatement && parser.getToken() & Token.IsInOrOf) {
    parser.report(Errors.ForInOfLoopMultiBindings, KeywordDescTable[parser.getToken() & Token.Type]);
  }
  return list;
}

/**
 * Parses variable declaration
 *
 * @see [Link](https://tc39.github.io/ecma262/#prod-VariableDeclaration)
 *
 * @param parser  Parser object
 * @param context Context masks
 */
function parseVariableDeclaration(
  parser: Parser,
  context: Context,
  scope: Scope | undefined,
  privateScope: PrivateScope | undefined,
  kind: BindingKind,
  origin: Origin,
): ESTree.VariableDeclarator {
  // VariableDeclaration :
  //   BindingIdentifier Initializer opt
  //   BindingPattern Initializer
  //
  // VariableDeclarationNoIn :
  //   BindingIdentifier InitializerNoIn opt
  //   BindingPattern InitializerNoIn

  const { tokenStart } = parser;
  const token = parser.getToken();

  let init: ESTree.Expression | ESTree.BindingPattern | ESTree.Identifier | null = null;

  const id = parseBindingPattern(parser, context, scope, privateScope, kind, origin);

  if (parser.getToken() === Token.Assign) {
    nextToken(parser, context | Context.AllowRegExp);
    init = parseExpression(parser, context, privateScope, 1, 0, parser.tokenStart);
    if (origin & Origin.ForStatement || (token & Token.IsPatternStart) === 0) {
      // Lexical declarations in for-in / for-of loops can't be initialized

      if (
        parser.getToken() === Token.OfKeyword ||
        (parser.getToken() === Token.InKeyword &&
          (token & Token.IsPatternStart || (kind & BindingKind.Variable) === 0 || context & Context.Strict))
      ) {
        throw new ParseError(
          tokenStart,
          parser.currentLocation,
          Errors.ForInOfLoopInitializer,
          parser.getToken() === Token.OfKeyword ? 'of' : 'in',
        );
      }
    }
    // Normal const declarations, and const declarations in for(;;) heads, must be initialized.
  } else if (
    (kind & BindingKind.Const || (token & Token.IsPatternStart) > 0) &&
    (parser.getToken() & Token.IsInOrOf) !== Token.IsInOrOf
  ) {
    parser.report(Errors.DeclarationMissingInitializer, kind & BindingKind.Const ? 'const' : 'destructuring');
  }

  return parser.finishNode<ESTree.VariableDeclarator>(
    {
      type: 'VariableDeclarator',
      id,
      init,
    },
    tokenStart,
  );
}

/**
 * Parses either For, ForIn or ForOf statement
 *
 * @see [Link](https://tc39.github.io/ecma262/#sec-for-statement)
 * @see [Link](https://tc39.github.io/ecma262/#sec-for-in-and-for-of-statements)
 *
 * @param parser Parser object
 * @param context Context masks

 */
function parseForStatement(
  parser: Parser,
  context: Context,
  scope: Scope | undefined,
  privateScope: PrivateScope | undefined,
  labels: ESTree.Labels,
): ESTree.ForStatement | ESTree.ForInStatement | ESTree.ForOfStatement {
  const start = parser.tokenStart;

  nextToken(parser, context);

  const forAwait =
    ((context & Context.InAwaitContext) > 0 || ((context & Context.Module) > 0 && (context & Context.InGlobal) > 0)) &&
    consumeOpt(parser, context, Token.AwaitKeyword);

  consume(parser, context | Context.AllowRegExp, Token.LeftParen);

  scope = scope?.createChildScope(ScopeKind.ForStatement);

  let test: ESTree.Expression | null = null;
  let update: ESTree.Expression | null = null;
  let destructible: AssignmentKind | DestructuringKind = 0;
  let init = null;
  let isVarDecl =
    parser.getToken() === Token.VarKeyword ||
    parser.getToken() === Token.LetKeyword ||
    parser.getToken() === Token.ConstKeyword;
  let right;

  const { tokenStart } = parser;
  const token = parser.getToken();

  if (isVarDecl) {
    if (token === Token.LetKeyword) {
      init = parseIdentifier(parser, context);
      if (parser.getToken() & (Token.IsIdentifier | Token.IsPatternStart)) {
        if (parser.getToken() === Token.InKeyword) {
          if (context & Context.Strict) parser.report(Errors.DisallowedLetInStrict);
        } else {
          init = parser.finishNode<ESTree.VariableDeclaration>(
            {
              type: 'VariableDeclaration',
              kind: 'let',
              declarations: parseVariableDeclarationList(
                parser,
                context | Context.DisallowIn,
                scope,
                privateScope,
                BindingKind.Let,
                Origin.ForStatement,
              ),
            },
            tokenStart,
          );
        }

        parser.assignable = AssignmentKind.Assignable;
      } else if (context & Context.Strict) {
        parser.report(Errors.DisallowedLetInStrict);
      } else {
        isVarDecl = false;
        parser.assignable = AssignmentKind.Assignable;
        init = parseMemberOrUpdateExpression(parser, context, privateScope, init, 0, 0, tokenStart);

        // `for of` only allows LeftHandSideExpressions which do not start with `let`, and no other production matches
        if (parser.getToken() === Token.OfKeyword) parser.report(Errors.ForOfLet);
      }
    } else {
      nextToken(parser, context);

      init = parser.finishNode(
        token === Token.VarKeyword
          ? {
              type: 'VariableDeclaration',
              kind: 'var',
              declarations: parseVariableDeclarationList(
                parser,
                context | Context.DisallowIn,
                scope,
                privateScope,
                BindingKind.Variable,
                Origin.ForStatement,
              ),
            }
          : {
              type: 'VariableDeclaration',
              kind: 'const',
              declarations: parseVariableDeclarationList(
                parser,
                context | Context.DisallowIn,
                scope,
                privateScope,
                BindingKind.Const,
                Origin.ForStatement,
              ),
            },
        tokenStart,
      );

      parser.assignable = AssignmentKind.Assignable;
    }
  } else if (token === Token.Semicolon) {
    if (forAwait) parser.report(Errors.InvalidForAwait);
  } else if ((token & Token.IsPatternStart) === Token.IsPatternStart) {
    const patternStart = parser.tokenStart;
    init =
      token === Token.LeftBrace
        ? parseObjectLiteralOrPattern(
            parser,
            context,
            void 0,
            privateScope,
            1,
            0,
            0,
            BindingKind.Empty,
            Origin.ForStatement,
          )
        : parseArrayExpressionOrPattern(
            parser,
            context,
            void 0,
            privateScope,
            1,
            0,
            0,
            BindingKind.Empty,
            Origin.ForStatement,
          );

    destructible = parser.destructible;

    if (destructible & DestructuringKind.SeenProto) {
      parser.report(Errors.DuplicateProto);
    }

    parser.assignable =
      destructible & DestructuringKind.CannotDestruct ? AssignmentKind.CannotAssign : AssignmentKind.Assignable;

    init = parseMemberOrUpdateExpression(
      parser,
      context | Context.DisallowIn,
      privateScope,
      init as ESTree.Expression,
      0,
      0,
      patternStart,
    );
  } else {
    init = parseLeftHandSideExpression(parser, context | Context.DisallowIn, privateScope, 1, 0, 1);
  }

  if ((parser.getToken() & Token.IsInOrOf) === Token.IsInOrOf) {
    if (parser.getToken() === Token.OfKeyword) {
      if (parser.assignable & AssignmentKind.CannotAssign)
        parser.report(Errors.CantAssignToInOfForLoop, forAwait ? 'await' : 'of');

      reinterpretToPattern(parser, init);
      nextToken(parser, context | Context.AllowRegExp);

      // IterationStatement:
      //  for(LeftHandSideExpression of AssignmentExpression) Statement
      //  for await(LeftHandSideExpression of AssignmentExpression) Statement
      right = parseExpression(parser, context, privateScope, 1, 0, parser.tokenStart);

      consume(parser, context | Context.AllowRegExp, Token.RightParen);

      const body = parseIterationStatementBody(parser, context, scope, privateScope, labels);

      return parser.finishNode<ESTree.ForOfStatement>(
        {
          type: 'ForOfStatement',
          left: init,
          right,
          body,
          await: forAwait,
        },
        start,
      );
    }

    if (parser.assignable & AssignmentKind.CannotAssign) parser.report(Errors.CantAssignToInOfForLoop, 'in');

    reinterpretToPattern(parser, init);
    nextToken(parser, context | Context.AllowRegExp);

    // `for await` only accepts the `for-of` type
    if (forAwait) parser.report(Errors.InvalidForAwait);

    // IterationStatement:
    //  for(LeftHandSideExpression in Expression) Statement
    right = parseExpressions(parser, context, privateScope, 0, 1, parser.tokenStart);

    consume(parser, context | Context.AllowRegExp, Token.RightParen);
    const body = parseIterationStatementBody(parser, context, scope, privateScope, labels);

    return parser.finishNode<ESTree.ForInStatement>(
      {
        type: 'ForInStatement',
        body,
        left: init,
        right,
      },
      start,
    );
  }

  if (forAwait) parser.report(Errors.InvalidForAwait);

  if (!isVarDecl) {
    if (destructible & DestructuringKind.HasToDestruct && parser.getToken() !== Token.Assign) {
      parser.report(Errors.CantAssignToInOfForLoop, 'loop');
    }

    init = parseAssignmentExpression(parser, context | Context.DisallowIn, privateScope, 0, 0, tokenStart, init);
  }

  if (parser.getToken() === Token.Comma)
    init = parseSequenceExpression(parser, context, privateScope, 0, tokenStart, init);

  consume(parser, context | Context.AllowRegExp, Token.Semicolon);

  if (parser.getToken() !== Token.Semicolon)
    test = parseExpressions(parser, context, privateScope, 0, 1, parser.tokenStart);

  consume(parser, context | Context.AllowRegExp, Token.Semicolon);

  if (parser.getToken() !== Token.RightParen)
    update = parseExpressions(parser, context, privateScope, 0, 1, parser.tokenStart);

  consume(parser, context | Context.AllowRegExp, Token.RightParen);

  const body = parseIterationStatementBody(parser, context, scope, privateScope, labels);

  return parser.finishNode<ESTree.ForStatement>(
    {
      type: 'ForStatement',
      init,
      test,
      update,
      body,
    },
    start,
  );
}

/**
 * Parses restricted identifier in import & export declaration
 *
 * @param parser  Parser object
 * @param context Context masks
 * @param scope Scope object
 */
function parseRestrictedIdentifier(parser: Parser, context: Context, scope: Scope | undefined): ESTree.Identifier {
  if (!isValidIdentifier(context, parser.getToken())) parser.report(Errors.UnexpectedStrictReserved);
  if ((parser.getToken() & Token.IsEvalOrArguments) === Token.IsEvalOrArguments)
    parser.report(Errors.StrictEvalArguments);
  scope?.addBlockName(context, parser.tokenValue, BindingKind.Let, Origin.None);
  return parseIdentifier(parser, context);
}

/**
 * Parse import declaration
 *
 * @see [Link](https://tc39.github.io/ecma262/#prod-ImportDeclaration)
 *
 * @param parser  Parser object
 * @param context Context masks
 * @param scope Scope object
 */
function parseImportDeclaration(
  parser: Parser,
  context: Context,
  scope: Scope | undefined,
): ESTree.ImportDeclaration | ESTree.ExpressionStatement {
  // ImportDeclaration :
  //   'import' ImportClause 'from' ModuleSpecifier ';'
  //   'import' ModuleSpecifier ';'
  //
  // ImportClause :
  //   ImportedDefaultBinding
  //   NameSpaceImport
  //   NamedImports
  //   ImportedDefaultBinding ',' NameSpaceImport
  //   ImportedDefaultBinding ',' NamedImports
  //
  // NameSpaceImport :
  //   '*' 'as' ImportedBinding

  const start = parser.tokenStart;

  nextToken(parser, context);

  let source: ESTree.Literal | null = null;

  const { tokenStart } = parser;

  let specifiers: (ESTree.ImportSpecifier | ESTree.ImportDefaultSpecifier | ESTree.ImportNamespaceSpecifier)[] = [];

  // 'import' ModuleSpecifier ';'
  if (parser.getToken() === Token.StringLiteral) {
    source = parseLiteral(parser, context);
  } else {
    if (parser.getToken() & Token.IsIdentifier) {
      const local = parseRestrictedIdentifier(parser, context, scope);
      specifiers = [
        parser.finishNode<ESTree.ImportDefaultSpecifier>(
          {
            type: 'ImportDefaultSpecifier',
            local,
          },
          tokenStart,
        ),
      ];

      // NameSpaceImport
      if (consumeOpt(parser, context, Token.Comma)) {
        switch (parser.getToken()) {
          case Token.Multiply:
            specifiers.push(parseImportNamespaceSpecifier(parser, context, scope));
            break;

          case Token.LeftBrace:
            parseImportSpecifierOrNamedImports(parser, context, scope, specifiers);
            break;

          default:
            parser.report(Errors.InvalidDefaultImport);
        }
      }
    } else {
      // Parse NameSpaceImport or NamedImports if present
      switch (parser.getToken()) {
        case Token.Multiply:
          specifiers = [parseImportNamespaceSpecifier(parser, context, scope)];
          break;
        case Token.LeftBrace:
          parseImportSpecifierOrNamedImports(parser, context, scope, specifiers);
          break;
        case Token.LeftParen:
          return parseImportCallDeclaration(parser, context, undefined, start);
        case Token.Period:
          return parseImportMetaDeclaration(parser, context, start);
        default:
          parser.report(Errors.UnexpectedToken, KeywordDescTable[parser.getToken() & Token.Type]);
      }
    }

    source = parseModuleSpecifier(parser, context);
  }

  const attributes = parseImportAttributes(parser, context);

  const node: ESTree.ImportDeclaration = {
    type: 'ImportDeclaration',
    specifiers,
    source,
    attributes,
  };

  matchOrInsertSemicolon(parser, context | Context.AllowRegExp);

  return parser.finishNode(node, start);
}

/**
 * Parse binding identifier
 *
 * @see [Link](https://tc39.github.io/ecma262/#prod-NameSpaceImport)
 *
 * @param parser  Parser object
 * @param context Context masks
 * @param specifiers Array of import specifiers
 */
function parseImportNamespaceSpecifier(
  parser: Parser,
  context: Context,
  scope: Scope | undefined,
): ESTree.ImportNamespaceSpecifier {
  // NameSpaceImport:
  //  * as ImportedBinding

  const { tokenStart } = parser;

  nextToken(parser, context);
  consume(parser, context, Token.AsKeyword);

  // 'import * as class from "foo":'
  if ((parser.getToken() & Token.IsStringOrNumber) === Token.IsStringOrNumber) {
    throw new ParseError(
      tokenStart,
      parser.currentLocation,
      Errors.UnexpectedToken,
      KeywordDescTable[parser.getToken() & Token.Type],
    );
  }

  return parser.finishNode<ESTree.ImportNamespaceSpecifier>(
    {
      type: 'ImportNamespaceSpecifier',
      local: parseRestrictedIdentifier(parser, context, scope),
    },
    tokenStart,
  );
}

/**
 * Parse module specifier
 *
 * @see [Link](https://tc39.github.io/ecma262/#prod-ModuleSpecifier)
 *
 * @param parser  Parser object
 * @param context Context masks
 */
function parseModuleSpecifier(parser: Parser, context: Context): ESTree.Literal {
  // ModuleSpecifier :
  //   StringLiteral
  consume(parser, context, Token.FromKeyword);
  if (parser.getToken() !== Token.StringLiteral) parser.report(Errors.InvalidExportImportSource, 'Import');

  return parseLiteral(parser, context);
}

function parseImportSpecifierOrNamedImports(
  parser: Parser,
  context: Context,
  scope: Scope | undefined,
  specifiers: (ESTree.ImportSpecifier | ESTree.ImportDefaultSpecifier | ESTree.ImportNamespaceSpecifier)[],
): (ESTree.ImportSpecifier | ESTree.ImportDefaultSpecifier | ESTree.ImportNamespaceSpecifier)[] {
  // NamedImports :
  //   '{' '}'
  //   '{' ImportsList '}'
  //   '{' ImportsList ',' '}'
  //
  // ImportsList :
  //   ImportSpecifier
  //   ImportsList ',' ImportSpecifier
  //
  // ImportSpecifier :
  //   BindingIdentifier
  //   ModuleExportName 'as' BindingIdentifier
  //
  // ModuleExportName :
  //   IdentifierName
  //   StringLiteral

  nextToken(parser, context);

  while (parser.getToken() & Token.IsIdentifier || parser.getToken() === Token.StringLiteral) {
    let { tokenValue, tokenStart } = parser;
    const token = parser.getToken();
    const imported = parseModuleExportName(parser, context);
    let local: ESTree.Identifier;

    if (consumeOpt(parser, context, Token.AsKeyword)) {
      if (
        (parser.getToken() & Token.IsStringOrNumber) === Token.IsStringOrNumber ||
        parser.getToken() === Token.Comma
      ) {
        parser.report(Errors.InvalidKeywordAsAlias);
      } else {
        validateBindingIdentifier(parser, context, BindingKind.Const, parser.getToken(), 0);
      }
      tokenValue = parser.tokenValue;
      local = parseIdentifier(parser, context);
    } else if (imported.type === 'Identifier') {
      // Keywords cannot be bound to themselves, so an import name
      // that is a keyword is a syntax error if it is not followed
      // by the keyword 'as'.
      // See the ImportSpecifier production in ES6 section 15.2.2.
      validateBindingIdentifier(parser, context, BindingKind.Const, token, 0);
      local = imported;
    } else {
      // Expect `import "str" as ...`
      parser.report(Errors.ExpectedToken, KeywordDescTable[Token.AsKeyword & Token.Type]);
    }

    scope?.addBlockName(context, tokenValue, BindingKind.Let, Origin.None);

    specifiers.push(
      parser.finishNode<ESTree.ImportSpecifier>(
        {
          type: 'ImportSpecifier',
          local,
          imported,
        },
        tokenStart,
      ),
    );

    if (parser.getToken() !== Token.RightBrace) consume(parser, context, Token.Comma);
  }

  consume(parser, context, Token.RightBrace);

  return specifiers;
}

/**
 * Parse import meta declaration
 *
 * @param parser  Parser object
 * @param context Context masks
 * @param meta  ESTree AST node
 */
function parseImportMetaDeclaration(parser: Parser, context: Context, start: Location): ESTree.ExpressionStatement {
  let expr: ESTree.Expression = parseImportMetaExpression(
    parser,
    context,
    parser.finishNode<ESTree.Identifier>(
      {
        type: 'Identifier',
        name: 'import',
      },
      start,
    ),
    start,
  );

  /** MemberExpression :
   *   1. PrimaryExpression
   *   2. MemberExpression [ AssignmentExpression ]
   *   3. MemberExpression . IdentifierName
   *   4. MemberExpression TemplateLiteral
   *
   * CallExpression :
   *   1. MemberExpression Arguments
   *   2. CallExpression ImportCall
   *   3. CallExpression Arguments
   *   4. CallExpression [ AssignmentExpression ]
   *   5. CallExpression . IdentifierName
   *   6. CallExpression TemplateLiteral
   *
   *  UpdateExpression ::
   *   ('++' | '--')? LeftHandSideExpression
   *
   */

  expr = parseMemberOrUpdateExpression(parser, context, undefined, expr, 0, 0, start);

  /** AssignmentExpression :
   *   1. ConditionalExpression
   *   2. LeftHandSideExpression = AssignmentExpression
   */

  expr = parseAssignmentExpression(parser, context, undefined, 0, 0, start, expr as ESTree.Expression);

  if (parser.getToken() === Token.Comma) {
    expr = parseSequenceExpression(parser, context, undefined, 0, start, expr);
  }

  /**
   * ExpressionStatement[Yield, Await]:
   *  [lookahead ∉ { {, function, async [no LineTerminator here] function, class, let [ }]Expression[+In, ?Yield, ?Await]
   */
  return parseExpressionStatement(parser, context, expr, start);
}

/**
 * Parse dynamic import declaration
 *
 * @see [Link](https://github.com/tc39/proposal-dynamic-import)
 *
 * @param parser  Parser object
 * @param context Context masks
 * @param number
 */
function parseImportCallDeclaration(
  parser: Parser,
  context: Context,
  privateScope: PrivateScope | undefined,
  start: Location,
): ESTree.ExpressionStatement {
  let expr: ESTree.Expression = parseImportExpression(parser, context, privateScope, /* inGroup */ 0, start);

  /** MemberExpression :
   *   1. PrimaryExpression
   *   2. MemberExpression [ AssignmentExpression ]
   *   3. MemberExpression . IdentifierName
   *   4. MemberExpression TemplateLiteral
   *
   * CallExpression :
   *   1. MemberExpression Arguments
   *   2. CallExpression ImportCall
   *   3. CallExpression Arguments
   *   4. CallExpression [ AssignmentExpression ]
   *   5. CallExpression . IdentifierName
   *   6. CallExpression TemplateLiteral
   *
   *  UpdateExpression ::
   *   ('++' | '--')? LeftHandSideExpression
   *
   */

  expr = parseMemberOrUpdateExpression(parser, context, privateScope, expr, 0, 0, start);

  if (parser.getToken() === Token.Comma) {
    expr = parseSequenceExpression(parser, context, privateScope, 0, start, expr);
  }

  /**
   * ExpressionStatement[Yield, Await]:
   *  [lookahead ∉ { {, function, async [no LineTerminator here] function, class, let [ }]Expression[+In, ?Yield, ?Await]
   */
  return parseExpressionStatement(parser, context, expr, start);
}

/**
 * Parse export declaration
 *
 * @see [Link](https://tc39.github.io/ecma262/#prod-ExportDeclaration)
 *
 * @param parser  Parser object
 * @param context Context masks
 */
function parseExportDeclaration(
  parser: Parser,
  context: Context,
  scope: Scope | undefined,
): ESTree.ExportAllDeclaration | ESTree.ExportNamedDeclaration | ESTree.ExportDefaultDeclaration {
  // ExportDeclaration:
  //    'export' '*' 'from' ModuleSpecifier ';'
  //    'export' '*' 'as' IdentifierName 'from' ModuleSpecifier ';'
  //    'export' ExportClause ('from' ModuleSpecifier)? ';'
  //    'export' VariableStatement
  //    'export' Declaration
  //    'export' 'default'
  const start = parser.leadingDecorators.decorators.length ? parser.leadingDecorators.start! : parser.tokenStart;

  // https://tc39.github.io/ecma262/#sec-exports
  nextToken(parser, context | Context.AllowRegExp);

  const specifiers: ESTree.ExportSpecifier[] = [];

  let declaration: ESTree.ExportDeclaration | ESTree.Expression | null = null;
  let source: ESTree.Literal | null = null;
  let attributes: ESTree.ImportAttribute[] = [];

  if (consumeOpt(parser, context | Context.AllowRegExp, Token.DefaultKeyword)) {
    // export default HoistableDeclaration[Default]
    // export default ClassDeclaration[Default]
    // export default [lookahead not-in {function, class}] AssignmentExpression[In] ;

    switch (parser.getToken()) {
      // export default HoistableDeclaration[Default]
      case Token.FunctionKeyword: {
        declaration = parseFunctionDeclaration(
          parser,
          context,
          scope,
          undefined,
          Origin.TopLevel,
          1,
          HoistedFunctionFlags.Hoisted,
          0,
          parser.tokenStart,
        );
        break;
      }
      // export default ClassDeclaration[Default]
      // export default  @decl ClassDeclaration[Default]
      case Token.Decorator:
      case Token.ClassKeyword:
        declaration = parseClassDeclaration(parser, context, scope, undefined, HoistedClassFlags.Hoisted);
        break;

      // export default HoistableDeclaration[Default]
      case Token.AsyncKeyword: {
        const { tokenStart } = parser;

        declaration = parseIdentifier(parser, context);

        const { flags } = parser;

        if ((flags & Flags.NewLine) === 0) {
          if (parser.getToken() === Token.FunctionKeyword) {
            declaration = parseFunctionDeclaration(
              parser,
              context,
              scope,
              undefined,
              Origin.TopLevel,
              1,
              HoistedFunctionFlags.Hoisted,
              1,
              tokenStart,
            );
          } else {
            if (parser.getToken() === Token.LeftParen) {
              declaration = parseAsyncArrowOrCallExpression(
                parser,
                context,
                undefined,
                declaration,
                1,
                BindingKind.ArgumentList,
                Origin.None,
                flags,
                tokenStart,
              );
              declaration = parseMemberOrUpdateExpression(
                parser,
                context,
                undefined,
                declaration as any,
                0,
                0,
                tokenStart,
              );
              declaration = parseAssignmentExpression(parser, context, undefined, 0, 0, tokenStart, declaration as any);
            } else if (parser.getToken() & Token.IsIdentifier) {
              if (scope) scope = createArrowHeadParsingScope(parser, context, parser.tokenValue);

              declaration = parseIdentifier(parser, context);
              declaration = parseArrowFunctionExpression(
                parser,
                context,
                scope,
                undefined,
                [declaration],
                1,
                tokenStart,
              );
            }
          }
        }
        break;
      }

      default:
        // export default [lookahead ∉ {function, class}] AssignmentExpression[In] ;
        declaration = parseExpression(parser, context, undefined, 1, 0, parser.tokenStart);
        matchOrInsertSemicolon(parser, context | Context.AllowRegExp);
    }

    // See: https://www.ecma-international.org/ecma-262/9.0/index.html#sec-exports-static-semantics-exportednames
    if (scope) parser.declareUnboundVariable('default');

    return parser.finishNode<ESTree.ExportDefaultDeclaration>(
      {
        type: 'ExportDefaultDeclaration',
        declaration,
      },
      start,
    );
  }

  switch (parser.getToken()) {
    case Token.Multiply: {
      //
      // 'export' '*' 'as' ModuleExportName 'from' ModuleSpecifier ';'
      //
      // See: https://github.com/tc39/ecma262/pull/1174
      nextToken(parser, context); // Skips: '*'

      let exported: ESTree.Identifier | ESTree.Literal | null = null;
      const isNamedDeclaration = consumeOpt(parser, context, Token.AsKeyword);

      if (isNamedDeclaration) {
        if (scope) parser.declareUnboundVariable(parser.tokenValue);
        exported = parseModuleExportName(parser, context);
      }

      consume(parser, context, Token.FromKeyword);

      if (parser.getToken() !== Token.StringLiteral) parser.report(Errors.InvalidExportImportSource, 'Export');

      source = parseLiteral(parser, context);

      const attributes = parseImportAttributes(parser, context);

      const node: ESTree.ExportAllDeclaration = {
        type: 'ExportAllDeclaration',
        source,
        exported,
        attributes,
      };

      matchOrInsertSemicolon(parser, context | Context.AllowRegExp);

      return parser.finishNode(node, start);
    }
    case Token.LeftBrace: {
      // ExportClause :
      //   '{' '}'
      //   '{' ExportsList '}'
      //   '{' ExportsList ',' '}'
      //
      // ExportsList :
      //   ExportSpecifier
      //   ExportsList ',' ExportSpecifier
      //
      // ExportSpecifier :
      //   ModuleExportName
      //   ModuleExportName 'as' ModuleExportName
      //
      // ModuleExportName :
      //   IdentifierName
      //   StringLiteral

      nextToken(parser, context); // Skips: '{'

      const tmpExportedNames: string[] = [];
      const tmpExportedBindings: string[] = [];
      let hasLiteralLocal: 0 | 1 = 0;

      while (parser.getToken() & Token.IsIdentifier || parser.getToken() === Token.StringLiteral) {
        const { tokenStart, tokenValue } = parser;
        const local = parseModuleExportName(parser, context);
        if (local.type === 'Literal') {
          hasLiteralLocal = 1;
        }

        let exported: ESTree.Identifier | ESTree.Literal | null;

        if (parser.getToken() === Token.AsKeyword) {
          nextToken(parser, context);
          if ((parser.getToken() & Token.IsIdentifier) === 0 && parser.getToken() !== Token.StringLiteral) {
            parser.report(Errors.InvalidKeywordAsAlias);
          }
          if (scope) {
            tmpExportedNames.push(parser.tokenValue);
            tmpExportedBindings.push(tokenValue);
          }
          exported = parseModuleExportName(parser, context);
        } else {
          if (scope) {
            tmpExportedNames.push(parser.tokenValue);
            tmpExportedBindings.push(parser.tokenValue);
          }
          exported = local;
        }

        specifiers.push(
          parser.finishNode<ESTree.ExportSpecifier>(
            {
              type: 'ExportSpecifier',
              local,
              exported,
            },
            tokenStart,
          ),
        );

        if (parser.getToken() !== Token.RightBrace) consume(parser, context, Token.Comma);
      }

      consume(parser, context, Token.RightBrace);

      if (consumeOpt(parser, context, Token.FromKeyword)) {
        //  The left hand side can't be a keyword where there is no
        // 'from' keyword since it references a local binding.
        if (parser.getToken() !== Token.StringLiteral) parser.report(Errors.InvalidExportImportSource, 'Export');

        source = parseLiteral(parser, context);

        attributes = parseImportAttributes(parser, context);

        if (scope) {
          tmpExportedNames.forEach((n) => parser.declareUnboundVariable(n));
        }
      } else {
        if (hasLiteralLocal) {
          parser.report(Errors.InvalidExportReference);
        }

        if (scope) {
<<<<<<< HEAD
          tmpExportedNames.forEach((n) => declareUnboundVariable(parser, n));
          tmpExportedBindings.forEach((b) => parser.addBindingToExports(b));
=======
          tmpExportedNames.forEach((n) => parser.declareUnboundVariable(n));
          tmpExportedBindings.forEach((b) => addBindingToExports(parser, b));
>>>>>>> bd3ce8e2
        }
      }

      matchOrInsertSemicolon(parser, context | Context.AllowRegExp);

      break;
    }

    case Token.Decorator:
    case Token.ClassKeyword:
      declaration = parseClassDeclaration(parser, context, scope, undefined, HoistedClassFlags.Export);
      break;
    case Token.FunctionKeyword:
      declaration = parseFunctionDeclaration(
        parser,
        context,
        scope,
        undefined,
        Origin.TopLevel,
        1,
        HoistedFunctionFlags.Export,
        0,
        parser.tokenStart,
      );
      break;

    case Token.LetKeyword:
      declaration = parseLexicalDeclaration(parser, context, scope, undefined, BindingKind.Let, Origin.Export);
      break;
    case Token.ConstKeyword:
      declaration = parseLexicalDeclaration(parser, context, scope, undefined, BindingKind.Const, Origin.Export);
      break;
    case Token.VarKeyword:
      declaration = parseVariableStatement(parser, context, scope, undefined, Origin.Export);
      break;
    case Token.AsyncKeyword: {
      const { tokenStart } = parser;

      nextToken(parser, context);

      if ((parser.flags & Flags.NewLine) === 0 && parser.getToken() === Token.FunctionKeyword) {
        declaration = parseFunctionDeclaration(
          parser,
          context,
          scope,
          undefined,
          Origin.TopLevel,
          1,
          HoistedFunctionFlags.Export,
          1,
          tokenStart,
        );
        break;
      }
    }
    // falls through
    default:
      parser.report(Errors.UnexpectedToken, KeywordDescTable[parser.getToken() & Token.Type]);
  }

  const node: ESTree.ExportNamedDeclaration = {
    type: 'ExportNamedDeclaration',
    declaration,
    specifiers,
    source,
    attributes: attributes,
  };

  return parser.finishNode(node, start);
}

/**
 * Parses an expression
 *
 * @param parser  Parser object
 * @param context Context masks
 * @param canAssign
 * @param inGroup,
 * @param start,
 */
function parseExpression(
  parser: Parser,
  context: Context,
  privateScope: PrivateScope | undefined,
  canAssign: 0 | 1,
  inGroup: 0 | 1,
  start: Location,
): ESTree.Expression {
  // Expression ::
  //   AssignmentExpression
  //   Expression ',' AssignmentExpression

  let expr = parsePrimaryExpression(parser, context, privateScope, BindingKind.Empty, 0, canAssign, inGroup, 1, start);

  expr = parseMemberOrUpdateExpression(parser, context, privateScope, expr, inGroup, 0, start);

  return parseAssignmentExpression(parser, context, privateScope, inGroup, 0, start, expr);
}

/**
 * Parse sequence expression
 *
 * @param parser  Parser object
 * @param context Context masks
 * @param expr ESTree AST node
 */
function parseSequenceExpression(
  parser: Parser,
  context: Context,
  privateScope: PrivateScope | undefined,
  inGroup: 0 | 1,
  start: Location,
  expr: ESTree.AssignmentExpression | ESTree.Expression,
): ESTree.SequenceExpression {
  // Expression ::
  //   AssignmentExpression
  //   Expression ',' AssignmentExpression
  const expressions: ESTree.Expression[] = [expr];
  while (consumeOpt(parser, context | Context.AllowRegExp, Token.Comma)) {
    expressions.push(parseExpression(parser, context, privateScope, 1, inGroup, parser.tokenStart));
  }

  return parser.finishNode<ESTree.SequenceExpression>(
    {
      type: 'SequenceExpression',
      expressions,
    },
    start,
  );
}

/**
 * Parse expression or sequence expression
 *
 * @param parser  Parser object
 * @param context Context masks
 * @param canAssign
 */
function parseExpressions(
  parser: Parser,
  context: Context,
  privateScope: PrivateScope | undefined,
  inGroup: 0 | 1,
  canAssign: 0 | 1,
  start: Location,
): ESTree.SequenceExpression | ESTree.Expression {
  const expr = parseExpression(parser, context, privateScope, canAssign, inGroup, start);
  return parser.getToken() === Token.Comma
    ? parseSequenceExpression(parser, context, privateScope, inGroup, start, expr)
    : expr;
}

/**
 * Parse assignment expression
 *
 * @param parser  Parser object
 * @param context Context masks
 * @param inGroup
 * @param isPattern
 * @param start
 * @param left ESTree AST node
 */
function parseAssignmentExpression(
  parser: Parser,
  context: Context,
  privateScope: PrivateScope | undefined,
  inGroup: 0 | 1,
  isPattern: 0 | 1,
  start: Location,
  left: ESTree.ArgumentExpression | ESTree.Expression | null,
): ESTree.ArgumentExpression | ESTree.Expression {
  /**
   * AssignmentExpression ::
   *   ConditionalExpression
   *   ArrowFunction
   *   AsyncArrowFunction
   *   YieldExpression
   *   LeftHandSideExpression AssignmentOperator AssignmentExpression
   */

  const token = parser.getToken();

  if ((token & Token.IsAssignOp) === Token.IsAssignOp) {
    if (parser.assignable & AssignmentKind.CannotAssign) parser.report(Errors.CantAssignTo);
    if (
      (!isPattern && token === Token.Assign && ((left as ESTree.Expression).type as string) === 'ArrayExpression') ||
      ((left as ESTree.Expression).type as string) === 'ObjectExpression'
    ) {
      reinterpretToPattern(parser, left);
    }

    nextToken(parser, context | Context.AllowRegExp);

    const right = parseExpression(parser, context, privateScope, 1, inGroup, parser.tokenStart);

    parser.assignable = AssignmentKind.CannotAssign;

    return parser.finishNode(
      isPattern
        ? {
            type: 'AssignmentPattern',
            left,
            right,
          }
        : ({
            type: 'AssignmentExpression',
            left,
            operator: KeywordDescTable[token & Token.Type],
            right,
          } as any),
      start,
    );
  }

  /** Binary expression
   *
   * https://tc39.github.io/ecma262/#sec-multiplicative-operators
   *
   */
  if ((token & Token.IsBinaryOp) === Token.IsBinaryOp) {
    // We start using the binary expression parser for Precedence >= 4 only!
    left = parseBinaryExpression(parser, context, privateScope, inGroup, start, 4, token, left as ESTree.Expression);
  }

  /**
   * Conditional expression
   * https://tc39.github.io/ecma262/#prod-ConditionalExpression
   *
   */
  if (consumeOpt(parser, context | Context.AllowRegExp, Token.QuestionMark)) {
    left = parseConditionalExpression(parser, context, privateScope, left as ESTree.Expression, start);
  }

  return left as ESTree.Expression;
}

/**
 * Parse assignment expression or assignment pattern
 *
 * @param parser  Parser object
 * @param context Context masks
 * @param inGroup
 * @param isPattern
 * @param start
 * @param left
 */
function parseAssignmentExpressionOrPattern(
  parser: Parser,
  context: Context,
  privateScope: PrivateScope | undefined,
  inGroup: 0 | 1,
  isPattern: 0 | 1,
  start: Location,
  left: any,
): any {
  const token = parser.getToken();

  nextToken(parser, context | Context.AllowRegExp);

  const right = parseExpression(parser, context, privateScope, 1, inGroup, parser.tokenStart);

  left = parser.finishNode(
    isPattern
      ? {
          type: 'AssignmentPattern',
          left,
          right,
        }
      : ({
          type: 'AssignmentExpression',
          left,
          operator: KeywordDescTable[token & Token.Type],
          right,
        } as any),
    start,
  );

  parser.assignable = AssignmentKind.CannotAssign;

  return left as ESTree.Expression;
}

/**
 * Parse conditional expression
 *
 * @param parser  Parser object
 * @param context Context masks
 * @param test ESTree AST node
 */
function parseConditionalExpression(
  parser: Parser,
  context: Context,
  privateScope: PrivateScope | undefined,
  test: ESTree.Expression,
  start: Location,
): ESTree.ConditionalExpression {
  // ConditionalExpression ::
  //   LogicalOrExpression
  //   LogicalOrExpression '?' AssignmentExpression ':' AssignmentExpression
  const consequent = parseExpression(
    parser,
    (context | Context.DisallowIn) ^ Context.DisallowIn,
    privateScope,
    1,
    0,
    parser.tokenStart,
  );
  consume(parser, context | Context.AllowRegExp, Token.Colon);
  parser.assignable = AssignmentKind.Assignable;
  // In parsing the first assignment expression in conditional
  // expressions we always accept the 'in' keyword; see ECMA-262,
  // section 11.12, page 58.
  const alternate = parseExpression(parser, context, privateScope, 1, 0, parser.tokenStart);
  parser.assignable = AssignmentKind.CannotAssign;
  return parser.finishNode<ESTree.ConditionalExpression>(
    {
      type: 'ConditionalExpression',
      test,
      consequent,
      alternate,
    },
    start,
  );
}

/**
 * Parses binary and unary expressions recursively
 * based on the precedence of the operators encountered.
 *
 * @param parser  Parser object
 * @param context Context masks
 * @param minPrecedence The precedence of the last binary expression parsed
 * @param left ESTree AST node
 */
function parseBinaryExpression(
  parser: Parser,
  context: Context,
  privateScope: PrivateScope | undefined,
  inGroup: 0 | 1,
  start: Location,
  minPrecedence: number,
  operator: Token,
  left: ESTree.ArgumentExpression | ESTree.Expression,
): ESTree.ArgumentExpression | ESTree.Expression {
  const bit = -((context & Context.DisallowIn) > 0) & Token.InKeyword;
  let t: Token;
  let precedence: number;

  parser.assignable = AssignmentKind.CannotAssign;

  while (parser.getToken() & Token.IsBinaryOp) {
    t = parser.getToken();
    precedence = t & Token.Precedence;

    if ((t & Token.IsLogical && operator & Token.IsCoalesce) || (operator & Token.IsLogical && t & Token.IsCoalesce)) {
      parser.report(Errors.InvalidCoalescing);
    }

    // 0 precedence will terminate binary expression parsing

    if (precedence + (((t === Token.Exponentiation) as any) << 8) - (((bit === t) as any) << 12) <= minPrecedence)
      break;
    nextToken(parser, context | Context.AllowRegExp);

    left = parser.finishNode(
      {
        type: t & Token.IsLogical || t & Token.IsCoalesce ? 'LogicalExpression' : 'BinaryExpression',
        left,
        right: parseBinaryExpression(
          parser,
          context,
          privateScope,
          inGroup,
          parser.tokenStart,
          precedence,
          t,
          parseLeftHandSideExpression(parser, context, privateScope, 0, inGroup, 1),
        ),
        operator: KeywordDescTable[t & Token.Type],
      },
      start,
    );
  }

  if (parser.getToken() === Token.Assign) parser.report(Errors.CantAssignTo);

  return left;
}

/**
 * Parses unary expression
 *
 * @param parser  Parser object
 * @param context Context masks
 */
function parseUnaryExpression(
  parser: Parser,
  context: Context,
  privateScope: PrivateScope | undefined,
  isLHS: 0 | 1,
  inGroup: 0 | 1,
): ESTree.UnaryExpression {
  /**
   *  UnaryExpression ::
   *      1) UpdateExpression
   *      2) delete UnaryExpression
   *      3) void UnaryExpression
   *      4) typeof UnaryExpression
   *      5) + UnaryExpression
   *      6) - UnaryExpression
   *      7) ~ UnaryExpression
   *      8) ! UnaryExpression
   *      9) AwaitExpression
   */
  if (!isLHS) parser.report(Errors.Unexpected);
  const { tokenStart } = parser;
  const unaryOperator = parser.getToken();
  nextToken(parser, context | Context.AllowRegExp);
  const arg = parseLeftHandSideExpression(parser, context, privateScope, 0, inGroup, 1);
  if (parser.getToken() === Token.Exponentiation) parser.report(Errors.InvalidExponentiationLHS);
  if (context & Context.Strict && unaryOperator === Token.DeleteKeyword) {
    if (arg.type === 'Identifier') {
      parser.report(Errors.StrictDelete);
      // Prohibit delete of private class elements
    } else if (isPropertyWithPrivateFieldKey(arg)) {
      parser.report(Errors.DeletePrivateField);
    }
  }

  parser.assignable = AssignmentKind.CannotAssign;

  return parser.finishNode<ESTree.UnaryExpression>(
    {
      type: 'UnaryExpression',
      operator: KeywordDescTable[unaryOperator & Token.Type] as ESTree.UnaryOperator,
      argument: arg,
      prefix: true,
    },
    tokenStart,
  );
}

/**
 * Parse async expression
 *
 * @param parser  Parser object
 * @param context Context masks
 */
function parseAsyncExpression(
  parser: Parser,
  context: Context,
  privateScope: PrivateScope | undefined,
  inGroup: 0 | 1,
  isLHS: 0 | 1,
  canAssign: 0 | 1,
  inNew: 0 | 1,
  start: Location,
): ESTree.FunctionExpression | ESTree.ArrowFunctionExpression | ESTree.CallExpression | ESTree.Identifier {
  const token = parser.getToken();
  const expr = parseIdentifier(parser, context);
  const { flags } = parser;

  if ((flags & Flags.NewLine) === 0) {
    // async function ...
    if (parser.getToken() === Token.FunctionKeyword) {
      return parseFunctionExpression(parser, context, privateScope, /* isAsync */ 1, inGroup, start);
    }

    // async Identifier => ...
    if (isValidIdentifier(context, parser.getToken())) {
      if (!isLHS) parser.report(Errors.Unexpected);
      if ((parser.getToken() & Token.FutureReserved) === Token.FutureReserved) {
        parser.flags |= Flags.HasStrictReserved;
      }
      return parseAsyncArrowAfterIdent(parser, context, privateScope, canAssign, start);
    }
  }

  // async (...) => ...
  if (!inNew && parser.getToken() === Token.LeftParen) {
    return parseAsyncArrowOrCallExpression(
      parser,
      context,
      privateScope,
      expr,
      canAssign,
      BindingKind.ArgumentList,
      Origin.None,
      flags,
      start,
    );
  }

  if (parser.getToken() === Token.Arrow) {
    classifyIdentifier(parser, context, token);
    if (inNew) parser.report(Errors.InvalidAsyncArrow);
    if ((token & Token.FutureReserved) === Token.FutureReserved) {
      parser.flags |= Flags.HasStrictReserved;
    }
    return parseArrowFromIdentifier(parser, context, privateScope, parser.tokenValue, expr, inNew, canAssign, 0, start);
  }

  parser.assignable = AssignmentKind.Assignable;
  return expr;
}

/**
 * Parse yield expression
 *
 * @param parser  Parser object
 * @param context Context masks
 */
function parseYieldExpressionOrIdentifier(
  parser: Parser,
  context: Context,
  privateScope: PrivateScope | undefined,
  inGroup: 0 | 1,
  canAssign: 0 | 1,
  start: Location,
): ESTree.YieldExpression | ESTree.Identifier | ESTree.ArrowFunctionExpression {
  // YieldExpression[In] :
  //     yield
  //     yield [no LineTerminator here] AssignmentExpression[?In, Yield]
  //     yield [no LineTerminator here] * AssignmentExpression[?In, Yield]

  if (inGroup) parser.destructible |= DestructuringKind.Yield;
  if (context & Context.InYieldContext) {
    nextToken(parser, context | Context.AllowRegExp);
    if (context & Context.InArgumentList) parser.report(Errors.YieldInParameter);
    if (!canAssign) parser.report(Errors.CantAssignTo);
    if (parser.getToken() === Token.QuestionMark) parser.report(Errors.InvalidTernaryYield);

    let argument: ESTree.Expression | null = null;
    let delegate = false; // yield*

    if ((parser.flags & Flags.NewLine) === 0) {
      delegate = consumeOpt(parser, context | Context.AllowRegExp, Token.Multiply);
      if (parser.getToken() & (Token.Contextual | Token.IsExpressionStart) || delegate) {
        argument = parseExpression(parser, context, privateScope, 1, 0, parser.tokenStart);
      }
    } else if (parser.getToken() === Token.Multiply) {
      parser.report(Errors.UnexpectedToken, KeywordDescTable[parser.getToken() & Token.Type]);
    }

    parser.assignable = AssignmentKind.CannotAssign;

    return parser.finishNode<ESTree.YieldExpression>(
      {
        type: 'YieldExpression',
        argument,
        delegate,
      },
      start,
    );
  }

  if (context & Context.Strict) parser.report(Errors.DisallowedInContext, 'yield');

  return parseIdentifierOrArrow(parser, context, privateScope);
}

/**
 * Parse await expression
 *
 * @param parser  Parser object
 * @param context Context masks
 * @param inNew
 */
function parseAwaitExpressionOrIdentifier(
  parser: Parser,
  context: Context,
  privateScope: PrivateScope | undefined,
  inNew: 0 | 1,
  inGroup: 0 | 1,
  start: Location,
): ESTree.IdentifierOrExpression | ESTree.AwaitExpression {
  if (inGroup) parser.destructible |= DestructuringKind.Await;
  if (context & Context.InStaticBlock) parser.report(Errors.InvalidAwaitInStaticBlock);

  // Peek next Token first;
  const possibleIdentifierOrArrowFunc = parseIdentifierOrArrow(parser, context, privateScope);

  // If got an arrow function, or token after "await" is not an expression.
  const isIdentifier =
    possibleIdentifierOrArrowFunc.type === 'ArrowFunctionExpression' ||
    (parser.getToken() & Token.IsExpressionStart) === 0;

  if (isIdentifier) {
    if (context & Context.InAwaitContext)
      throw new ParseError(
        start,
        { index: parser.startIndex, line: parser.startLine, column: parser.startColumn },
        Errors.InvalidAwaitAsIdentifier,
      );
    if (context & Context.Module)
      throw new ParseError(
        start,
        { index: parser.startIndex, line: parser.startLine, column: parser.startColumn },
        Errors.AwaitIdentInModuleOrAsyncFunc,
      );

    if (context & Context.InArgumentList && context & Context.InAwaitContext)
      throw new ParseError(
        start,
        { index: parser.startIndex, line: parser.startLine, column: parser.startColumn },
        Errors.AwaitIdentInModuleOrAsyncFunc,
      );
    // "await" can be identifier out of async func.
    return possibleIdentifierOrArrowFunc;
  }

  // "await" is start of await expression.
  if (context & Context.InArgumentList) {
    throw new ParseError(
      start,
      { index: parser.startIndex, line: parser.startLine, column: parser.startColumn },
      Errors.AwaitInParameter,
    );
  }

  // await expression is only allowed in async func or at module top level.
  if (context & Context.InAwaitContext || (context & Context.Module && context & Context.InGlobal)) {
    if (inNew)
      throw new ParseError(
        start,
        { index: parser.startIndex, line: parser.startLine, column: parser.startColumn },
        Errors.Unexpected,
      );

    const argument = parseLeftHandSideExpression(parser, context, privateScope, 0, 0, 1);

    if (parser.getToken() === Token.Exponentiation) parser.report(Errors.InvalidExponentiationLHS);

    parser.assignable = AssignmentKind.CannotAssign;

    return parser.finishNode<ESTree.AwaitExpression>(
      {
        type: 'AwaitExpression',
        argument,
      },
      start,
    );
  }

  if (context & Context.Module)
    throw new ParseError(
      start,
      { index: parser.startIndex, line: parser.startLine, column: parser.startColumn },
      Errors.AwaitOutsideAsync,
    );
  // Fallback to identifier in script mode
  return possibleIdentifierOrArrowFunc;
}

/**
 * Parses function body
 *
 * @param parser  Parser object
 * @param context Context masks
 * @param scope Scope object | null
 * @param origin Binding origin
 * @param funcNameToken
 * @param functionScope
 */
function parseFunctionBody(
  parser: Parser,
  context: Context,
  scope: Scope | undefined,
  privateScope: PrivateScope | undefined,
  origin: Origin,
  funcNameToken: Token | undefined,
  functionScope: Scope | undefined,
): ESTree.BlockStatement {
  const { tokenStart } = parser;

  consume(parser, context | Context.AllowRegExp, Token.LeftBrace);

  const body: ESTree.Statement[] = [];

  if (parser.getToken() !== Token.RightBrace) {
    while (parser.getToken() === Token.StringLiteral) {
      const { index, tokenStart, tokenIndex, tokenValue } = parser;
      const token = parser.getToken();
      const expr = parseLiteral(parser, context);
      if (isValidStrictMode(parser, index, tokenIndex, tokenValue)) {
        context |= Context.Strict;
        // TC39 deemed "use strict" directives to be an error when occurring
        // in the body of a function with non-simple parameter list, on
        // 29/7/2015. https://goo.gl/ueA7Ln
        if (parser.flags & Flags.NonSimpleParameterList) {
          throw new ParseError(tokenStart, parser.currentLocation, Errors.IllegalUseStrict);
        }

        if (parser.flags & Flags.Octal) {
          throw new ParseError(tokenStart, parser.currentLocation, Errors.StrictOctalLiteral);
        }

        if (parser.flags & Flags.EightAndNine) {
          throw new ParseError(tokenStart, parser.currentLocation, Errors.StrictEightAndNine);
        }

        functionScope?.reportScopeError();
      }
      body.push(parseDirective(parser, context, expr, token, tokenStart));
    }
    if (context & Context.Strict) {
      if (funcNameToken) {
        if ((funcNameToken & Token.IsEvalOrArguments) === Token.IsEvalOrArguments) {
          parser.report(Errors.StrictEvalArguments);
        }
        if ((funcNameToken & Token.FutureReserved) === Token.FutureReserved) {
          parser.report(Errors.StrictFunctionName);
        }
      }
      if (parser.flags & Flags.StrictEvalArguments) parser.report(Errors.StrictEvalArguments);
      if (parser.flags & Flags.HasStrictReserved) parser.report(Errors.UnexpectedStrictReserved);
    }
  }

  parser.flags =
    (parser.flags | Flags.StrictEvalArguments | Flags.HasStrictReserved | Flags.Octal | Flags.EightAndNine) ^
    (Flags.StrictEvalArguments | Flags.HasStrictReserved | Flags.Octal | Flags.EightAndNine);

  parser.destructible = (parser.destructible | DestructuringKind.Yield) ^ DestructuringKind.Yield;

  while (parser.getToken() !== Token.RightBrace) {
    body.push(parseStatementListItem(parser, context, scope, privateScope, Origin.TopLevel, {}) as ESTree.Statement);
  }

  consume(
    parser,
    origin & (Origin.Arrow | Origin.Declaration) ? context | Context.AllowRegExp : context,
    Token.RightBrace,
  );

  parser.flags &= ~(Flags.NonSimpleParameterList | Flags.Octal | Flags.EightAndNine);

  if (parser.getToken() === Token.Assign) parser.report(Errors.CantAssignTo);

  return parser.finishNode<ESTree.BlockStatement>(
    {
      type: 'BlockStatement',
      body,
    },
    tokenStart,
  );
}

/**
 * Parse super expression
 *
 * @param parser  Parser object
 * @param context Context masks
 */
function parseSuperExpression(parser: Parser, context: Context): ESTree.Super {
  const { tokenStart } = parser;
  nextToken(parser, context);

  switch (parser.getToken()) {
    case Token.QuestionMarkPeriod:
      parser.report(Errors.OptionalChainingNoSuper);
    case Token.LeftParen: {
      // The super property has to be within a class constructor
      if ((context & Context.SuperCall) === 0) parser.report(Errors.SuperNoConstructor);
      parser.assignable = AssignmentKind.CannotAssign;
      break;
    }
    case Token.LeftBracket:
    case Token.Period: {
      // new super() is never allowed.
      // super() is only allowed in derived constructor
      if ((context & Context.SuperProperty) === 0) parser.report(Errors.InvalidSuperProperty);
      parser.assignable = AssignmentKind.Assignable;
      break;
    }
    default:
      parser.report(Errors.UnexpectedToken, 'super');
  }

  return parser.finishNode<ESTree.Super>({ type: 'Super' }, tokenStart);
}

/**
 * Parses left hand side
 *
 * @param parser  Parser object
 * @param context Context masks
 * @param canAssign
 */
function parseLeftHandSideExpression(
  parser: Parser,
  context: Context,
  privateScope: PrivateScope | undefined,
  canAssign: 0 | 1,
  inGroup: 0 | 1,
  isLHS: 0 | 1,
): ESTree.Expression {
  // LeftHandSideExpression ::
  //   (PrimaryExpression | MemberExpression) ...

  const start = parser.tokenStart;
  const expression = parsePrimaryExpression(
    parser,
    context,
    privateScope,
    BindingKind.Empty,
    0,
    canAssign,
    inGroup,
    isLHS,
    start,
  );

  return parseMemberOrUpdateExpression(parser, context, privateScope, expression, inGroup, 0, start);
}

/**
 * Parse update expression
 *
 * @param parser  Parser object
 * @param context Context masks
 * @param inNew
 * @param start
 */
function parseUpdateExpression(parser: Parser, context: Context, expr: ESTree.Expression, start: Location) {
  if (parser.assignable & AssignmentKind.CannotAssign) parser.report(Errors.InvalidIncDecTarget);

  const token = parser.getToken();

  nextToken(parser, context);

  parser.assignable = AssignmentKind.CannotAssign;

  return parser.finishNode<ESTree.UpdateExpression>(
    {
      type: 'UpdateExpression',
      argument: expr,
      operator: KeywordDescTable[token & Token.Type] as ESTree.UpdateOperator,
      prefix: false,
    },
    start,
  );
}
/**
 * Parses member or update expression
 *
 * @param parser  Parser object
 * @param context Context masks
 * @param expr ESTree AST node
 * @param inGroup
 * @param start
 */
function parseMemberOrUpdateExpression(
  parser: Parser,
  context: Context,
  privateScope: PrivateScope | undefined,
  expr: ESTree.Expression,
  inGroup: 0 | 1,
  inChain: 0 | 1,
  start: Location,
): any {
  if ((parser.getToken() & Token.IsUpdateOp) === Token.IsUpdateOp && (parser.flags & Flags.NewLine) === 0) {
    expr = parseUpdateExpression(parser, context, expr, start);
  } else if ((parser.getToken() & Token.IsMemberOrCallExpression) === Token.IsMemberOrCallExpression) {
    context = (context | Context.DisallowIn) ^ Context.DisallowIn;

    switch (parser.getToken()) {
      /* Property */
      case Token.Period: {
        nextToken(parser, (context | Context.AllowEscapedKeyword | Context.InGlobal) ^ Context.InGlobal);

        if (context & Context.InClass && parser.getToken() === Token.PrivateField && parser.tokenValue === 'super') {
          parser.report(Errors.InvalidSuperPrivate);
        }

        parser.assignable = AssignmentKind.Assignable;

        const property = parsePropertyOrPrivatePropertyName(parser, context | Context.TaggedTemplate, privateScope);

        expr = parser.finishNode<ESTree.MemberExpression>(
          {
            type: 'MemberExpression',
            object: expr,
            computed: false,
            property,
            optional: false,
          },
          start,
        );
        break;
      }

      /* Property */
      case Token.LeftBracket: {
        let restoreHasOptionalChaining = false;
        if ((parser.flags & Flags.HasOptionalChaining) === Flags.HasOptionalChaining) {
          restoreHasOptionalChaining = true;
          parser.flags = (parser.flags | Flags.HasOptionalChaining) ^ Flags.HasOptionalChaining;
        }

        nextToken(parser, context | Context.AllowRegExp);

        const { tokenStart } = parser;
        const property = parseExpressions(parser, context, privateScope, inGroup, 1, tokenStart);

        consume(parser, context, Token.RightBracket);

        parser.assignable = AssignmentKind.Assignable;

        expr = parser.finishNode<ESTree.MemberExpression>(
          {
            type: 'MemberExpression',
            object: expr,
            computed: true,
            property,
            optional: false,
          },
          start,
        );

        if (restoreHasOptionalChaining) {
          parser.flags |= Flags.HasOptionalChaining;
        }
        break;
      }

      /* Call */
      case Token.LeftParen: {
        if ((parser.flags & Flags.DisallowCall) === Flags.DisallowCall) {
          parser.flags = (parser.flags | Flags.DisallowCall) ^ Flags.DisallowCall;
          return expr;
        }

        let restoreHasOptionalChaining = false;
        if ((parser.flags & Flags.HasOptionalChaining) === Flags.HasOptionalChaining) {
          restoreHasOptionalChaining = true;
          parser.flags = (parser.flags | Flags.HasOptionalChaining) ^ Flags.HasOptionalChaining;
        }

        const args = parseArguments(parser, context, privateScope, inGroup);

        parser.assignable = AssignmentKind.CannotAssign;

        expr = parser.finishNode<ESTree.CallExpression>(
          {
            type: 'CallExpression',
            callee: expr,
            arguments: args,
            optional: false,
          },
          start,
        );

        if (restoreHasOptionalChaining) {
          parser.flags |= Flags.HasOptionalChaining;
        }
        break;
      }

      /* Optional chaining */
      case Token.QuestionMarkPeriod: {
        nextToken(parser, (context | Context.AllowEscapedKeyword | Context.InGlobal) ^ Context.InGlobal); // skips: '?.'
        parser.flags |= Flags.HasOptionalChaining;
        parser.assignable = AssignmentKind.CannotAssign;
        expr = parseOptionalChain(parser, context, privateScope, expr, start);
        break;
      }

      default:
        if ((parser.flags & Flags.HasOptionalChaining) === Flags.HasOptionalChaining) {
          parser.report(Errors.OptionalChainingNoTemplate);
        }
        /* Tagged Template */
        parser.assignable = AssignmentKind.CannotAssign;

        expr = parser.finishNode<ESTree.TaggedTemplateExpression>(
          {
            type: 'TaggedTemplateExpression',
            tag: expr,
            quasi:
              parser.getToken() === Token.TemplateContinuation
                ? parseTemplate(parser, context | Context.TaggedTemplate, privateScope)
                : parseTemplateLiteral(parser, context),
          },
          start,
        );
    }

    expr = parseMemberOrUpdateExpression(parser, context, privateScope, expr, 0, 1, start);
  }

  // Finalize ChainExpression
  // FIXME: current implementation does not invalidate destructuring like `({ a: x?.obj['a'] } = {})`
  if (inChain === 0 && (parser.flags & Flags.HasOptionalChaining) === Flags.HasOptionalChaining) {
    parser.flags = (parser.flags | Flags.HasOptionalChaining) ^ Flags.HasOptionalChaining;

    expr = parser.finishNode<ESTree.ChainExpression>(
      {
        type: 'ChainExpression',
        expression: expr as ESTree.CallExpression | ESTree.MemberExpression,
      },
      start,
    );
  }

  return expr;
}

/**
 * Parses optional chain
 *
 * @param parser  Parser object
 * @param context Context masks
 * @param expr  ESTree AST node
 */
function parseOptionalChain(
  parser: Parser,
  context: Context,
  privateScope: PrivateScope | undefined,
  expr: ESTree.Expression,
  start: Location,
): ESTree.MemberExpression | ESTree.CallExpression {
  let restoreHasOptionalChaining = false;
  let node;
  if (parser.getToken() === Token.LeftBracket || parser.getToken() === Token.LeftParen) {
    if ((parser.flags & Flags.HasOptionalChaining) === Flags.HasOptionalChaining) {
      restoreHasOptionalChaining = true;
      parser.flags = (parser.flags | Flags.HasOptionalChaining) ^ Flags.HasOptionalChaining;
    }
  }
  if (parser.getToken() === Token.LeftBracket) {
    nextToken(parser, context | Context.AllowRegExp);
    const { tokenStart } = parser;
    const property = parseExpressions(parser, context, privateScope, 0, 1, tokenStart);
    consume(parser, context, Token.RightBracket);
    parser.assignable = AssignmentKind.CannotAssign;
    node = parser.finishNode<ESTree.MemberExpression>(
      {
        type: 'MemberExpression',
        object: expr,
        computed: true,
        optional: true,
        property,
      },
      start,
    );
  } else if (parser.getToken() === Token.LeftParen) {
    const args = parseArguments(parser, context, privateScope, 0);

    parser.assignable = AssignmentKind.CannotAssign;

    node = parser.finishNode<ESTree.CallExpression>(
      {
        type: 'CallExpression',
        callee: expr,
        arguments: args,
        optional: true,
      },
      start,
    );
  } else {
    const property = parsePropertyOrPrivatePropertyName(parser, context, privateScope);
    parser.assignable = AssignmentKind.CannotAssign;
    node = parser.finishNode<ESTree.MemberExpression>(
      {
        type: 'MemberExpression',
        object: expr,
        computed: false,
        optional: true,
        property,
      },
      start,
    );
  }

  if (restoreHasOptionalChaining) {
    parser.flags |= Flags.HasOptionalChaining;
  }
  return node;
}

/**
 * Parses property or private property name
 *
 * @param parser  Parser object
 * @param context Context masks
 */
function parsePropertyOrPrivatePropertyName(
  parser: Parser,
  context: Context,
  privateScope: PrivateScope | undefined,
): any {
  if (
    (parser.getToken() & Token.IsIdentifier) === 0 &&
    parser.getToken() !== Token.EscapedReserved &&
    parser.getToken() !== Token.EscapedFutureReserved &&
    parser.getToken() !== Token.PrivateField
  ) {
    parser.report(Errors.InvalidDotProperty);
  }

  return parser.getToken() === Token.PrivateField
    ? parsePrivateIdentifier(parser, context, privateScope, PropertyKind.None)
    : parseIdentifier(parser, context);
}

/**
 * Parse update expression
 *
 * @param parser  Parser object
 * @param context Context masks
 * @param inNew
 * @param start
 */
function parseUpdateExpressionPrefixed(
  parser: Parser,
  context: Context,
  privateScope: PrivateScope | undefined,
  inNew: 0 | 1,
  isLHS: 0 | 1,
  start: Location,
): ESTree.UpdateExpression {
  //  UpdateExpression ::
  //   LeftHandSideExpression ('++' | '--')?

  if (inNew) parser.report(Errors.InvalidIncDecNew);
  if (!isLHS) parser.report(Errors.Unexpected);

  const token = parser.getToken();

  nextToken(parser, context | Context.AllowRegExp);

  const arg = parseLeftHandSideExpression(parser, context, privateScope, 0, 0, 1);

  if (parser.assignable & AssignmentKind.CannotAssign) {
    parser.report(Errors.InvalidIncDecTarget);
  }

  parser.assignable = AssignmentKind.CannotAssign;

  return parser.finishNode<ESTree.UpdateExpression>(
    {
      type: 'UpdateExpression',
      argument: arg,
      operator: KeywordDescTable[token & Token.Type] as ESTree.UpdateOperator,
      prefix: true,
    },
    start,
  );
}

/**
 * Parses expressions such as a literal expression
 * and update expression.
 *
 * @param parser  Parser object
 * @param context Context masks
 * @param kind Binding kind
 * @param inNew
 * @param canAssign
 * @param inGroup
 * @param start
 */
function parsePrimaryExpression(
  parser: Parser,
  context: Context,
  privateScope: PrivateScope | undefined,
  kind: BindingKind,
  inNew: 0 | 1,
  canAssign: 0 | 1,
  inGroup: 0 | 1,
  isLHS: 0 | 1,
  start: Location,
): any {
  // PrimaryExpression ::
  //   'this'
  //   'null'
  //   'true'
  //   'false'
  //   Identifier
  //   Number
  //   String
  //   BigIntLiteral
  //   ArrayLiteral
  //   ObjectLiteral
  //   RegExpLiteral
  //   ClassLiteral
  //   ImportCall
  //   ImportMeta
  //   '(' Expression ')'
  //   TemplateLiteral
  //   AsyncFunctionLiteral
  //   YieldExpression
  //   AwaitExpression
  //   PrivateField
  //   Decorator
  //   Intrinsic
  //   JSX

  if ((parser.getToken() & Token.IsIdentifier) === Token.IsIdentifier) {
    switch (parser.getToken()) {
      case Token.AwaitKeyword:
        return parseAwaitExpressionOrIdentifier(parser, context, privateScope, inNew, inGroup, start);
      case Token.YieldKeyword:
        return parseYieldExpressionOrIdentifier(parser, context, privateScope, inGroup, canAssign, start);
      case Token.AsyncKeyword:
        return parseAsyncExpression(parser, context, privateScope, inGroup, isLHS, canAssign, inNew, start);
      default: // ignore
    }

    const { tokenValue } = parser;
    const token = parser.getToken();

    const expr = parseIdentifier(parser, context | Context.TaggedTemplate);

    if (parser.getToken() === Token.Arrow) {
      if (!isLHS) parser.report(Errors.Unexpected);
      classifyIdentifier(parser, context, token);
      if ((token & Token.FutureReserved) === Token.FutureReserved) {
        parser.flags |= Flags.HasStrictReserved;
      }
      return parseArrowFromIdentifier(parser, context, privateScope, tokenValue, expr, inNew, canAssign, 0, start);
    }

    if (
      context & Context.InClass &&
      !(context & Context.InMethodOrFunction) &&
      !(context & Context.InArgumentList) &&
      // Use tokenValue instead of token === Token.Arguments
      // because "arguments" maybe escaped like argument\u0073
      parser.tokenValue === 'arguments'
    )
      parser.report(Errors.InvalidClassFieldArgEval);

    // Only a "simple validation" is done here to handle 'let' edge cases

    if ((token & Token.Type) === (Token.LetKeyword & Token.Type)) {
      if (context & Context.Strict) parser.report(Errors.StrictInvalidLetInExprPos);
      if (kind & (BindingKind.Let | BindingKind.Const)) parser.report(Errors.InvalidLetConstBinding);
    }

    parser.assignable =
      context & Context.Strict && (token & Token.IsEvalOrArguments) === Token.IsEvalOrArguments
        ? AssignmentKind.CannotAssign
        : AssignmentKind.Assignable;

    return expr;
  }

  if ((parser.getToken() & Token.IsStringOrNumber) === Token.IsStringOrNumber) {
    return parseLiteral(parser, context);
  }

  // Update + Unary + Primary expression
  switch (parser.getToken()) {
    case Token.Increment:
    case Token.Decrement:
      return parseUpdateExpressionPrefixed(parser, context, privateScope, inNew, isLHS, start);
    case Token.DeleteKeyword:
    case Token.Negate:
    case Token.Complement:
    case Token.Add:
    case Token.Subtract:
    case Token.TypeofKeyword:
    case Token.VoidKeyword:
      return parseUnaryExpression(parser, context, privateScope, isLHS, inGroup);
    case Token.FunctionKeyword:
      return parseFunctionExpression(parser, context, privateScope, /* isAsync */ 0, inGroup, start);
    case Token.LeftBrace:
      return parseObjectLiteral(parser, context, privateScope, canAssign ? 0 : 1, inGroup);
    case Token.LeftBracket:
      return parseArrayLiteral(parser, context, privateScope, canAssign ? 0 : 1, inGroup);
    case Token.LeftParen:
      return parseParenthesizedExpression(
        parser,
        context | Context.TaggedTemplate,
        privateScope,
        canAssign,
        BindingKind.ArgumentList,
        Origin.None,
        start,
      );
    case Token.FalseKeyword:
    case Token.TrueKeyword:
    case Token.NullKeyword:
      return parseNullOrTrueOrFalseLiteral(parser, context);
    case Token.ThisKeyword:
      return parseThisExpression(parser, context);
    case Token.RegularExpression:
      return parseRegExpLiteral(parser, context);
    case Token.Decorator:
    case Token.ClassKeyword:
      return parseClassExpression(parser, context, privateScope, inGroup, start);
    case Token.SuperKeyword:
      return parseSuperExpression(parser, context);
    case Token.TemplateSpan:
      return parseTemplateLiteral(parser, context);
    case Token.TemplateContinuation:
      return parseTemplate(parser, context, privateScope);
    case Token.NewKeyword:
      return parseNewExpression(parser, context, privateScope, inGroup);
    case Token.BigIntLiteral:
      return parseBigIntLiteral(parser, context);
    case Token.PrivateField:
      return parsePrivateIdentifier(parser, context, privateScope, PropertyKind.None);
    case Token.ImportKeyword:
      return parseImportCallOrMetaExpression(parser, context, privateScope, inNew, inGroup, start);
    case Token.LessThan:
      if (parser.options.jsx)
        return parseJSXRootElementOrFragment(parser, context, privateScope, /*inJSXChild*/ 0, parser.tokenStart);
    default:
      if (isValidIdentifier(context, parser.getToken())) return parseIdentifierOrArrow(parser, context, privateScope);
      parser.report(Errors.UnexpectedToken, KeywordDescTable[parser.getToken() & Token.Type]);
  }
}

/**
 * Parses Import call expression
 *
 * @param parser  Parser object
 * @param context Context masks
 * @param inGroup
 * @param start
 */
function parseImportCallOrMetaExpression(
  parser: Parser,
  context: Context,
  privateScope: PrivateScope | undefined,
  inNew: 0 | 1,
  inGroup: 0 | 1,
  start: Location,
): ESTree.ImportExpression | ESTree.MetaProperty {
  // ImportCall[Yield, Await]:
  //  import(AssignmentExpression[+In, ?Yield, ?Await])

  let expr: ESTree.Identifier | ESTree.ImportExpression = parseIdentifier(parser, context);

  if (parser.getToken() === Token.Period) {
    return parseImportMetaExpression(parser, context, expr, start);
  }

  if (inNew) parser.report(Errors.InvalidImportNew);

  expr = parseImportExpression(parser, context, privateScope, inGroup, start);

  parser.assignable = AssignmentKind.CannotAssign;

  return parseMemberOrUpdateExpression(parser, context, privateScope, expr, inGroup, 0, start);
}

/**
 * Parses import meta expression
 *
 * @param parser  Parser object
 * @param context Context masks
 * @param meta ESTree AST node
 */
function parseImportMetaExpression(
  parser: Parser,
  context: Context,
  meta: ESTree.Identifier,
  start: Location,
): ESTree.MetaProperty {
  if ((context & Context.Module) === 0) parser.report(Errors.ImportMetaOutsideModule);

  nextToken(parser, context); // skips: '.'
  const token = parser.getToken();
  if (token !== Token.Meta && parser.tokenValue !== 'meta') {
    parser.report(Errors.InvalidImportMeta);
  } else if (token & Token.IsEscaped) {
    parser.report(Errors.InvalidEscapedImportMeta);
  }

  parser.assignable = AssignmentKind.CannotAssign;

  return parser.finishNode<ESTree.MetaProperty>(
    {
      type: 'MetaProperty',
      meta,
      property: parseIdentifier(parser, context),
    },
    start,
  );
}

/**
 * Parses import expression
 *
 * @param parser  Parser object
 * @param context Context masks
 * @param inGroup
 * @param start
 */
function parseImportExpression(
  parser: Parser,
  context: Context,
  privateScope: PrivateScope | undefined,
  inGroup: 0 | 1,
  start: Location,
): ESTree.ImportExpression {
  consume(parser, context | Context.AllowRegExp, Token.LeftParen);

  if (parser.getToken() === Token.Ellipsis) parser.report(Errors.InvalidSpreadInImport);

  const source = parseExpression(parser, context, privateScope, 1, inGroup, parser.tokenStart);

  let options: ESTree.Expression | null = null;

  if (parser.getToken() === Token.Comma) {
    consume(parser, context, Token.Comma);

    if (parser.getToken() !== Token.RightParen) {
      const expContext = (context | Context.DisallowIn) ^ Context.DisallowIn;
      options = parseExpression(parser, expContext, privateScope, 1, inGroup, parser.tokenStart);
    }

    consumeOpt(parser, context, Token.Comma);
  }

  const node: ESTree.ImportExpression = {
    type: 'ImportExpression',
    source,
    options,
  };

  consume(parser, context, Token.RightParen);

  return parser.finishNode(node, start);
}

/**
 * Parses import attributes
 *
 * @param parser Parser object
 * @param context Context masks
 * @returns
 */

function parseImportAttributes(parser: Parser, context: Context): ESTree.ImportAttribute[] {
  if (!consumeOpt(parser, context, Token.WithKeyword)) return [];
  consume(parser, context, Token.LeftBrace);

  const attributes: ESTree.ImportAttribute[] = [];
  const keysContent = new Set<ESTree.Literal['value'] | ESTree.Identifier['name']>();

  while (parser.getToken() !== Token.RightBrace) {
    const start = parser.tokenStart;

    const key = parseIdentifierOrStringLiteral(parser, context);
    consume(parser, context, Token.Colon);
    const value = parseStringLiteral(parser, context);
    const keyContent = key.type === 'Literal' ? key.value : key.name;

    if (keysContent.has(keyContent)) {
      parser.report(Errors.DuplicateBinding, `${keyContent}`);
    }

    keysContent.add(keyContent);
    attributes.push(
      parser.finishNode<ESTree.ImportAttribute>(
        {
          type: 'ImportAttribute',
          key,
          value,
        },
        start,
      ),
    );

    if (parser.getToken() !== Token.RightBrace) {
      consume(parser, context, Token.Comma);
    }
  }

  consume(parser, context, Token.RightBrace);
  return attributes;
}

function parseStringLiteral(parser: Parser, context: Context): ESTree.Literal {
  if (parser.getToken() === Token.StringLiteral) {
    return parseLiteral(parser, context);
  } else {
    parser.report(Errors.UnexpectedToken, KeywordDescTable[parser.getToken() & Token.Type]);
  }
}

function parseIdentifierOrStringLiteral(parser: Parser, context: Context): ESTree.Identifier | ESTree.Literal {
  if (parser.getToken() === Token.StringLiteral) {
    return parseLiteral(parser, context);
  } else if (parser.getToken() & Token.IsIdentifier) {
    return parseIdentifier(parser, context);
  } else {
    parser.report(Errors.UnexpectedToken, KeywordDescTable[parser.getToken() & Token.Type]);
  }
}

/**
 * Checks IsStringWellFormedUnicode, same as String.prototype.isWellFormed
 *
 * @param str string to check
 * @returns void when passed the check
 */
function validateStringWellFormed(parser: Parser, str: string): void {
  const len = str.length;
  for (let i = 0; i < len; i++) {
    const code = str.charCodeAt(i);
    // Single UTF-16 unit
    if ((code & 0xfc00) !== Chars.LeadSurrogateMin) continue;
    // unpaired surrogate
    if (code > Chars.LeadSurrogateMax || ++i >= len || (str.charCodeAt(i) & 0xfc00) !== Chars.TrailSurrogateMin) {
      parser.report(Errors.InvalidExportName, JSON.stringify(str.charAt(i--)));
    }
  }
}

function parseModuleExportName(parser: Parser, context: Context): ESTree.Identifier | ESTree.Literal {
  // ModuleExportName :
  //   IdentifierName
  //   StringLiteral
  //
  // ModuleExportName : StringLiteral
  //   It is a Syntax Error if IsStringWellFormedUnicode(the SV of
  //   StringLiteral) is false.

  if (parser.getToken() === Token.StringLiteral) {
    validateStringWellFormed(parser, parser.tokenValue as string);
    return parseLiteral(parser, context);
  } else if (parser.getToken() & Token.IsIdentifier) {
    return parseIdentifier(parser, context);
  } else {
    parser.report(Errors.UnexpectedToken, KeywordDescTable[parser.getToken() & Token.Type]);
  }
}

/**
 * Parses BigInt literal
 *
 * @param parser  Parser object
 * @param context Context masks
 */
function parseBigIntLiteral(parser: Parser, context: Context): ESTree.BigIntLiteral {
  const { tokenRaw, tokenValue, tokenStart } = parser;
  nextToken(parser, context);
  parser.assignable = AssignmentKind.CannotAssign;

  const node: ESTree.BigIntLiteral = {
    type: 'Literal',
    value: tokenValue,
    bigint: String(tokenValue),
  };

  if (parser.options.raw) {
    node.raw = tokenRaw;
  }

  return parser.finishNode(node, tokenStart);
}

/**
 * Parses template literal
 *
 * @param parser  Parser object
 * @param context Context masks
 */
function parseTemplateLiteral(parser: Parser, context: Context): ESTree.TemplateLiteral {
  /**
   * Template Literals
   *
   * Template ::
   *   FullTemplate
   *   TemplateHead
   *
   * FullTemplate ::
   *   `Template Characters opt`
   *
   * TemplateHead ::
   *   ` Template Characters opt ${
   *
   * TemplateSubstitutionTail ::
   *   TemplateMiddle
   *   TemplateTail
   *
   * TemplateMiddle ::
   *   } Template Characters opt ${
   *
   * TemplateTail ::
   *   } Template Characters opt `
   *
   * TemplateCharacters ::
   *   TemplateCharacter Template Characters opt
   *
   * TemplateCharacter ::
   *   SourceCharacter but not one of ` or \ or $
   *   $ [lookahead not { ]
   *   \ TemplateEscapeSequence
   *   \ NotEscapeSequence
   *   LineContinuation
   *   LineTerminatorSequence
   *   SourceCharacter but not one of ` or \ or $ or LineTerminator
   *
   * TemplateEscapeSequence ::
   *   CharacterEscapeSequence
   *   0 [lookahead ∉ DecimalDigit]
   *   HexEscapeSequence
   *   UnicodeEscapeSequence
   *
   * Note: TemplateEscapeSequence removed
   *   LegacyOctalEscapeSequence
   *   NonOctalDecimalEscapeSequence
   * from EscapeSequence.
   *
   * NotEscapeSequence :: 0 DecimalDigit
   *   DecimalDigit but not 0
   *   x [lookahead ∉ HexDigit]
   *   x HexDigit [lookahead ∉ HexDigit]
   *   u [lookahead ∉ HexDigit] [lookahead ≠ {]
   *   u HexDigit [lookahead ∉ HexDigit]
   *   u HexDigit HexDigit [lookahead ∉ HexDigit]
   *   u HexDigit HexDigit HexDigit [lookahead ∉ HexDigit] u { [lookahead ∉ HexDigit]
   *   u { NotCodePoint [lookahead ∉ HexDigit]
   *   u { CodePoint [lookahead ∉ HexDigit] [lookahead ≠ }]
   *
   * NotCodePoint ::
   *   HexDigits[~Sep] but only if MV of HexDigits > 0x10FFFF
   *
   * CodePoint ::
   *   HexDigits[~Sep] but only if MV of HexDigits ≤ 0x10FFFF
   */

  parser.assignable = AssignmentKind.CannotAssign;
  const { tokenValue, tokenRaw, tokenStart } = parser;
  consume(parser, context, Token.TemplateSpan);
  const quasis = [parseTemplateElement(parser, tokenValue, tokenRaw, tokenStart, true)];

  return parser.finishNode<ESTree.TemplateLiteral>(
    {
      type: 'TemplateLiteral',
      expressions: [],
      quasis,
    },
    tokenStart,
  );
}

/**
 * Parses template
 *
 * @param parser  Parser object
 * @param context Context masks
 */
function parseTemplate(
  parser: Parser,
  context: Context,
  privateScope: PrivateScope | undefined,
): ESTree.TemplateLiteral {
  context = (context | Context.DisallowIn) ^ Context.DisallowIn;

  const { tokenValue, tokenRaw, tokenStart } = parser;
  consume(parser, (context & ~Context.TaggedTemplate) | Context.AllowRegExp, Token.TemplateContinuation);

  const quasis = [parseTemplateElement(parser, tokenValue, tokenRaw, tokenStart, /* tail */ false)];

  const expressions = [
    parseExpressions(parser, context & ~Context.TaggedTemplate, privateScope, 0, 1, parser.tokenStart),
  ];

  if (parser.getToken() !== Token.RightBrace) parser.report(Errors.InvalidTemplateContinuation);

  while (parser.setToken(scanTemplateTail(parser, context), true) !== Token.TemplateSpan) {
    const { tokenValue, tokenRaw, tokenStart } = parser;
    consume(parser, (context & ~Context.TaggedTemplate) | Context.AllowRegExp, Token.TemplateContinuation);
    quasis.push(parseTemplateElement(parser, tokenValue, tokenRaw, tokenStart, /* tail */ false));

    expressions.push(parseExpressions(parser, context, privateScope, 0, 1, parser.tokenStart));
    if (parser.getToken() !== Token.RightBrace) parser.report(Errors.InvalidTemplateContinuation);
  }

  {
    const { tokenValue, tokenRaw, tokenStart } = parser;
    consume(parser, context, Token.TemplateSpan);
    quasis.push(parseTemplateElement(parser, tokenValue, tokenRaw, tokenStart, /* tail */ true));
  }

  return parser.finishNode<ESTree.TemplateLiteral>(
    {
      type: 'TemplateLiteral',
      expressions,
      quasis,
    },
    tokenStart,
  );
}

/**
 * Parses template spans
 *
 * @param parser  Parser object
 * @param tail
 */
function parseTemplateElement(
  parser: Parser,
  cooked: string | null,
  raw: string,
  start: Location,
  tail: boolean,
): ESTree.TemplateElement {
  const node = parser.finishNode<ESTree.TemplateElement>(
    {
      type: 'TemplateElement',
      value: {
        cooked,
        raw,
      },
      tail,
    },
    start,
  ) as ESTree.TemplateElement;

  const tailSize = tail ? 1 : 2;

  // Patch range
  if (parser.options.ranges) {
    // skip the front "`" or "}"
    (node.start as number) += 1;
    (node.range as [number, number])[0] += 1;
    // skip the tail "`" or "${"
    (node.end as number) -= tailSize;
    (node.range as [number, number])[1] -= tailSize;
  }

  // Patch loc
  if (parser.options.loc) {
    // skip the front "`" or "}"
    (node.loc as ESTree.SourceLocation).start.column += 1;
    // skip the tail "`" or "${"
    (node.loc as ESTree.SourceLocation).end.column -= tailSize;
  }

  return node;
}

/**
 * Parses spread element
 *
 * @param parser  Parser object
 * @param context Context masks
 */
function parseSpreadElement(
  parser: Parser,
  context: Context,
  privateScope: PrivateScope | undefined,
): ESTree.SpreadElement {
  const start = parser.tokenStart;
  context = (context | Context.DisallowIn) ^ Context.DisallowIn;
  consume(parser, context | Context.AllowRegExp, Token.Ellipsis);
  const argument = parseExpression(parser, context, privateScope, 1, 0, parser.tokenStart);
  parser.assignable = AssignmentKind.Assignable;
  return parser.finishNode<ESTree.SpreadElement>(
    {
      type: 'SpreadElement',
      argument,
    },
    start,
  );
}

/**
 * Parses arguments
 *
 * @param parser  Parser object
 * @param context Context masks
 */
function parseArguments(
  parser: Parser,
  context: Context,
  privateScope: PrivateScope | undefined,
  inGroup: 0 | 1,
): (ESTree.SpreadElement | ESTree.Expression)[] {
  // Arguments ::
  //   '(' (AssignmentExpression)*[','] ')'
  nextToken(parser, context | Context.AllowRegExp);

  const args: (ESTree.Expression | ESTree.SpreadElement)[] = [];

  if (parser.getToken() === Token.RightParen) {
    nextToken(parser, context | Context.TaggedTemplate);
    return args;
  }

  while (parser.getToken() !== Token.RightParen) {
    if (parser.getToken() === Token.Ellipsis) {
      args.push(parseSpreadElement(parser, context, privateScope));
    } else {
      args.push(parseExpression(parser, context, privateScope, 1, inGroup, parser.tokenStart));
    }

    if (parser.getToken() !== Token.Comma) break;

    nextToken(parser, context | Context.AllowRegExp);

    if (parser.getToken() === Token.RightParen) break;
  }

  consume(parser, context | Context.TaggedTemplate, Token.RightParen);

  return args;
}

/**
 * Parses an identifier expression
 *
 * @param parser  Parser object
 * @param context Context masks
 */
function parseIdentifier(parser: Parser, context: Context): ESTree.Identifier {
  const { tokenValue, tokenStart } = parser;

  const allowRegex = tokenValue === 'await' && (parser.getToken() & Token.IsEscaped) === 0;
  nextToken(parser, context | (allowRegex ? Context.AllowRegExp : 0));

  return parser.finishNode<ESTree.Identifier>(
    {
      type: 'Identifier',
      name: tokenValue,
    },
    tokenStart,
  );
}

/**
 * Parses an literal expression such as string literal
 *
 * @param parser  Parser object
 * @param context Context masks
 */
function parseLiteral(parser: Parser, context: Context): ESTree.Literal {
  const { tokenValue, tokenRaw, tokenStart } = parser;
  if (parser.getToken() === Token.BigIntLiteral) {
    return parseBigIntLiteral(parser, context);
  }

  nextToken(parser, context);
  parser.assignable = AssignmentKind.CannotAssign;
  return parser.finishNode(
    parser.options.raw
      ? {
          type: 'Literal',
          value: tokenValue,
          raw: tokenRaw,
        }
      : {
          type: 'Literal',
          value: tokenValue,
        },
    tokenStart,
  );
}

/**
 * Parses null and boolean expressions
 *
 * @param parser  Parser object
 * @param context Context masks
 */
function parseNullOrTrueOrFalseLiteral(parser: Parser, context: Context): ESTree.Literal {
  const start = parser.tokenStart;
  const raw = KeywordDescTable[parser.getToken() & Token.Type];
  const value = parser.getToken() === Token.NullKeyword ? null : raw === 'true';

  nextToken(parser, context);
  parser.assignable = AssignmentKind.CannotAssign;
  return parser.finishNode(
    parser.options.raw
      ? {
          type: 'Literal',
          value,
          raw,
        }
      : {
          type: 'Literal',
          value,
        },
    start,
  );
}

/**
 * Parses this expression
 *
 * @param parser  Parser object
 * @param context Context masks
 */
function parseThisExpression(parser: Parser, context: Context): ESTree.ThisExpression {
  const { tokenStart } = parser;
  nextToken(parser, context);
  parser.assignable = AssignmentKind.CannotAssign;
  return parser.finishNode<ESTree.ThisExpression>(
    {
      type: 'ThisExpression',
    },
    tokenStart,
  );
}

/**
 * Parse function declaration
 *
 * @param parser  Parser object
 * @param context Context masks
 * @param scope
 * @param allowGen
 * @param ExportDefault
 * @param isAsync
 * @param start
 */
function parseFunctionDeclaration(
  parser: Parser,
  context: Context,
  scope: Scope | undefined,
  privateScope: PrivateScope | undefined,
  origin: Origin,
  allowGen: 0 | 1,
  flags: HoistedFunctionFlags,
  isAsync: 0 | 1,
  start: Location,
): ESTree.FunctionDeclaration {
  // FunctionDeclaration ::
  //   function BindingIdentifier ( FormalParameters ) { FunctionBody }
  //   function ( FormalParameters ) { FunctionBody }
  //
  // GeneratorDeclaration ::
  //   function * BindingIdentifier ( FormalParameters ) { FunctionBody }
  //   function * ( FormalParameters ) { FunctionBody }
  //
  // AsyncFunctionDeclaration ::
  //   async function BindingIdentifier ( FormalParameters ) { FunctionBody }
  //   async function ( FormalParameters ) { FunctionBody }
  //
  // AsyncGeneratorDeclaration ::
  //   async function * BindingIdentifier ( FormalParameters ) { FunctionBody }
  //   async function * ( FormalParameters ) { FunctionBody }

  nextToken(parser, context | Context.AllowRegExp);

  const isGenerator = allowGen ? optionalBit(parser, context, Token.Multiply) : 0;

  let id: ESTree.Identifier | null = null;
  let funcNameToken: Token | undefined;

  // Create a new function scope
  let functionScope = scope ? parser.createScope() : void 0;

  if (parser.getToken() === Token.LeftParen) {
    if ((flags & HoistedClassFlags.Hoisted) === 0) parser.report(Errors.DeclNoName, 'Function');
  } else {
    // In ES6, a function behaves as a lexical binding, except in
    // a script scope, or the initial scope of eval or another function.
    const kind =
      origin & Origin.TopLevel && ((context & Context.InGlobal) === 0 || (context & Context.Module) === 0)
        ? BindingKind.Variable
        : BindingKind.FunctionLexical | (isAsync ? BindingKind.Async : 0) | (isGenerator ? BindingKind.Generator : 0);

    validateFunctionName(parser, context, parser.getToken());

    if (scope) {
      if (kind & BindingKind.Variable) {
        scope.addVarName(context, parser.tokenValue, kind);
      } else {
        scope.addBlockName(context, parser.tokenValue, kind, origin);
      }

      functionScope = functionScope?.createChildScope(ScopeKind.FunctionRoot);

      if (flags) {
        if (flags & HoistedClassFlags.Export) {
          parser.declareUnboundVariable(parser.tokenValue);
        }
      }
    }

    funcNameToken = parser.getToken();

    if (parser.getToken() & Token.IsIdentifier) {
      id = parseIdentifier(parser, context);
    } else {
      parser.report(Errors.UnexpectedToken, KeywordDescTable[parser.getToken() & Token.Type]);
    }
  }

  {
    const modifierFlags =
      Context.SuperProperty |
      Context.SuperCall |
      Context.InYieldContext |
      Context.InAwaitContext |
      Context.InArgumentList |
      Context.InConstructor;

    context =
      ((context | modifierFlags) ^ modifierFlags) |
      Context.AllowNewTarget |
      (isAsync ? Context.InAwaitContext : 0) |
      (isGenerator ? Context.InYieldContext : 0) |
      (isGenerator ? 0 : Context.AllowEscapedKeyword);
  }

  functionScope = functionScope?.createChildScope(ScopeKind.FunctionParams);

  const params = parseFormalParametersOrFormalList(
    parser,
    (context | Context.InArgumentList) & ~Context.InStaticBlock,
    functionScope,
    privateScope,
    0,
    BindingKind.ArgumentList,
  );

  const modifierFlags = Context.InGlobal | Context.InSwitch | Context.InIteration | Context.InStaticBlock;

  const body = parseFunctionBody(
    parser,
    ((context | modifierFlags) ^ modifierFlags) | Context.InMethodOrFunction | Context.InReturnContext,
    functionScope?.createChildScope(ScopeKind.FunctionBody),
    privateScope,
    Origin.Declaration,
    funcNameToken,
    functionScope,
  );

  return parser.finishNode<ESTree.FunctionDeclaration>(
    {
      type: 'FunctionDeclaration',
      id,
      params,
      body,
      async: isAsync === 1,
      generator: isGenerator === 1,
    },
    start,
  );
}

/**
 * Parse function expression
 *
 * @param parser  Parser object
 * @param context Context masks
 * @param isAsync
 */
function parseFunctionExpression(
  parser: Parser,
  context: Context,
  privateScope: PrivateScope | undefined,
  isAsync: 0 | 1,
  inGroup: 0 | 1,
  start: Location,
): ESTree.FunctionExpression {
  // GeneratorExpression:
  //      function* BindingIdentifier [Yield][opt](FormalParameters[Yield]){ GeneratorBody }
  //
  // FunctionExpression:
  //      function BindingIdentifier[opt](FormalParameters){ FunctionBody }

  nextToken(parser, context | Context.AllowRegExp);

  const isGenerator = optionalBit(parser, context, Token.Multiply);
  const generatorAndAsyncFlags = (isAsync ? Context.InAwaitContext : 0) | (isGenerator ? Context.InYieldContext : 0);

  let id: ESTree.Identifier | null = null;
  let funcNameToken: Token | undefined;

  // Create a new function scope
  let scope = parser.createScopeIfLexical();

  const modifierFlags =
    Context.SuperProperty |
    Context.SuperCall |
    Context.InYieldContext |
    Context.InAwaitContext |
    Context.InArgumentList |
    Context.InConstructor |
    Context.InStaticBlock;

  if (parser.getToken() & Token.IsIdentifier) {
    validateFunctionName(
      parser,
      ((context | modifierFlags) ^ modifierFlags) | generatorAndAsyncFlags,
      parser.getToken(),
    );

    scope = scope?.createChildScope(ScopeKind.FunctionRoot);

    funcNameToken = parser.getToken();
    id = parseIdentifier(parser, context);
  }

  context =
    ((context | modifierFlags) ^ modifierFlags) |
    Context.AllowNewTarget |
    generatorAndAsyncFlags |
    (isGenerator ? 0 : Context.AllowEscapedKeyword);

  scope = scope?.createChildScope(ScopeKind.FunctionParams);

  const params = parseFormalParametersOrFormalList(
    parser,
    (context | Context.InArgumentList) & ~Context.InStaticBlock,
    scope,
    privateScope,
    inGroup,
    BindingKind.ArgumentList,
  );

  const body = parseFunctionBody(
    parser,
    (context & ~(Context.DisallowIn | Context.InSwitch | Context.InGlobal | Context.InIteration | Context.InClass)) |
      Context.InMethodOrFunction |
      Context.InReturnContext,
    scope?.createChildScope(ScopeKind.FunctionBody),
    privateScope,
    0,
    funcNameToken,
    scope,
  );

  parser.assignable = AssignmentKind.CannotAssign;
  return parser.finishNode<ESTree.FunctionExpression>(
    {
      type: 'FunctionExpression',
      id,
      params,
      body,
      async: isAsync === 1,
      generator: isGenerator === 1,
    },
    start,
  );
}

/**
 * Parses array literal expression
 *
 * @param parser  Parser object
 * @param context Context masks
 * @param skipInitializer
 */
function parseArrayLiteral(
  parser: Parser,
  context: Context,
  privateScope: PrivateScope | undefined,
  skipInitializer: 0 | 1,
  inGroup: 0 | 1,
): ESTree.ArrayExpression {
  /* ArrayLiteral :
   *   [ Elision opt ]
   *   [ ElementList ]
   *   [ ElementList , Elision opt ]
   *
   * ElementList :
   *   Elision opt AssignmentExpression
   *   Elision opt ... AssignmentExpression
   *   ElementList , Elision opt AssignmentExpression
   *   ElementList , Elision opt SpreadElement
   *
   * Elision :
   *   ,
   *   Elision ,
   *
   * SpreadElement :
   *   ... AssignmentExpression
   *
   */
  const expr = parseArrayExpressionOrPattern(
    parser,
    context,
    void 0,
    privateScope,
    skipInitializer,
    inGroup,
    0,
    BindingKind.Empty,
    Origin.None,
  );

  if (parser.destructible & DestructuringKind.SeenProto) {
    parser.report(Errors.DuplicateProto);
  }

  if (parser.destructible & DestructuringKind.HasToDestruct) {
    parser.report(Errors.InvalidShorthandPropInit);
  }

  return expr as ESTree.ArrayExpression;
}

/**
 * Parse array expression or pattern
 *
 * @param parser  Parser object
 * @param context Context masks
 * @param skipInitializer
 * @param BindingKind
 */

function parseArrayExpressionOrPattern(
  parser: Parser,
  context: Context,
  scope: Scope | undefined,
  privateScope: PrivateScope | undefined,
  skipInitializer: 0 | 1,
  inGroup: 0 | 1,
  isPattern: 0 | 1,
  kind: BindingKind,
  origin: Origin,
): ESTree.ArrayExpression | ESTree.ArrayPattern | ESTree.AssignmentExpression {
  const { tokenStart: start } = parser;

  /* ArrayLiteral :
   *   [ Elision opt ]
   *   [ ElementList ]
   *   [ ElementList , Elision opt ]
   *
   * ElementList :
   *   Elision opt AssignmentExpression
   *   Elision opt ... AssignmentExpression
   *   ElementList , Elision opt AssignmentExpression
   *   ElementList , Elision opt SpreadElement
   *
   * Elision :
   *   ,
   *   Elision ,
   *
   * SpreadElement :
   *   ... AssignmentExpression
   *
   * ArrayAssignmentPattern[Yield] :
   *   [ Elision opt AssignmentRestElement[?Yield]opt ]
   *   [ AssignmentElementList[?Yield] ]
   *   [ AssignmentElementList[?Yield] , Elision opt AssignmentRestElement[?Yield]opt ]
   *
   * AssignmentRestElement[Yield] :
   *   ... DestructuringAssignmentTarget[?Yield]
   *
   * AssignmentElementList[Yield] :
   *   AssignmentElisionElement[?Yield]
   *   AssignmentElementList[?Yield] , AssignmentElisionElement[?Yield]
   *
   * AssignmentElisionElement[Yield] :
   *   Elision opt AssignmentElement[?Yield]
   *
   * AssignmentElement[Yield] :
   *   DestructuringAssignmentTarget[?Yield] Initializer[In,?Yield]opt
   *
   * DestructuringAssignmentTarget[Yield] :
   *   LeftHandSideExpression[?Yield]
   */

  nextToken(parser, context | Context.AllowRegExp);

  const elements: (ESTree.Identifier | ESTree.AssignmentExpression | null)[] = [];
  let destructible: AssignmentKind | DestructuringKind = 0;

  context = (context | Context.DisallowIn) ^ Context.DisallowIn;

  while (parser.getToken() !== Token.RightBracket) {
    if (consumeOpt(parser, context | Context.AllowRegExp, Token.Comma)) {
      elements.push(null);
    } else {
      let left: any;

      const { tokenStart, tokenValue } = parser;
      const token = parser.getToken();

      if (token & Token.IsIdentifier) {
        left = parsePrimaryExpression(parser, context, privateScope, kind, 0, 1, inGroup, 1, tokenStart);

        if (parser.getToken() === Token.Assign) {
          if (parser.assignable & AssignmentKind.CannotAssign) parser.report(Errors.CantAssignTo);

          nextToken(parser, context | Context.AllowRegExp);

          scope?.addVarOrBlock(context, tokenValue, kind, origin);

          const right = parseExpression(parser, context, privateScope, 1, inGroup, parser.tokenStart);

          left = parser.finishNode(
            isPattern
              ? {
                  type: 'AssignmentPattern',
                  left,
                  right,
                }
              : ({
                  type: 'AssignmentExpression',
                  operator: '=',
                  left,
                  right,
                } as any),
            tokenStart,
          );

          destructible |=
            parser.destructible & DestructuringKind.Yield
              ? DestructuringKind.Yield
              : 0 | (parser.destructible & DestructuringKind.Await)
                ? DestructuringKind.Await
                : 0;
        } else if (parser.getToken() === Token.Comma || parser.getToken() === Token.RightBracket) {
          if (parser.assignable & AssignmentKind.CannotAssign) {
            destructible |= DestructuringKind.CannotDestruct;
          } else {
            scope?.addVarOrBlock(context, tokenValue, kind, origin);
          }
          destructible |=
            parser.destructible & DestructuringKind.Yield
              ? DestructuringKind.Yield
              : 0 | (parser.destructible & DestructuringKind.Await)
                ? DestructuringKind.Await
                : 0;
        } else {
          destructible |=
            kind & BindingKind.ArgumentList
              ? DestructuringKind.Assignable
              : (kind & BindingKind.Empty) === 0
                ? DestructuringKind.CannotDestruct
                : 0;

          left = parseMemberOrUpdateExpression(parser, context, privateScope, left, inGroup, 0, tokenStart);

          if (parser.getToken() !== Token.Comma && parser.getToken() !== Token.RightBracket) {
            if (parser.getToken() !== Token.Assign) destructible |= DestructuringKind.CannotDestruct;
            left = parseAssignmentExpression(parser, context, privateScope, inGroup, isPattern, tokenStart, left);
          } else if (parser.getToken() !== Token.Assign) {
            destructible |=
              parser.assignable & AssignmentKind.CannotAssign
                ? DestructuringKind.CannotDestruct
                : DestructuringKind.Assignable;
          }
        }
      } else if (token & Token.IsPatternStart) {
        left =
          parser.getToken() === Token.LeftBrace
            ? parseObjectLiteralOrPattern(parser, context, scope, privateScope, 0, inGroup, isPattern, kind, origin)
            : parseArrayExpressionOrPattern(parser, context, scope, privateScope, 0, inGroup, isPattern, kind, origin);

        destructible |= parser.destructible;

        parser.assignable =
          parser.destructible & DestructuringKind.CannotDestruct
            ? AssignmentKind.CannotAssign
            : AssignmentKind.Assignable;

        if (parser.getToken() === Token.Comma || parser.getToken() === Token.RightBracket) {
          if (parser.assignable & AssignmentKind.CannotAssign) {
            destructible |= DestructuringKind.CannotDestruct;
          }
        } else if (parser.destructible & DestructuringKind.HasToDestruct) {
          parser.report(Errors.InvalidDestructuringTarget);
        } else {
          left = parseMemberOrUpdateExpression(parser, context, privateScope, left, inGroup, 0, tokenStart);
          destructible = parser.assignable & AssignmentKind.CannotAssign ? DestructuringKind.CannotDestruct : 0;

          if (parser.getToken() !== Token.Comma && parser.getToken() !== Token.RightBracket) {
            left = parseAssignmentExpression(parser, context, privateScope, inGroup, isPattern, tokenStart, left);
          } else if (parser.getToken() !== Token.Assign) {
            destructible |=
              parser.assignable & AssignmentKind.CannotAssign
                ? DestructuringKind.CannotDestruct
                : DestructuringKind.Assignable;
          }
        }
      } else if (token === Token.Ellipsis) {
        left = parseSpreadOrRestElement(
          parser,
          context,
          scope,
          privateScope,
          Token.RightBracket,
          kind,
          origin,
          0,
          inGroup,
          isPattern,
        );
        destructible |= parser.destructible;
        if (parser.getToken() !== Token.Comma && parser.getToken() !== Token.RightBracket)
          parser.report(Errors.UnexpectedToken, KeywordDescTable[parser.getToken() & Token.Type]);
      } else {
        left = parseLeftHandSideExpression(parser, context, privateScope, 1, 0, 1);

        if (parser.getToken() !== Token.Comma && parser.getToken() !== Token.RightBracket) {
          left = parseAssignmentExpression(parser, context, privateScope, inGroup, isPattern, tokenStart, left);
          if ((kind & (BindingKind.Empty | BindingKind.ArgumentList)) === 0 && token === Token.LeftParen)
            destructible |= DestructuringKind.CannotDestruct;
        } else if (parser.assignable & AssignmentKind.CannotAssign) {
          destructible |= DestructuringKind.CannotDestruct;
        } else if (token === Token.LeftParen) {
          destructible |=
            parser.assignable & AssignmentKind.Assignable && kind & (BindingKind.Empty | BindingKind.ArgumentList)
              ? DestructuringKind.Assignable
              : DestructuringKind.CannotDestruct;
        }
      }

      elements.push(left);

      if (consumeOpt(parser, context | Context.AllowRegExp, Token.Comma)) {
        if (parser.getToken() === Token.RightBracket) break;
      } else break;
    }
  }

  consume(parser, context, Token.RightBracket);

  const node = parser.finishNode(
    {
      type: isPattern ? 'ArrayPattern' : 'ArrayExpression',
      elements,
    } as any,
    start,
  );

  if (!skipInitializer && parser.getToken() & Token.IsAssignOp) {
    return parseArrayOrObjectAssignmentPattern(
      parser,
      context,
      privateScope,
      destructible,
      inGroup,
      isPattern,
      start,
      node,
    );
  }

  parser.destructible = destructible;

  return node;
}

/**
 * Parses array or object assignment pattern
 *
 * @param parser  Parser object
 * @param context Context masks
 * @param destructible
 * @param inGroup
 * @param start Start index
 * @param node ESTree AST node
 */
function parseArrayOrObjectAssignmentPattern(
  parser: Parser,
  context: Context,
  privateScope: PrivateScope | undefined,
  destructible: AssignmentKind | DestructuringKind,
  inGroup: 0 | 1,
  isPattern: 0 | 1,
  start: Location,
  node: ESTree.ArrayExpression | ESTree.ObjectExpression | ESTree.ObjectPattern,
): ESTree.AssignmentExpression {
  // 12.15.5 Destructuring Assignment
  //
  // AssignmentElement[Yield, Await]:
  //   DestructuringAssignmentTarget[?Yield, ?Await]
  //   DestructuringAssignmentTarget[?Yield, ?Await] Initializer[+In, ?Yield, ?Await]
  //

  if (parser.getToken() !== Token.Assign) parser.report(Errors.CantAssignTo);

  nextToken(parser, context | Context.AllowRegExp);

  if (destructible & DestructuringKind.CannotDestruct) parser.report(Errors.CantAssignTo);

  if (!isPattern) reinterpretToPattern(parser, node);

  const { tokenStart } = parser;

  const right = parseExpression(parser, context, privateScope, 1, inGroup, tokenStart);

  parser.destructible =
    ((destructible | DestructuringKind.SeenProto | DestructuringKind.HasToDestruct) ^
      (DestructuringKind.HasToDestruct | DestructuringKind.SeenProto)) |
    (parser.destructible & DestructuringKind.Await ? DestructuringKind.Await : 0) |
    (parser.destructible & DestructuringKind.Yield ? DestructuringKind.Yield : 0);

  return parser.finishNode(
    isPattern
      ? {
          type: 'AssignmentPattern',
          left: node,
          right,
        }
      : ({
          type: 'AssignmentExpression',
          left: node,
          operator: '=',
          right,
        } as any),
    start,
  );
}

/**
 * Parses rest or spread element
 *
 * @param parser  Parser object
 * @param context Context masks
 * @param closingToken
 * @param type Binding kind
 * @param origin Binding origin
 * @param isAsync
 * @param isGroup
 */
function parseSpreadOrRestElement(
  parser: Parser,
  context: Context,
  scope: Scope | undefined,
  privateScope: PrivateScope | undefined,
  closingToken: Token,
  kind: BindingKind,
  origin: Origin,
  isAsync: 0 | 1,
  inGroup: 0 | 1,
  isPattern: 0 | 1,
): ESTree.SpreadElement | ESTree.RestElement {
  const { tokenStart: start } = parser;

  nextToken(parser, context | Context.AllowRegExp); // skip '...'

  let argument: ESTree.Expression | null = null;
  let destructible: AssignmentKind | DestructuringKind = DestructuringKind.None;

  const { tokenValue, tokenStart } = parser;
  let token = parser.getToken();

  if (token & Token.IsIdentifier) {
    parser.assignable = AssignmentKind.Assignable;

    argument = parsePrimaryExpression(parser, context, privateScope, kind, 0, 1, inGroup, 1, tokenStart);

    token = parser.getToken();

    argument = parseMemberOrUpdateExpression(
      parser,
      context,
      privateScope,
      argument as ESTree.Expression,
      inGroup,
      0,
      tokenStart,
    );

    if (parser.getToken() !== Token.Comma && parser.getToken() !== closingToken) {
      if (parser.assignable & AssignmentKind.CannotAssign && parser.getToken() === Token.Assign)
        parser.report(Errors.InvalidDestructuringTarget);

      destructible |= DestructuringKind.CannotDestruct;

      argument = parseAssignmentExpression(parser, context, privateScope, inGroup, isPattern, tokenStart, argument);
    }

    if (parser.assignable & AssignmentKind.CannotAssign) {
      destructible |= DestructuringKind.CannotDestruct;
    } else if (token === closingToken || token === Token.Comma) {
      scope?.addVarOrBlock(context, tokenValue, kind, origin);
    } else {
      destructible |= DestructuringKind.Assignable;
    }

    destructible |= parser.destructible & DestructuringKind.Await ? DestructuringKind.Await : 0;
  } else if (token === closingToken) {
    parser.report(Errors.RestMissingArg);
  } else if (token & Token.IsPatternStart) {
    argument =
      parser.getToken() === Token.LeftBrace
        ? parseObjectLiteralOrPattern(parser, context, scope, privateScope, 1, inGroup, isPattern, kind, origin)
        : parseArrayExpressionOrPattern(parser, context, scope, privateScope, 1, inGroup, isPattern, kind, origin);

    token = parser.getToken();

    if (token !== Token.Assign && token !== closingToken && token !== Token.Comma) {
      if (parser.destructible & DestructuringKind.HasToDestruct) parser.report(Errors.InvalidDestructuringTarget);

      argument = parseMemberOrUpdateExpression(parser, context, privateScope, argument, inGroup, 0, tokenStart);

      destructible |= parser.assignable & AssignmentKind.CannotAssign ? DestructuringKind.CannotDestruct : 0;

      if ((parser.getToken() & Token.IsAssignOp) === Token.IsAssignOp) {
        if (parser.getToken() !== Token.Assign) destructible |= DestructuringKind.CannotDestruct;
        argument = parseAssignmentExpression(parser, context, privateScope, inGroup, isPattern, tokenStart, argument);
      } else {
        if ((parser.getToken() & Token.IsBinaryOp) === Token.IsBinaryOp) {
          argument = parseBinaryExpression(parser, context, privateScope, 1, tokenStart, 4, token, argument as any);
        }
        if (consumeOpt(parser, context | Context.AllowRegExp, Token.QuestionMark)) {
          argument = parseConditionalExpression(parser, context, privateScope, argument as any, tokenStart);
        }
        destructible |=
          parser.assignable & AssignmentKind.CannotAssign
            ? DestructuringKind.CannotDestruct
            : DestructuringKind.Assignable;
      }
    } else {
      destructible |=
        closingToken === Token.RightBrace && token !== Token.Assign
          ? DestructuringKind.CannotDestruct
          : parser.destructible;
    }
  } else {
    destructible |= DestructuringKind.Assignable;

    argument = parseLeftHandSideExpression(parser, context, privateScope, 1, inGroup, 1);

    const { tokenStart } = parser;
    const token = parser.getToken();

    if (token === Token.Assign) {
      if (parser.assignable & AssignmentKind.CannotAssign) parser.report(Errors.CantAssignTo);

      argument = parseAssignmentExpression(parser, context, privateScope, inGroup, isPattern, tokenStart, argument);

      destructible |= DestructuringKind.CannotDestruct;
    } else {
      if (token === Token.Comma) {
        destructible |= DestructuringKind.CannotDestruct;
      } else if (token !== closingToken) {
        argument = parseAssignmentExpression(parser, context, privateScope, inGroup, isPattern, tokenStart, argument);
      }

      destructible |=
        parser.assignable & AssignmentKind.Assignable ? DestructuringKind.Assignable : DestructuringKind.CannotDestruct;
    }

    parser.destructible = destructible;

    if (parser.getToken() !== closingToken && parser.getToken() !== Token.Comma)
      parser.report(Errors.UnclosedSpreadElement);

    return parser.finishNode(
      {
        type: isPattern ? 'RestElement' : 'SpreadElement',
        argument: argument as ESTree.SpreadArgument,
      } as any,
      start,
    );
  }

  if (parser.getToken() !== closingToken) {
    if (kind & BindingKind.ArgumentList)
      destructible |= isAsync ? DestructuringKind.CannotDestruct : DestructuringKind.Assignable;

    if (consumeOpt(parser, context | Context.AllowRegExp, Token.Assign)) {
      if (destructible & DestructuringKind.CannotDestruct) parser.report(Errors.CantAssignTo);

      reinterpretToPattern(parser, argument);

      const right = parseExpression(parser, context, privateScope, 1, inGroup, parser.tokenStart);

      argument = parser.finishNode(
        isPattern
          ? {
              type: 'AssignmentPattern',
              left: argument as ESTree.SpreadArgument,
              right,
            }
          : ({
              type: 'AssignmentExpression',
              left: argument as ESTree.SpreadArgument,
              operator: '=',
              right,
            } as any),
        tokenStart,
      );

      destructible = DestructuringKind.CannotDestruct;
    } else {
      // Note the difference between '|=' and '=' above
      destructible |= DestructuringKind.CannotDestruct;
    }
  }

  parser.destructible = destructible;

  return parser.finishNode(
    {
      type: isPattern ? 'RestElement' : 'SpreadElement',
      argument: argument as ESTree.SpreadArgument,
    } as any,
    start,
  );
}

/**
 * Parses method definition
 *
 * @param parser  Parser object
 * @param context Context masks
 * @param kind
 * @param inGroup
 * @param start Start index
 */
function parseMethodDefinition(
  parser: Parser,
  context: Context,
  privateScope: PrivateScope | undefined,
  kind: PropertyKind,
  inGroup: 0 | 1,
  start: Location,
): ESTree.FunctionExpression {
  const modifierFlags =
    Context.InYieldContext |
    Context.InAwaitContext |
    Context.InArgumentList |
    ((kind & PropertyKind.Constructor) === 0 ? Context.SuperCall | Context.InConstructor : 0);

  context =
    ((context | modifierFlags) ^ modifierFlags) |
    (kind & PropertyKind.Generator ? Context.InYieldContext : 0) |
    (kind & PropertyKind.Async ? Context.InAwaitContext : 0) |
    (kind & PropertyKind.Constructor ? Context.InConstructor : 0) |
    Context.SuperProperty |
    Context.InMethodOrFunction |
    Context.AllowNewTarget;

  let scope = parser.createScopeIfLexical(ScopeKind.FunctionParams);

  const params = parseMethodFormals(
    parser,
    (context | Context.InArgumentList) & ~Context.InStaticBlock,
    scope,
    privateScope,
    kind,
    BindingKind.ArgumentList,
    inGroup,
  );

  scope = scope?.createChildScope(ScopeKind.FunctionBody);

  const body = parseFunctionBody(
    parser,
    (context & ~(Context.DisallowIn | Context.InSwitch | Context.InGlobal | Context.InStaticBlock)) |
      Context.InMethodOrFunction |
      Context.InReturnContext,
    scope,
    privateScope,
    Origin.None,
    void 0,
    scope?.parent,
  );

  return parser.finishNode<ESTree.FunctionExpression>(
    {
      type: 'FunctionExpression',
      params,
      body,
      async: (kind & PropertyKind.Async) > 0,
      generator: (kind & PropertyKind.Generator) > 0,
      id: null,
    },
    start,
  );
}

/**
 * Parse object literal or object pattern
 *
 * @param parser  Parser object
 * @param context Context masks
 * @param skipInitializer
 * @param inGroup

 */
function parseObjectLiteral(
  parser: Parser,
  context: Context,
  privateScope: PrivateScope | undefined,
  skipInitializer: 0 | 1,
  inGroup: 0 | 1,
): ESTree.ObjectExpression {
  /**
   * ObjectLiteral
   *   {}
   * {PropertyDefinitionList }
   *
   * {PropertyDefinitionList }
   *
   * PropertyDefinitionList:
   *   PropertyDefinition
   *   PropertyDefinitionList, PropertyDefinition
   *
   * PropertyDefinition:
   *   { IdentifierReference }
   *   { CoverInitializedName }
   *   { PropertyName:AssignmentExpression }
   *
   * MethodDefinition:
   * ...AssignmentExpression
   *
   * PropertyName:
   *   LiteralPropertyName
   *   ComputedPropertyName
   *   LiteralPropertyName:
   *   IdentifierName
   *   StringLiteral
   *   NumericLiteral
   *
   * ComputedPropertyName: AssignmentExpression
   *
   * CoverInitializedName:
   *   IdentifierReference , Initializer
   *
   * Initializer:
   * =AssignmentExpression
   */
  const expr = parseObjectLiteralOrPattern(
    parser,
    context,
    void 0,
    privateScope,
    skipInitializer,
    inGroup,
    0,
    BindingKind.Empty,
    Origin.None,
  );

  if (parser.destructible & DestructuringKind.SeenProto) {
    parser.report(Errors.DuplicateProto);
  }

  if (parser.destructible & DestructuringKind.HasToDestruct) {
    parser.report(Errors.InvalidShorthandPropInit);
  }

  return expr as ESTree.ObjectExpression;
}

/**
 * Parse object literal or object pattern
 *
 * @param parser  Parser object
 * @param context Context masks
 * @param skipInitializer Context masks
 * @param inGroup
 * @param kind Binding kind
 * @param origin Binding origin
 */
function parseObjectLiteralOrPattern(
  parser: Parser,
  context: Context,
  scope: Scope | undefined,
  privateScope: PrivateScope | undefined,
  skipInitializer: 0 | 1,
  inGroup: 0 | 1,
  isPattern: 0 | 1,
  kind: BindingKind,
  origin: Origin,
): ESTree.ObjectExpression | ESTree.ObjectPattern | ESTree.AssignmentExpression {
  /**
   *
   * ObjectLiteral :
   *   { }
   *   { PropertyDefinitionList }
   *
   * PropertyDefinitionList :
   *   PropertyDefinition
   *   PropertyDefinitionList, PropertyDefinition
   *
   * PropertyDefinition :
   *   IdentifierName
   *   PropertyName : AssignmentExpression
   *
   * PropertyName :
   *   IdentifierName
   *   StringLiteral
   *   NumericLiteral
   *
   *
   * ObjectBindingPattern :
   *   {}
   *   { BindingPropertyList }
   *   { BindingPropertyList , }
   *
   * BindingPropertyList :
   *   BindingProperty
   *   BindingPropertyList , BindingProperty
   *
   * BindingProperty :
   *   SingleNameBinding
   *   PropertyName : BindingElement
   *
   * SingleNameBinding :
   *   BindingIdentifier Initializer opt
   *
   * PropertyDefinition :
   *   IdentifierName
   *   CoverInitializedName
   *   PropertyName : AssignmentExpression
   *   MethodDefinition
   */

  const { tokenStart: start } = parser;

  nextToken(parser, context);

  const properties: (ESTree.Property | ESTree.SpreadElement | ESTree.RestElement)[] = [];
  let destructible: DestructuringKind | AssignmentKind = 0;
  let prototypeCount = 0;

  context = (context | Context.DisallowIn) ^ Context.DisallowIn;

  while (parser.getToken() !== Token.RightBrace) {
    const { tokenValue, tokenStart } = parser;
    const token = parser.getToken();

    if (token === Token.Ellipsis) {
      properties.push(
        parseSpreadOrRestElement(
          parser,
          context,
          scope,
          privateScope,
          Token.RightBrace,
          kind,
          origin,
          0,
          inGroup,
          isPattern,
        ),
      );
    } else {
      let state = PropertyKind.None;
      let key: ESTree.Expression | null = null;
      let value;
      if (
        parser.getToken() & Token.IsIdentifier ||
        parser.getToken() === Token.EscapedReserved ||
        parser.getToken() === Token.EscapedFutureReserved
      ) {
        if (parser.getToken() === Token.EscapedFutureReserved) destructible |= DestructuringKind.CannotDestruct;

        key = parseIdentifier(parser, context);

        if (
          parser.getToken() === Token.Comma ||
          parser.getToken() === Token.RightBrace ||
          parser.getToken() === Token.Assign
        ) {
          state |= PropertyKind.Shorthand;

          if (context & Context.Strict && (token & Token.IsEvalOrArguments) === Token.IsEvalOrArguments) {
            destructible |= DestructuringKind.CannotDestruct;
          } else {
            validateBindingIdentifier(parser, context, kind, token, 0);
          }

          scope?.addVarOrBlock(context, tokenValue, kind, origin);

          if (consumeOpt(parser, context | Context.AllowRegExp, Token.Assign)) {
            destructible |= DestructuringKind.HasToDestruct;

            const right = parseExpression(parser, context, privateScope, 1, inGroup, parser.tokenStart);

            destructible |=
              parser.destructible & DestructuringKind.Yield
                ? DestructuringKind.Yield
                : 0 | (parser.destructible & DestructuringKind.Await)
                  ? DestructuringKind.Await
                  : 0;

            value = parser.finishNode<ESTree.AssignmentPattern>(
              {
                type: 'AssignmentPattern',
                left: parser.options.uniqueKeyInPattern ? Object.assign({}, key) : key,
                right,
              },
              tokenStart,
            );
          } else {
            destructible |=
              (token === Token.AwaitKeyword ? DestructuringKind.Await : 0) |
              (token === Token.EscapedReserved ? DestructuringKind.CannotDestruct : 0);
            value = parser.options.uniqueKeyInPattern ? Object.assign({}, key) : key;
          }
        } else if (consumeOpt(parser, context | Context.AllowRegExp, Token.Colon)) {
          const { tokenStart } = parser;

          if (tokenValue === '__proto__') prototypeCount++;

          if (parser.getToken() & Token.IsIdentifier) {
            const tokenAfterColon = parser.getToken();
            const valueAfterColon = parser.tokenValue;

            value = parsePrimaryExpression(parser, context, privateScope, kind, 0, 1, inGroup, 1, tokenStart);

            const token = parser.getToken();

            value = parseMemberOrUpdateExpression(parser, context, privateScope, value, inGroup, 0, tokenStart);

            if (parser.getToken() === Token.Comma || parser.getToken() === Token.RightBrace) {
              if (token === Token.Assign || token === Token.RightBrace || token === Token.Comma) {
                destructible |= parser.destructible & DestructuringKind.Await ? DestructuringKind.Await : 0;
                if (parser.assignable & AssignmentKind.CannotAssign) {
                  destructible |= DestructuringKind.CannotDestruct;
                } else if ((tokenAfterColon & Token.IsIdentifier) === Token.IsIdentifier) {
                  scope?.addVarOrBlock(context, valueAfterColon, kind, origin);
                }
              } else {
                destructible |=
                  parser.assignable & AssignmentKind.Assignable
                    ? DestructuringKind.Assignable
                    : DestructuringKind.CannotDestruct;
              }
            } else if ((parser.getToken() & Token.IsAssignOp) === Token.IsAssignOp) {
              if (parser.assignable & AssignmentKind.CannotAssign) {
                destructible |= DestructuringKind.CannotDestruct;
              } else if (token !== Token.Assign) {
                destructible |= DestructuringKind.Assignable;
              } else {
                scope?.addVarOrBlock(context, valueAfterColon, kind, origin);
              }
              value = parseAssignmentExpression(parser, context, privateScope, inGroup, isPattern, tokenStart, value);
            } else {
              destructible |= DestructuringKind.CannotDestruct;
              if ((parser.getToken() & Token.IsBinaryOp) === Token.IsBinaryOp) {
                value = parseBinaryExpression(parser, context, privateScope, 1, tokenStart, 4, token, value);
              }
              if (consumeOpt(parser, context | Context.AllowRegExp, Token.QuestionMark)) {
                value = parseConditionalExpression(parser, context, privateScope, value, tokenStart);
              }
            }
          } else if ((parser.getToken() & Token.IsPatternStart) === Token.IsPatternStart) {
            value =
              parser.getToken() === Token.LeftBracket
                ? parseArrayExpressionOrPattern(
                    parser,
                    context,
                    scope,
                    privateScope,
                    0,
                    inGroup,
                    isPattern,
                    kind,
                    origin,
                  )
                : parseObjectLiteralOrPattern(
                    parser,
                    context,
                    scope,
                    privateScope,
                    0,
                    inGroup,
                    isPattern,
                    kind,
                    origin,
                  );

            destructible = parser.destructible;

            parser.assignable =
              destructible & DestructuringKind.CannotDestruct ? AssignmentKind.CannotAssign : AssignmentKind.Assignable;

            if (parser.getToken() === Token.Comma || parser.getToken() === Token.RightBrace) {
              if (parser.assignable & AssignmentKind.CannotAssign) destructible |= DestructuringKind.CannotDestruct;
            } else if (parser.destructible & DestructuringKind.HasToDestruct) {
              parser.report(Errors.InvalidDestructuringTarget);
            } else {
              value = parseMemberOrUpdateExpression(parser, context, privateScope, value, inGroup, 0, tokenStart);

              destructible = parser.assignable & AssignmentKind.CannotAssign ? DestructuringKind.CannotDestruct : 0;

              if ((parser.getToken() & Token.IsAssignOp) === Token.IsAssignOp) {
                value = parseAssignmentExpressionOrPattern(
                  parser,
                  context,
                  privateScope,
                  inGroup,
                  isPattern,
                  tokenStart,
                  value,
                );
              } else {
                if ((parser.getToken() & Token.IsBinaryOp) === Token.IsBinaryOp) {
                  value = parseBinaryExpression(parser, context, privateScope, 1, tokenStart, 4, token, value);
                }
                if (consumeOpt(parser, context | Context.AllowRegExp, Token.QuestionMark)) {
                  value = parseConditionalExpression(parser, context, privateScope, value, tokenStart);
                }
                destructible |=
                  parser.assignable & AssignmentKind.CannotAssign
                    ? DestructuringKind.CannotDestruct
                    : DestructuringKind.Assignable;
              }
            }
          } else {
            value = parseLeftHandSideExpression(parser, context, privateScope, 1, inGroup, 1);

            destructible |=
              parser.assignable & AssignmentKind.Assignable
                ? DestructuringKind.Assignable
                : DestructuringKind.CannotDestruct;

            if (parser.getToken() === Token.Comma || parser.getToken() === Token.RightBrace) {
              if (parser.assignable & AssignmentKind.CannotAssign) destructible |= DestructuringKind.CannotDestruct;
            } else {
              value = parseMemberOrUpdateExpression(parser, context, privateScope, value, inGroup, 0, tokenStart);

              destructible = parser.assignable & AssignmentKind.CannotAssign ? DestructuringKind.CannotDestruct : 0;

              if (parser.getToken() !== Token.Comma && token !== Token.RightBrace) {
                if (parser.getToken() !== Token.Assign) destructible |= DestructuringKind.CannotDestruct;
                value = parseAssignmentExpression(parser, context, privateScope, inGroup, isPattern, tokenStart, value);
              }
            }
          }
        } else if (parser.getToken() === Token.LeftBracket) {
          destructible |= DestructuringKind.CannotDestruct;
          if (token === Token.AsyncKeyword) state |= PropertyKind.Async;

          state |=
            (token === Token.GetKeyword
              ? PropertyKind.Getter
              : token === Token.SetKeyword
                ? PropertyKind.Setter
                : PropertyKind.Method) | PropertyKind.Computed;

          key = parseComputedPropertyName(parser, context, privateScope, inGroup);
          destructible |= parser.assignable;

          value = parseMethodDefinition(parser, context, privateScope, state, inGroup, parser.tokenStart);
        } else if (parser.getToken() & Token.IsIdentifier) {
          destructible |= DestructuringKind.CannotDestruct;
          if (token === Token.EscapedReserved) parser.report(Errors.InvalidEscapedKeyword);
          if (token === Token.AsyncKeyword) {
            if (parser.flags & Flags.NewLine) parser.report(Errors.AsyncRestrictedProd);
            state |= PropertyKind.Async | PropertyKind.Method;
          } else if (token === Token.GetKeyword) {
            state |= PropertyKind.Getter;
          } else if (token === Token.SetKeyword) {
            state |= PropertyKind.Setter;
          } else {
            parser.report(Errors.Unexpected);
          }
          key = parseIdentifier(parser, context);

          value = parseMethodDefinition(parser, context, privateScope, state, inGroup, parser.tokenStart);
        } else if (parser.getToken() === Token.LeftParen) {
          destructible |= DestructuringKind.CannotDestruct;
          state |= PropertyKind.Method;
          value = parseMethodDefinition(parser, context, privateScope, state, inGroup, parser.tokenStart);
        } else if (parser.getToken() === Token.Multiply) {
          destructible |= DestructuringKind.CannotDestruct;

          if (token === Token.GetKeyword) {
            parser.report(Errors.InvalidGeneratorGetter);
          } else if (token === Token.SetKeyword) {
            parser.report(Errors.InvalidGeneratorSetter);
          } else if (token !== Token.AsyncKeyword) {
            parser.report(Errors.UnexpectedToken, KeywordDescTable[Token.Multiply & Token.Type]);
          }

          nextToken(parser, context);

          state |=
            PropertyKind.Generator | PropertyKind.Method | (token === Token.AsyncKeyword ? PropertyKind.Async : 0);

          if (parser.getToken() & Token.IsIdentifier) {
            key = parseIdentifier(parser, context);
          } else if ((parser.getToken() & Token.IsStringOrNumber) === Token.IsStringOrNumber) {
            key = parseLiteral(parser, context);
          } else if (parser.getToken() === Token.LeftBracket) {
            state |= PropertyKind.Computed;
            key = parseComputedPropertyName(parser, context, privateScope, inGroup);
            destructible |= parser.assignable;
          } else {
            parser.report(Errors.UnexpectedToken, KeywordDescTable[parser.getToken() & Token.Type]);
          }
          value = parseMethodDefinition(parser, context, privateScope, state, inGroup, parser.tokenStart);
        } else if ((parser.getToken() & Token.IsStringOrNumber) === Token.IsStringOrNumber) {
          if (token === Token.AsyncKeyword) state |= PropertyKind.Async;

          state |=
            token === Token.GetKeyword
              ? PropertyKind.Getter
              : token === Token.SetKeyword
                ? PropertyKind.Setter
                : PropertyKind.Method;

          destructible |= DestructuringKind.CannotDestruct;

          key = parseLiteral(parser, context);

          value = parseMethodDefinition(parser, context, privateScope, state, inGroup, parser.tokenStart);
        } else {
          parser.report(Errors.UnexpectedCharAfterObjLit);
        }
      } else if ((parser.getToken() & Token.IsStringOrNumber) === Token.IsStringOrNumber) {
        key = parseLiteral(parser, context);

        if (parser.getToken() === Token.Colon) {
          consume(parser, context | Context.AllowRegExp, Token.Colon);

          const { tokenStart } = parser;

          if (tokenValue === '__proto__') prototypeCount++;

          if (parser.getToken() & Token.IsIdentifier) {
            value = parsePrimaryExpression(parser, context, privateScope, kind, 0, 1, inGroup, 1, tokenStart);

            const { tokenValue: valueAfterColon } = parser;
            const token = parser.getToken();

            value = parseMemberOrUpdateExpression(parser, context, privateScope, value, inGroup, 0, tokenStart);

            if (parser.getToken() === Token.Comma || parser.getToken() === Token.RightBrace) {
              if (token === Token.Assign || token === Token.RightBrace || token === Token.Comma) {
                if (parser.assignable & AssignmentKind.CannotAssign) {
                  destructible |= DestructuringKind.CannotDestruct;
                } else {
                  scope?.addVarOrBlock(context, valueAfterColon, kind, origin);
                }
              } else {
                destructible |=
                  parser.assignable & AssignmentKind.Assignable
                    ? DestructuringKind.Assignable
                    : DestructuringKind.CannotDestruct;
              }
            } else if (parser.getToken() === Token.Assign) {
              if (parser.assignable & AssignmentKind.CannotAssign) destructible |= DestructuringKind.CannotDestruct;
              value = parseAssignmentExpression(parser, context, privateScope, inGroup, isPattern, tokenStart, value);
            } else {
              destructible |= DestructuringKind.CannotDestruct;
              value = parseAssignmentExpression(parser, context, privateScope, inGroup, isPattern, tokenStart, value);
            }
          } else if ((parser.getToken() & Token.IsPatternStart) === Token.IsPatternStart) {
            value =
              parser.getToken() === Token.LeftBracket
                ? parseArrayExpressionOrPattern(
                    parser,
                    context,
                    scope,
                    privateScope,
                    0,
                    inGroup,
                    isPattern,
                    kind,
                    origin,
                  )
                : parseObjectLiteralOrPattern(
                    parser,
                    context,
                    scope,
                    privateScope,
                    0,
                    inGroup,
                    isPattern,
                    kind,
                    origin,
                  );

            destructible = parser.destructible;

            parser.assignable =
              destructible & DestructuringKind.CannotDestruct ? AssignmentKind.CannotAssign : AssignmentKind.Assignable;

            if (parser.getToken() === Token.Comma || parser.getToken() === Token.RightBrace) {
              if (parser.assignable & AssignmentKind.CannotAssign) {
                destructible |= DestructuringKind.CannotDestruct;
              }
            } else if ((parser.destructible & DestructuringKind.HasToDestruct) !== DestructuringKind.HasToDestruct) {
              value = parseMemberOrUpdateExpression(parser, context, privateScope, value, inGroup, 0, tokenStart);
              destructible = parser.assignable & AssignmentKind.CannotAssign ? DestructuringKind.CannotDestruct : 0;

              if ((parser.getToken() & Token.IsAssignOp) === Token.IsAssignOp) {
                value = parseAssignmentExpressionOrPattern(
                  parser,
                  context,
                  privateScope,
                  inGroup,
                  isPattern,
                  tokenStart,
                  value,
                );
              } else {
                if ((parser.getToken() & Token.IsBinaryOp) === Token.IsBinaryOp) {
                  value = parseBinaryExpression(parser, context, privateScope, 1, tokenStart, 4, token, value);
                }
                if (consumeOpt(parser, context | Context.AllowRegExp, Token.QuestionMark)) {
                  value = parseConditionalExpression(parser, context, privateScope, value, tokenStart);
                }
                destructible |=
                  parser.assignable & AssignmentKind.CannotAssign
                    ? DestructuringKind.CannotDestruct
                    : DestructuringKind.Assignable;
              }
            }
          } else {
            value = parseLeftHandSideExpression(parser, context, privateScope, 1, 0, 1);

            destructible |=
              parser.assignable & AssignmentKind.Assignable
                ? DestructuringKind.Assignable
                : DestructuringKind.CannotDestruct;

            if (parser.getToken() === Token.Comma || parser.getToken() === Token.RightBrace) {
              if (parser.assignable & AssignmentKind.CannotAssign) {
                destructible |= DestructuringKind.CannotDestruct;
              }
            } else {
              value = parseMemberOrUpdateExpression(parser, context, privateScope, value, inGroup, 0, tokenStart);

              destructible = parser.assignable & AssignmentKind.Assignable ? 0 : DestructuringKind.CannotDestruct;

              if (parser.getToken() !== Token.Comma && parser.getToken() !== Token.RightBrace) {
                if (parser.getToken() !== Token.Assign) destructible |= DestructuringKind.CannotDestruct;
                value = parseAssignmentExpression(parser, context, privateScope, inGroup, isPattern, tokenStart, value);
              }
            }
          }
        } else if (parser.getToken() === Token.LeftParen) {
          state |= PropertyKind.Method;
          value = parseMethodDefinition(parser, context, privateScope, state, inGroup, parser.tokenStart);
          destructible = parser.assignable | DestructuringKind.CannotDestruct;
        } else {
          parser.report(Errors.InvalidObjLitKey);
        }
      } else if (parser.getToken() === Token.LeftBracket) {
        key = parseComputedPropertyName(parser, context, privateScope, inGroup);

        destructible |= parser.destructible & DestructuringKind.Yield ? DestructuringKind.Yield : 0;

        state |= PropertyKind.Computed;

        if (parser.getToken() === Token.Colon) {
          nextToken(parser, context | Context.AllowRegExp); // skip ':'

          const { tokenStart, tokenValue } = parser;
          const tokenAfterColon = parser.getToken();

          if (parser.getToken() & Token.IsIdentifier) {
            value = parsePrimaryExpression(parser, context, privateScope, kind, 0, 1, inGroup, 1, tokenStart);

            const token = parser.getToken();

            value = parseMemberOrUpdateExpression(parser, context, privateScope, value, inGroup, 0, tokenStart);

            if ((parser.getToken() & Token.IsAssignOp) === Token.IsAssignOp) {
              destructible |=
                parser.assignable & AssignmentKind.CannotAssign
                  ? DestructuringKind.CannotDestruct
                  : token === Token.Assign
                    ? 0
                    : DestructuringKind.Assignable;
              value = parseAssignmentExpressionOrPattern(
                parser,
                context,
                privateScope,
                inGroup,
                isPattern,
                tokenStart,
                value,
              );
            } else if (parser.getToken() === Token.Comma || parser.getToken() === Token.RightBrace) {
              if (token === Token.Assign || token === Token.RightBrace || token === Token.Comma) {
                if (parser.assignable & AssignmentKind.CannotAssign) {
                  destructible |= DestructuringKind.CannotDestruct;
                } else if ((tokenAfterColon & Token.IsIdentifier) === Token.IsIdentifier) {
                  scope?.addVarOrBlock(context, tokenValue, kind, origin);
                }
              } else {
                destructible |=
                  parser.assignable & AssignmentKind.Assignable
                    ? DestructuringKind.Assignable
                    : DestructuringKind.CannotDestruct;
              }
            } else {
              destructible |= DestructuringKind.CannotDestruct;
              value = parseAssignmentExpression(parser, context, privateScope, inGroup, isPattern, tokenStart, value);
            }
          } else if ((parser.getToken() & Token.IsPatternStart) === Token.IsPatternStart) {
            value =
              parser.getToken() === Token.LeftBracket
                ? parseArrayExpressionOrPattern(
                    parser,
                    context,
                    scope,
                    privateScope,
                    0,
                    inGroup,
                    isPattern,
                    kind,
                    origin,
                  )
                : parseObjectLiteralOrPattern(
                    parser,
                    context,
                    scope,
                    privateScope,
                    0,
                    inGroup,
                    isPattern,
                    kind,
                    origin,
                  );

            destructible = parser.destructible;

            parser.assignable =
              destructible & DestructuringKind.CannotDestruct ? AssignmentKind.CannotAssign : AssignmentKind.Assignable;

            if (parser.getToken() === Token.Comma || parser.getToken() === Token.RightBrace) {
              if (parser.assignable & AssignmentKind.CannotAssign) destructible |= DestructuringKind.CannotDestruct;
            } else if (destructible & DestructuringKind.HasToDestruct) {
              parser.report(Errors.InvalidShorthandPropInit);
            } else {
              value = parseMemberOrUpdateExpression(parser, context, privateScope, value, inGroup, 0, tokenStart);

              destructible =
                parser.assignable & AssignmentKind.CannotAssign ? destructible | DestructuringKind.CannotDestruct : 0;

              if ((parser.getToken() & Token.IsAssignOp) === Token.IsAssignOp) {
                if (parser.getToken() !== Token.Assign) destructible |= DestructuringKind.CannotDestruct;
                value = parseAssignmentExpressionOrPattern(
                  parser,
                  context,
                  privateScope,
                  inGroup,
                  isPattern,
                  tokenStart,
                  value,
                );
              } else {
                if ((parser.getToken() & Token.IsBinaryOp) === Token.IsBinaryOp) {
                  value = parseBinaryExpression(parser, context, privateScope, 1, tokenStart, 4, token, value);
                }
                if (consumeOpt(parser, context | Context.AllowRegExp, Token.QuestionMark)) {
                  value = parseConditionalExpression(parser, context, privateScope, value, tokenStart);
                }
                destructible |=
                  parser.assignable & AssignmentKind.CannotAssign
                    ? DestructuringKind.CannotDestruct
                    : DestructuringKind.Assignable;
              }
            }
          } else {
            value = parseLeftHandSideExpression(parser, context, privateScope, 1, 0, 1);

            destructible |=
              parser.assignable & AssignmentKind.Assignable
                ? DestructuringKind.Assignable
                : DestructuringKind.CannotDestruct;

            if (parser.getToken() === Token.Comma || parser.getToken() === Token.RightBrace) {
              if (parser.assignable & AssignmentKind.CannotAssign) destructible |= DestructuringKind.CannotDestruct;
            } else {
              value = parseMemberOrUpdateExpression(parser, context, privateScope, value, inGroup, 0, tokenStart);

              destructible = parser.assignable & AssignmentKind.Assignable ? 0 : DestructuringKind.CannotDestruct;

              if (parser.getToken() !== Token.Comma && parser.getToken() !== Token.RightBrace) {
                if (parser.getToken() !== Token.Assign) destructible |= DestructuringKind.CannotDestruct;
                value = parseAssignmentExpression(parser, context, privateScope, inGroup, isPattern, tokenStart, value);
              }
            }
          }
        } else if (parser.getToken() === Token.LeftParen) {
          state |= PropertyKind.Method;

          value = parseMethodDefinition(parser, context, privateScope, state, inGroup, parser.tokenStart);

          destructible = DestructuringKind.CannotDestruct;
        } else {
          parser.report(Errors.InvalidComputedPropName);
        }
      } else if (token === Token.Multiply) {
        consume(parser, context | Context.AllowRegExp, Token.Multiply);

        state |= PropertyKind.Generator;

        if (parser.getToken() & Token.IsIdentifier) {
          const token = parser.getToken();

          key = parseIdentifier(parser, context);

          state |= PropertyKind.Method;

          if (parser.getToken() === Token.LeftParen) {
            destructible |= DestructuringKind.CannotDestruct;
            value = parseMethodDefinition(parser, context, privateScope, state, inGroup, parser.tokenStart);
          } else {
            throw new ParseError(
              parser.tokenStart,
              parser.currentLocation,
              token === Token.AsyncKeyword
                ? Errors.InvalidAsyncGetter
                : token === Token.GetKeyword || parser.getToken() === Token.SetKeyword
                  ? Errors.InvalidGetSetGenerator
                  : Errors.InvalidGenMethodShorthand,
              KeywordDescTable[token & Token.Type],
            );
          }
        } else if ((parser.getToken() & Token.IsStringOrNumber) === Token.IsStringOrNumber) {
          destructible |= DestructuringKind.CannotDestruct;
          key = parseLiteral(parser, context);
          state |= PropertyKind.Method;
          value = parseMethodDefinition(parser, context, privateScope, state, inGroup, parser.tokenStart);
        } else if (parser.getToken() === Token.LeftBracket) {
          destructible |= DestructuringKind.CannotDestruct;
          state |= PropertyKind.Computed | PropertyKind.Method;
          key = parseComputedPropertyName(parser, context, privateScope, inGroup);
          value = parseMethodDefinition(parser, context, privateScope, state, inGroup, parser.tokenStart);
        } else {
          parser.report(Errors.InvalidObjLitKeyStar);
        }
      } else {
        parser.report(Errors.UnexpectedToken, KeywordDescTable[token & Token.Type]);
      }

      destructible |= parser.destructible & DestructuringKind.Await ? DestructuringKind.Await : 0;

      parser.destructible = destructible;

      properties.push(
        parser.finishNode<ESTree.Property>(
          {
            type: 'Property',
            key: key as ESTree.Expression,
            value,
            kind: !(state & PropertyKind.GetSet) ? 'init' : state & PropertyKind.Setter ? 'set' : 'get',
            computed: (state & PropertyKind.Computed) > 0,
            method: (state & PropertyKind.Method) > 0,
            shorthand: (state & PropertyKind.Shorthand) > 0,
          },
          tokenStart,
        ),
      );
    }

    destructible |= parser.destructible;
    if (parser.getToken() !== Token.Comma) break;
    nextToken(parser, context);
  }

  consume(parser, context, Token.RightBrace);

  if (prototypeCount > 1) destructible |= DestructuringKind.SeenProto;

  const node = parser.finishNode(
    {
      type: isPattern ? 'ObjectPattern' : 'ObjectExpression',
      properties,
    },
    start,
  );

  if (!skipInitializer && parser.getToken() & Token.IsAssignOp) {
    return parseArrayOrObjectAssignmentPattern(
      parser,
      context,
      privateScope,
      destructible,
      inGroup,
      isPattern,
      start,
      node,
    );
  }

  parser.destructible = destructible;

  return node;
}

/**
 * Parses method formals
 *
 * @param parser parser object
 * @param context context masks
 * @param kind
 * @param type Binding kind
 * @param inGroup
 */
function parseMethodFormals(
  parser: Parser,
  context: Context,
  scope: Scope | undefined,
  privateScope: PrivateScope | undefined,
  kind: PropertyKind,
  type: BindingKind,
  inGroup: 0 | 1,
): ESTree.Parameter[] {
  // FormalParameter[Yield,GeneratorParameter] :
  //   BindingElement[?Yield, ?GeneratorParameter]

  consume(parser, context, Token.LeftParen);

  const params: (ESTree.AssignmentPattern | ESTree.Parameter)[] = [];

  parser.flags = (parser.flags | Flags.NonSimpleParameterList) ^ Flags.NonSimpleParameterList;

  if (parser.getToken() === Token.RightParen) {
    if (kind & PropertyKind.Setter) {
      parser.report(Errors.AccessorWrongArgs, 'Setter', 'one', '');
    }
    nextToken(parser, context);
    return params;
  }

  if (kind & PropertyKind.Getter) {
    parser.report(Errors.AccessorWrongArgs, 'Getter', 'no', 's');
  }
  if (kind & PropertyKind.Setter && parser.getToken() === Token.Ellipsis) {
    parser.report(Errors.BadSetterRestParameter);
  }

  context = (context | Context.DisallowIn) ^ Context.DisallowIn;

  let setterArgs = 0;
  let isNonSimpleParameterList: 0 | 1 = 0;

  while (parser.getToken() !== Token.Comma) {
    let left = null;
    const { tokenStart } = parser;

    if (parser.getToken() & Token.IsIdentifier) {
      if ((context & Context.Strict) === 0) {
        if ((parser.getToken() & Token.FutureReserved) === Token.FutureReserved) {
          parser.flags |= Flags.HasStrictReserved;
        }

        if ((parser.getToken() & Token.IsEvalOrArguments) === Token.IsEvalOrArguments) {
          parser.flags |= Flags.StrictEvalArguments;
        }
      }

      left = parseAndClassifyIdentifier(parser, context, scope, kind | BindingKind.ArgumentList, Origin.None);
    } else {
      if (parser.getToken() === Token.LeftBrace) {
        left = parseObjectLiteralOrPattern(parser, context, scope, privateScope, 1, inGroup, 1, type, Origin.None);
      } else if (parser.getToken() === Token.LeftBracket) {
        left = parseArrayExpressionOrPattern(parser, context, scope, privateScope, 1, inGroup, 1, type, Origin.None);
      } else if (parser.getToken() === Token.Ellipsis) {
        left = parseSpreadOrRestElement(
          parser,
          context,
          scope,
          privateScope,
          Token.RightParen,
          type,
          Origin.None,
          0,
          inGroup,
          1,
        );
      }

      isNonSimpleParameterList = 1;

      if (parser.destructible & (DestructuringKind.Assignable | DestructuringKind.CannotDestruct))
        parser.report(Errors.InvalidBindingDestruct);
    }

    if (parser.getToken() === Token.Assign) {
      nextToken(parser, context | Context.AllowRegExp);

      isNonSimpleParameterList = 1;

      const right = parseExpression(parser, context, privateScope, 1, 0, parser.tokenStart);

      left = parser.finishNode<ESTree.AssignmentPattern>(
        {
          type: 'AssignmentPattern',
          left: left as ESTree.BindingPattern | ESTree.Identifier,
          right,
        },
        tokenStart,
      );
    }

    setterArgs++;

    params.push(left as any);

    if (!consumeOpt(parser, context, Token.Comma)) break;
    if (parser.getToken() === Token.RightParen) {
      // allow the trailing comma
      break;
    }
  }

  if (kind & PropertyKind.Setter && setterArgs !== 1) {
    parser.report(Errors.AccessorWrongArgs, 'Setter', 'one', '');
  }

  scope?.reportScopeError();
  if (isNonSimpleParameterList) parser.flags |= Flags.NonSimpleParameterList;

  consume(parser, context, Token.RightParen);

  return params;
}

/**
 * Parse computed property name
 *
 * @param parser  Parser object
 * @param context Context masks
 */
function parseComputedPropertyName(
  parser: Parser,
  context: Context,
  privateScope: PrivateScope | undefined,
  inGroup: 0 | 1,
): ESTree.Expression {
  // ComputedPropertyName :
  //   [ AssignmentExpression ]
  nextToken(parser, context | Context.AllowRegExp);
  const key = parseExpression(
    parser,
    (context | Context.DisallowIn) ^ Context.DisallowIn,
    privateScope,
    1,
    inGroup,
    parser.tokenStart,
  );
  consume(parser, context, Token.RightBracket);
  return key;
}

/**
 * Parses an expression which has been parenthesised, or arrow head
 *
 * @param parser  Parser object
 * @param context Context masks
 * @param assignable
 * @param start Start index
 */
function parseParenthesizedExpression(
  parser: Parser,
  context: Context,
  privateScope: PrivateScope | undefined,
  canAssign: 0 | 1,
  kind: BindingKind,
  origin: Origin,
  start: Location,
): any {
  parser.flags = (parser.flags | Flags.NonSimpleParameterList) ^ Flags.NonSimpleParameterList;

  const parenthesesStart = parser.tokenStart;

  nextToken(parser, context | Context.AllowRegExp | Context.AllowEscapedKeyword);

  const scope = parser.createScopeIfLexical()?.createChildScope(ScopeKind.ArrowParams);

  context = (context | Context.DisallowIn) ^ Context.DisallowIn;

  if (consumeOpt(parser, context, Token.RightParen)) {
    // Not valid expression syntax, but this is valid in an arrow function
    // with no params: `() => body`.
    return parseParenthesizedArrow(parser, context, scope, privateScope, [], canAssign, 0, start);
  }

  let destructible: AssignmentKind | DestructuringKind = 0;

  parser.destructible &= ~(DestructuringKind.Yield | DestructuringKind.Await);

  let expr;
  let expressions: ESTree.Expression[] = [];
  let isSequence: 0 | 1 = 0;
  let isNonSimpleParameterList: 0 | 1 = 0;
  let hasStrictReserved: 0 | 1 = 0;

  const tokenAfterParenthesesStart = parser.tokenStart;

  parser.assignable = AssignmentKind.Assignable;

  while (parser.getToken() !== Token.RightParen) {
    const { tokenStart } = parser;
    const token = parser.getToken();

    if (token & Token.IsIdentifier) {
      scope?.addBlockName(context, parser.tokenValue, BindingKind.ArgumentList, Origin.None);

      if ((token & Token.IsEvalOrArguments) === Token.IsEvalOrArguments) {
        isNonSimpleParameterList = 1;
      } else if ((token & Token.FutureReserved) === Token.FutureReserved) {
        hasStrictReserved = 1;
      }

      expr = parsePrimaryExpression(parser, context, privateScope, kind, 0, 1, 1, 1, tokenStart);

      if (parser.getToken() === Token.RightParen || parser.getToken() === Token.Comma) {
        if (parser.assignable & AssignmentKind.CannotAssign) {
          destructible |= DestructuringKind.CannotDestruct;
          isNonSimpleParameterList = 1;
        }
      } else {
        if (parser.getToken() === Token.Assign) {
          isNonSimpleParameterList = 1;
        } else {
          destructible |= DestructuringKind.CannotDestruct;
        }

        expr = parseMemberOrUpdateExpression(parser, context, privateScope, expr, /* inGroup */ 1, 0, tokenStart);

        if (parser.getToken() !== Token.RightParen && parser.getToken() !== Token.Comma) {
          expr = parseAssignmentExpression(parser, context, privateScope, 1, 0, tokenStart, expr);
        }
      }
    } else if ((token & Token.IsPatternStart) === Token.IsPatternStart) {
      expr =
        token === Token.LeftBrace
          ? parseObjectLiteralOrPattern(
              parser,
              context | Context.AllowEscapedKeyword,
              scope,
              privateScope,
              0,
              1,
              0,
              kind,
              origin,
            )
          : parseArrayExpressionOrPattern(
              parser,
              context | Context.AllowEscapedKeyword,
              scope,
              privateScope,
              0,
              1,
              0,
              kind,
              origin,
            );

      destructible |= parser.destructible;

      isNonSimpleParameterList = 1;

      parser.assignable = AssignmentKind.CannotAssign;

      if (parser.getToken() !== Token.RightParen && parser.getToken() !== Token.Comma) {
        if (destructible & DestructuringKind.HasToDestruct) parser.report(Errors.InvalidPatternTail);

        expr = parseMemberOrUpdateExpression(parser, context, privateScope, expr, 0, 0, tokenStart);

        destructible |= DestructuringKind.CannotDestruct;

        if (parser.getToken() !== Token.RightParen && parser.getToken() !== Token.Comma) {
          expr = parseAssignmentExpression(parser, context, privateScope, 0, 0, tokenStart, expr);
        }
      }
    } else if (token === Token.Ellipsis) {
      expr = parseSpreadOrRestElement(parser, context, scope, privateScope, Token.RightParen, kind, origin, 0, 1, 0);

      if (parser.destructible & DestructuringKind.CannotDestruct) parser.report(Errors.InvalidRestArg);

      isNonSimpleParameterList = 1;

      if (isSequence && (parser.getToken() === Token.RightParen || parser.getToken() === Token.Comma)) {
        expressions.push(expr);
      }
      destructible |= DestructuringKind.HasToDestruct;
      break;
    } else {
      destructible |= DestructuringKind.CannotDestruct;

      expr = parseExpression(parser, context, privateScope, 1, 1, tokenStart);

      if (isSequence && (parser.getToken() === Token.RightParen || parser.getToken() === Token.Comma)) {
        expressions.push(expr);
      }

      if (parser.getToken() === Token.Comma) {
        if (!isSequence) {
          isSequence = 1;
          expressions = [expr];
        }
      }

      if (isSequence) {
        while (consumeOpt(parser, context | Context.AllowRegExp, Token.Comma)) {
          expressions.push(parseExpression(parser, context, privateScope, 1, 1, parser.tokenStart));
        }

        parser.assignable = AssignmentKind.CannotAssign;

        expr = parser.finishNode<ESTree.SequenceExpression>(
          {
            type: 'SequenceExpression',
            expressions,
          },
          tokenAfterParenthesesStart,
        );
      }

      consume(parser, context, Token.RightParen);

      parser.destructible = destructible;

      return parser.options.preserveParens
        ? parser.finishNode<ESTree.ParenthesizedExpression>(
            {
              type: 'ParenthesizedExpression',
              expression: expr,
            },
            parenthesesStart,
          )
        : expr;
    }

    if (isSequence && (parser.getToken() === Token.RightParen || parser.getToken() === Token.Comma)) {
      expressions.push(expr);
    }

    if (!consumeOpt(parser, context | Context.AllowRegExp, Token.Comma)) break;

    if (!isSequence) {
      isSequence = 1;
      expressions = [expr];
    }

    if (parser.getToken() === Token.RightParen) {
      destructible |= DestructuringKind.HasToDestruct;
      break;
    }
  }

  if (isSequence) {
    parser.assignable = AssignmentKind.CannotAssign;

    expr = parser.finishNode<ESTree.SequenceExpression>(
      {
        type: 'SequenceExpression',
        expressions,
      },
      tokenAfterParenthesesStart,
    );
  }

  consume(parser, context, Token.RightParen);

  if (destructible & DestructuringKind.CannotDestruct && destructible & DestructuringKind.HasToDestruct)
    parser.report(Errors.CantAssignToValidRHS);

  destructible |=
    parser.destructible & DestructuringKind.Yield
      ? DestructuringKind.Yield
      : 0 | (parser.destructible & DestructuringKind.Await)
        ? DestructuringKind.Await
        : 0;

  if (parser.getToken() === Token.Arrow) {
    if (destructible & (DestructuringKind.Assignable | DestructuringKind.CannotDestruct))
      parser.report(Errors.InvalidArrowDestructLHS);
    if (context & (Context.InAwaitContext | Context.Module) && destructible & DestructuringKind.Await)
      parser.report(Errors.AwaitInParameter);
    if (context & (Context.Strict | Context.InYieldContext) && destructible & DestructuringKind.Yield) {
      parser.report(Errors.YieldInParameter);
    }
    if (isNonSimpleParameterList) parser.flags |= Flags.NonSimpleParameterList;
    if (hasStrictReserved) parser.flags |= Flags.HasStrictReserved;
    return parseParenthesizedArrow(
      parser,
      context,
      scope,
      privateScope,
      isSequence ? expressions : [expr],
      canAssign,
      0,
      start,
    );
  }

  if (destructible & DestructuringKind.SeenProto) {
    parser.report(Errors.DuplicateProto);
  }

  if (destructible & DestructuringKind.HasToDestruct) {
    parser.report(Errors.IncompleteArrow);
  }

  parser.destructible = ((parser.destructible | DestructuringKind.Yield) ^ DestructuringKind.Yield) | destructible;

  return parser.options.preserveParens
    ? parser.finishNode<ESTree.ParenthesizedExpression>(
        {
          type: 'ParenthesizedExpression',
          expression: expr,
        },
        parenthesesStart,
      )
    : expr;
}

/**
 * Parses either an identifier or an arrow function
 *
 * @param parser  Parser object
 * @param context Context masks
 */
function parseIdentifierOrArrow(
  parser: Parser,
  context: Context,
  privateScope: PrivateScope | undefined,
): ESTree.Identifier | ESTree.ArrowFunctionExpression {
  const { tokenStart: start } = parser;
  const { tokenValue } = parser;

  let isNonSimpleParameterList: 0 | 1 = 0;
  let hasStrictReserved: 0 | 1 = 0;

  if ((parser.getToken() & Token.IsEvalOrArguments) === Token.IsEvalOrArguments) {
    isNonSimpleParameterList = 1;
  } else if ((parser.getToken() & Token.FutureReserved) === Token.FutureReserved) {
    hasStrictReserved = 1;
  }

  const expr = parseIdentifier(parser, context);
  parser.assignable = AssignmentKind.Assignable;
  if (parser.getToken() === Token.Arrow) {
    const scope = parser.options.lexical ? createArrowHeadParsingScope(parser, context, tokenValue) : undefined;

    if (isNonSimpleParameterList) parser.flags |= Flags.NonSimpleParameterList;
    if (hasStrictReserved) parser.flags |= Flags.HasStrictReserved;

    return parseArrowFunctionExpression(parser, context, scope, privateScope, [expr], /* isAsync */ 0, start);
  }
  return expr;
}

/**
 * Parse arrow function expression
 *
 * @param parser  Parser object
 * @param context Context masks
 * @param params
 * @param isAsync
 * @param start Start index
 */
function parseArrowFromIdentifier(
  parser: Parser,
  context: Context,
  privateScope: PrivateScope | undefined,
  value: any,
  expr: ESTree.Expression,
  inNew: 0 | 1,
  canAssign: 0 | 1,
  isAsync: 0 | 1,
  start: Location,
): ESTree.ArrowFunctionExpression {
  if (!canAssign) parser.report(Errors.InvalidAssignmentTarget);
  if (inNew) parser.report(Errors.InvalidAsyncArrow);
  parser.flags &= ~Flags.NonSimpleParameterList;
  const scope = parser.options.lexical ? createArrowHeadParsingScope(parser, context, value) : void 0;

  return parseArrowFunctionExpression(parser, context, scope, privateScope, [expr], isAsync, start);
}

/**
 * Parse arrow function expression
 *
 * @param parser  Parser object
 * @param context Context masks
 * @param params
 * @param isAsync
 * @param start Start index
 */
function parseParenthesizedArrow(
  parser: Parser,
  context: Context,
  scope: Scope | undefined,
  privateScope: PrivateScope | undefined,
  params: any,
  canAssign: 0 | 1,
  isAsync: 0 | 1,
  start: Location,
): ESTree.ArrowFunctionExpression {
  if (!canAssign) parser.report(Errors.InvalidAssignmentTarget);

  for (let i = 0; i < params.length; ++i) reinterpretToPattern(parser, params[i]);

  return parseArrowFunctionExpression(parser, context, scope, privateScope, params, isAsync, start);
}

/**
 * Parse arrow function expression
 *
 * @param parser  Parser object
 * @param context Context masks
 * @param params
 * @param isAsync
 * @param start Start index
 */
function parseArrowFunctionExpression(
  parser: Parser,
  context: Context,
  scope: Scope | undefined,
  privateScope: PrivateScope | undefined,
  params: any,
  isAsync: 0 | 1,
  start: Location,
): ESTree.ArrowFunctionExpression {
  /**
   * ArrowFunction :
   *   ArrowParameters => ConciseBody
   *
   * ArrowParameters :
   *   BindingIdentifier
   *   CoverParenthesizedExpressionAndArrowParameterList
   *
   * CoverParenthesizedExpressionAndArrowParameterList :
   *   ( Expression )
   *   ( )
   *   ( ... BindingIdentifier )
   *   ( Expression , ... BindingIdentifier )
   *
   * ConciseBody :
   *   [lookahead not {] AssignmentExpression
   *   { FunctionBody }
   *
   */

  if (parser.flags & Flags.NewLine) parser.report(Errors.InvalidLineBreak);

  consume(parser, context | Context.AllowRegExp, Token.Arrow);

  const modifierFlags =
    Context.InYieldContext | Context.InAwaitContext | Context.InArgumentList | Context.InStaticBlock;

  context = ((context | modifierFlags) ^ modifierFlags) | (isAsync ? Context.InAwaitContext : 0);

  const expression = parser.getToken() !== Token.LeftBrace;

  let body: ESTree.BlockStatement | ESTree.Expression;

  scope?.reportScopeError();

  if (expression) {
    parser.flags =
      (parser.flags | Flags.StrictEvalArguments | Flags.HasStrictReserved | Flags.Octal | Flags.EightAndNine) ^
      (Flags.StrictEvalArguments | Flags.HasStrictReserved | Flags.Octal | Flags.EightAndNine);

    // Single-expression body
    body = parseExpression(parser, context, privateScope, 1, 0, parser.tokenStart);
  } else {
    scope = scope?.createChildScope(ScopeKind.FunctionBody);

    const modifierFlags = Context.InSwitch | Context.DisallowIn | Context.InGlobal;

    body = parseFunctionBody(
      parser,
      ((context | modifierFlags) ^ modifierFlags) | Context.InReturnContext,
      scope,
      privateScope,
      Origin.Arrow,
      void 0,
      void 0,
    );

    switch (parser.getToken()) {
      case Token.LeftBracket:
        if ((parser.flags & Flags.NewLine) === 0) {
          parser.report(Errors.InvalidInvokedBlockBodyArrow);
        }
        break;
      case Token.Period:
      case Token.TemplateSpan:
      case Token.QuestionMark:
        parser.report(Errors.InvalidAccessedBlockBodyArrow);
      case Token.LeftParen:
        if ((parser.flags & Flags.NewLine) === 0) {
          parser.report(Errors.InvalidInvokedBlockBodyArrow);
        }
        parser.flags |= Flags.DisallowCall;
        break;
      default: // ignore
    }
    if ((parser.getToken() & Token.IsBinaryOp) === Token.IsBinaryOp && (parser.flags & Flags.NewLine) === 0)
      parser.report(Errors.UnexpectedToken, KeywordDescTable[parser.getToken() & Token.Type]);
    if ((parser.getToken() & Token.IsUpdateOp) === Token.IsUpdateOp) parser.report(Errors.InvalidArrowPostfix);
  }

  parser.assignable = AssignmentKind.CannotAssign;

  return parser.finishNode<ESTree.ArrowFunctionExpression>(
    {
      type: 'ArrowFunctionExpression',
      params,
      body,
      async: isAsync === 1,
      expression,
      generator: false,
    },
    start,
  );
}

/**
 * Parses formal parameters
 *
 * @param parser  Parser object
 * @param context Context masks
 */
function parseFormalParametersOrFormalList(
  parser: Parser,
  context: Context,
  scope: Scope | undefined,
  privateScope: PrivateScope | undefined,
  inGroup: 0 | 1,
  kind: BindingKind,
): ESTree.Parameter[] {
  /**
   * FormalParameter :
   *    BindingElement
   *
   * FormalParameterList :
   *    [empty]
   *       FunctionRestParameter
   *      FormalsList
   *     FormalsList , FunctionRestParameter
   *
   *     FunctionRestParameter :
   *      ... BindingIdentifier
   *
   *     FormalsList :
   *      FormalParameter
   *     FormalsList , FormalParameter
   *
   *     FormalParameter :
   *      BindingElement
   *
   *     BindingElement :
   *      SingleNameBinding
   *   BindingPattern Initializer opt
   *
   */
  consume(parser, context, Token.LeftParen);

  parser.flags = (parser.flags | Flags.NonSimpleParameterList) ^ Flags.NonSimpleParameterList;

  const params: ESTree.Parameter[] = [];

  if (consumeOpt(parser, context, Token.RightParen)) return params;

  context = (context | Context.DisallowIn) ^ Context.DisallowIn;

  let isNonSimpleParameterList: 0 | 1 = 0;

  while (parser.getToken() !== Token.Comma) {
    let left: any;

    const { tokenStart } = parser;
    const token = parser.getToken();

    if (token & Token.IsIdentifier) {
      if ((context & Context.Strict) === 0) {
        if ((token & Token.FutureReserved) === Token.FutureReserved) {
          parser.flags |= Flags.HasStrictReserved;
        }
        if ((token & Token.IsEvalOrArguments) === Token.IsEvalOrArguments) {
          parser.flags |= Flags.StrictEvalArguments;
        }
      }

      left = parseAndClassifyIdentifier(parser, context, scope, kind | BindingKind.ArgumentList, Origin.None);
    } else {
      if (token === Token.LeftBrace) {
        left = parseObjectLiteralOrPattern(parser, context, scope, privateScope, 1, inGroup, 1, kind, Origin.None);
      } else if (token === Token.LeftBracket) {
        left = parseArrayExpressionOrPattern(parser, context, scope, privateScope, 1, inGroup, 1, kind, Origin.None);
      } else if (token === Token.Ellipsis) {
        left = parseSpreadOrRestElement(
          parser,
          context,
          scope,
          privateScope,
          Token.RightParen,
          kind,
          Origin.None,
          0,
          inGroup,
          1,
        );
      } else {
        parser.report(Errors.UnexpectedToken, KeywordDescTable[token & Token.Type]);
      }

      isNonSimpleParameterList = 1;

      if (parser.destructible & (DestructuringKind.Assignable | DestructuringKind.CannotDestruct)) {
        parser.report(Errors.InvalidBindingDestruct);
      }
    }

    if (parser.getToken() === Token.Assign) {
      nextToken(parser, context | Context.AllowRegExp);

      isNonSimpleParameterList = 1;

      const right = parseExpression(parser, context, privateScope, 1, inGroup, parser.tokenStart);

      left = parser.finishNode<ESTree.AssignmentPattern>(
        {
          type: 'AssignmentPattern',
          left,
          right,
        },
        tokenStart,
      );
    }

    params.push(left);

    if (!consumeOpt(parser, context, Token.Comma)) break;
    if (parser.getToken() === Token.RightParen) {
      // allow the trailing comma
      break;
    }
  }
  if (isNonSimpleParameterList) parser.flags |= Flags.NonSimpleParameterList;

  if (isNonSimpleParameterList || context & Context.Strict) {
    scope?.reportScopeError();
  }

  consume(parser, context, Token.RightParen);

  return params;
}

/**
 * Parses member or update expression without call expression
 *
 * @param parser  Parser object
 * @param context Context masks
 * @param expr  ESTree AST node
 * @param inGroup
 * @param start
 */
function parseMemberExpressionNoCall(
  parser: Parser,
  context: Context,
  privateScope: PrivateScope | undefined,
  expr: ESTree.Expression,
  inGroup: 0 | 1,
  start: Location,
): any {
  const token = parser.getToken();

  if (token & Token.IsMemberOrCallExpression) {
    /* Property */
    if (token === Token.Period) {
      nextToken(parser, context | Context.AllowEscapedKeyword);

      parser.assignable = AssignmentKind.Assignable;

      const property = parsePropertyOrPrivatePropertyName(parser, context, privateScope);

      return parseMemberExpressionNoCall(
        parser,
        context,
        privateScope,
        parser.finishNode<ESTree.MemberExpression>(
          {
            type: 'MemberExpression',
            object: expr,
            computed: false,
            property,
            optional: false,
          },
          start,
        ),
        0,
        start,
      );
      /* Property */
    } else if (token === Token.LeftBracket) {
      nextToken(parser, context | Context.AllowRegExp);

      const { tokenStart } = parser;

      const property = parseExpressions(parser, context, privateScope, inGroup, 1, tokenStart);

      consume(parser, context, Token.RightBracket);

      parser.assignable = AssignmentKind.Assignable;

      return parseMemberExpressionNoCall(
        parser,
        context,
        privateScope,
        parser.finishNode<ESTree.MemberExpression>(
          {
            type: 'MemberExpression',
            object: expr,
            computed: true,
            property,
            optional: false,
          },
          start,
        ),
        0,
        start,
      );
      /* Template */
    } else if (token === Token.TemplateContinuation || token === Token.TemplateSpan) {
      parser.assignable = AssignmentKind.CannotAssign;

      return parseMemberExpressionNoCall(
        parser,
        context,
        privateScope,
        parser.finishNode<ESTree.TaggedTemplateExpression>(
          {
            type: 'TaggedTemplateExpression',
            tag: expr,
            quasi:
              parser.getToken() === Token.TemplateContinuation
                ? parseTemplate(parser, context | Context.TaggedTemplate, privateScope)
                : parseTemplateLiteral(parser, context | Context.TaggedTemplate),
          },
          start,
        ),
        0,
        start,
      );
    }
  }
  return expr;
}

/**
 * Parses new or new target expression
 *
 * @param parser  Parser object
 * @param context Context masks
 * @returns {(ESTree.Expression | ESTree.MetaProperty)}
 */
function parseNewExpression(
  parser: Parser,
  context: Context,
  privateScope: PrivateScope | undefined,
  inGroup: 0 | 1,
): ESTree.NewExpression | ESTree.Expression | ESTree.MetaProperty {
  // NewExpression ::
  //   ('new')+ MemberExpression
  //
  // NewTarget ::
  //   'new' '.' 'target'
  //
  // Examples of new expression:
  // - new foo.bar().baz
  // - new foo()()
  // - new new foo()()
  // - new new foo
  // - new new foo()
  // - new new foo().bar().baz
  // - `new.target[await x]`
  // - `new (foo);`
  // - `new (foo)();`
  // - `new foo()();`
  // - `new (await foo);`
  // - `new x(await foo);`
  const { tokenStart: start } = parser;
  const id = parseIdentifier(parser, context | Context.AllowRegExp);
  const { tokenStart } = parser;

  if (consumeOpt(parser, context, Token.Period)) {
    if (context & Context.AllowNewTarget && parser.getToken() === Token.Target) {
      parser.assignable = AssignmentKind.CannotAssign;
      return parseMetaProperty(parser, context, id, start);
    }

    parser.report(Errors.InvalidNewTarget);
  }

  parser.assignable = AssignmentKind.CannotAssign;

  if ((parser.getToken() & Token.IsUnaryOp) === Token.IsUnaryOp) {
    parser.report(Errors.InvalidNewUnary, KeywordDescTable[parser.getToken() & Token.Type]);
  }

  const expr = parsePrimaryExpression(parser, context, privateScope, BindingKind.Empty, 1, 0, inGroup, 1, tokenStart);

  context = (context | Context.DisallowIn) ^ Context.DisallowIn;

  if (parser.getToken() === Token.QuestionMarkPeriod) parser.report(Errors.OptionalChainingNoNew);

  // NewExpression without arguments.
  const callee = parseMemberExpressionNoCall(parser, context, privateScope, expr, inGroup, tokenStart);

  parser.assignable = AssignmentKind.CannotAssign;

  return parser.finishNode<ESTree.NewExpression>(
    {
      type: 'NewExpression',
      callee,
      arguments: parser.getToken() === Token.LeftParen ? parseArguments(parser, context, privateScope, inGroup) : [],
    },
    start,
  );
}

/**
 * Parse meta property
 *
 * @see [Link](https://tc39.github.io/ecma262/#prod-StatementList)
 *
 * @param parser  Parser object
 * @param context Context masks
 * @param meta ESTree AST node
 */
function parseMetaProperty(
  parser: Parser,
  context: Context,
  meta: ESTree.Identifier,
  start: Location,
): ESTree.MetaProperty {
  const property = parseIdentifier(parser, context);
  return parser.finishNode<ESTree.MetaProperty>(
    {
      type: 'MetaProperty',
      meta,
      property,
    },
    start,
  );
}

/**
 * Parses async expression
 *
 * @param parser  Parser object
 * @param context Context masks
 * @param inNew
 * @param assignable
 */

/**
 * Parses async arrow after identifier
 *
 * @param parser Parser object
 * @param context  Context masks
 * @param canAssign Either true or false
 * @param start Start pos of node
 */
function parseAsyncArrowAfterIdent(
  parser: Parser,
  context: Context,
  privateScope: PrivateScope | undefined,
  canAssign: 0 | 1,
  start: Location,
) {
  if (parser.getToken() === Token.AwaitKeyword) parser.report(Errors.AwaitInParameter);

  if (context & (Context.Strict | Context.InYieldContext) && parser.getToken() === Token.YieldKeyword) {
    parser.report(Errors.YieldInParameter);
  }

  classifyIdentifier(parser, context, parser.getToken());

  if ((parser.getToken() & Token.FutureReserved) === Token.FutureReserved) {
    parser.flags |= Flags.HasStrictReserved;
  }

  return parseArrowFromIdentifier(
    parser,
    (context & ~Context.InStaticBlock) | Context.InAwaitContext,
    privateScope,
    parser.tokenValue,
    parseIdentifier(parser, context),
    0,
    canAssign,
    1,
    start,
  );
}

/**
 * Parses async arrow or call expressions
 *
 * @param parser Parser object
 * @param context  Context masks
 * @param callee  ESTree AST node
 * @param assignable
 * @param kind Binding kind
 * @param origin Binding origin
 * @param flags Mutual parser flags
 * @param start Start pos of node
 */
function parseAsyncArrowOrCallExpression(
  parser: Parser,
  context: Context,
  privateScope: PrivateScope | undefined,
  callee: ESTree.Identifier | void,
  canAssign: 0 | 1,
  kind: BindingKind,
  origin: Origin,
  flags: Flags,
  start: Location,
): ESTree.CallExpression | ESTree.ArrowFunctionExpression {
  nextToken(parser, context | Context.AllowRegExp);

  const scope = parser.createScopeIfLexical()?.createChildScope(ScopeKind.ArrowParams);

  context = (context | Context.DisallowIn) ^ Context.DisallowIn;

  if (consumeOpt(parser, context, Token.RightParen)) {
    if (parser.getToken() === Token.Arrow) {
      if (flags & Flags.NewLine) parser.report(Errors.InvalidLineBreak);
      return parseParenthesizedArrow(parser, context, scope, privateScope, [], canAssign, 1, start);
    }

    return parser.finishNode<ESTree.CallExpression>(
      {
        type: 'CallExpression',
        callee,
        arguments: [],
        optional: false,
      },
      start,
    );
  }

  let destructible: AssignmentKind | DestructuringKind = 0;
  let expr: ESTree.Expression | null = null;
  let isNonSimpleParameterList: 0 | 1 = 0;

  parser.destructible =
    (parser.destructible | DestructuringKind.Yield | DestructuringKind.Await) ^
    (DestructuringKind.Yield | DestructuringKind.Await);

  const params: ESTree.Expression[] = [];

  // FIXME: #337 at this point, it's unknown whether this is a argument list, or calling params list.
  // const previousContext = context;
  // context = context | Context.InArgumentList;
  while (parser.getToken() !== Token.RightParen) {
    const { tokenStart } = parser;
    const token = parser.getToken();

    if (token & Token.IsIdentifier) {
      scope?.addBlockName(context, parser.tokenValue, kind, Origin.None);

      if ((token & Token.IsEvalOrArguments) === Token.IsEvalOrArguments) {
        parser.flags |= Flags.StrictEvalArguments;
      } else if ((token & Token.FutureReserved) === Token.FutureReserved) {
        parser.flags |= Flags.HasStrictReserved;
      }

      expr = parsePrimaryExpression(parser, context, privateScope, kind, 0, 1, 1, 1, tokenStart);

      if (parser.getToken() === Token.RightParen || parser.getToken() === Token.Comma) {
        if (parser.assignable & AssignmentKind.CannotAssign) {
          destructible |= DestructuringKind.CannotDestruct;
          isNonSimpleParameterList = 1;
        }
      } else {
        if (parser.getToken() === Token.Assign) {
          isNonSimpleParameterList = 1;
        } else {
          destructible |= DestructuringKind.CannotDestruct;
        }

        expr = parseMemberOrUpdateExpression(
          parser,
          context,
          privateScope,
          expr as ESTree.Expression,
          1,
          0,
          tokenStart,
        );

        if (parser.getToken() !== Token.RightParen && parser.getToken() !== Token.Comma) {
          expr = parseAssignmentExpression(parser, context, privateScope, 1, 0, tokenStart, expr as ESTree.Expression);
        }
      }
    } else if (token & Token.IsPatternStart) {
      expr =
        token === Token.LeftBrace
          ? parseObjectLiteralOrPattern(parser, context, scope, privateScope, 0, 1, 0, kind, origin)
          : parseArrayExpressionOrPattern(parser, context, scope, privateScope, 0, 1, 0, kind, origin);

      destructible |= parser.destructible;

      isNonSimpleParameterList = 1;

      if (parser.getToken() !== Token.RightParen && parser.getToken() !== Token.Comma) {
        if (destructible & DestructuringKind.HasToDestruct) parser.report(Errors.InvalidPatternTail);

        expr = parseMemberOrUpdateExpression(parser, context, privateScope, expr, 0, 0, tokenStart);

        destructible |= DestructuringKind.CannotDestruct;

        if ((parser.getToken() & Token.IsBinaryOp) === Token.IsBinaryOp) {
          expr = parseBinaryExpression(parser, context, privateScope, 1, start, 4, token, expr as ESTree.Expression);
        }
        if (consumeOpt(parser, context | Context.AllowRegExp, Token.QuestionMark)) {
          expr = parseConditionalExpression(parser, context, privateScope, expr as ESTree.Expression, start);
        }
      }
    } else if (token === Token.Ellipsis) {
      expr = parseSpreadOrRestElement(parser, context, scope, privateScope, Token.RightParen, kind, origin, 1, 1, 0);

      destructible |=
        (parser.getToken() === Token.RightParen ? 0 : DestructuringKind.CannotDestruct) | parser.destructible;

      isNonSimpleParameterList = 1;
    } else {
      expr = parseExpression(parser, context, privateScope, 1, 0, tokenStart);

      destructible = parser.assignable;

      params.push(expr);

      while (consumeOpt(parser, context | Context.AllowRegExp, Token.Comma)) {
        params.push(parseExpression(parser, context, privateScope, 1, 0, tokenStart));
      }

      destructible |= parser.assignable;

      consume(parser, context, Token.RightParen);

      parser.destructible = destructible | DestructuringKind.CannotDestruct;

      parser.assignable = AssignmentKind.CannotAssign;

      return parser.finishNode<ESTree.CallExpression>(
        {
          type: 'CallExpression',
          callee,
          arguments: params,
          optional: false,
        },
        start,
      );
    }

    params.push(expr as ESTree.Expression);

    if (!consumeOpt(parser, context | Context.AllowRegExp, Token.Comma)) break;
  }

  // context = previousContext;
  consume(parser, context, Token.RightParen);

  destructible |=
    parser.destructible & DestructuringKind.Yield
      ? DestructuringKind.Yield
      : 0 | (parser.destructible & DestructuringKind.Await)
        ? DestructuringKind.Await
        : 0;

  if (parser.getToken() === Token.Arrow) {
    if (destructible & (DestructuringKind.Assignable | DestructuringKind.CannotDestruct))
      parser.report(Errors.InvalidLHSAsyncArrow);
    if (parser.flags & Flags.NewLine || flags & Flags.NewLine) parser.report(Errors.InvalidLineBreak);
    if (destructible & DestructuringKind.Await) parser.report(Errors.AwaitInParameter);
    if (context & (Context.Strict | Context.InYieldContext) && destructible & DestructuringKind.Yield)
      parser.report(Errors.YieldInParameter);
    if (isNonSimpleParameterList) parser.flags |= Flags.NonSimpleParameterList;

    return parseParenthesizedArrow(
      parser,
      context | Context.InAwaitContext,
      scope,
      privateScope,
      params,
      canAssign,
      1,
      start,
    );
  }

  if (destructible & DestructuringKind.SeenProto) {
    parser.report(Errors.DuplicateProto);
  }

  if (destructible & DestructuringKind.HasToDestruct) {
    parser.report(Errors.InvalidShorthandPropInit);
  }

  parser.assignable = AssignmentKind.CannotAssign;

  return parser.finishNode<ESTree.CallExpression>(
    {
      type: 'CallExpression',
      callee,
      arguments: params,
      optional: false,
    },
    start,
  );
}

/**
 * Parse regular expression literal
 *
 * @see [Link](https://tc39.github.io/ecma262/#sec-literals-regular-expression-literals)
 *
 * @param parser Parser object
 * @param context Context masks
 */

/**
 * Parses regular expression literal AST node
 *
 * @param parser Parser object
 * @param context Context masks
 */
function parseRegExpLiteral(parser: Parser, context: Context): ESTree.RegExpLiteral {
  const { tokenRaw, tokenRegExp, tokenValue, tokenStart } = parser;
  nextToken(parser, context);
  parser.assignable = AssignmentKind.CannotAssign;
  const node: ESTree.RegExpLiteral = {
    type: 'Literal',
    value: tokenValue,
    regex: tokenRegExp as { pattern: string; flags: string },
  };

  if (parser.options.raw) {
    node.raw = tokenRaw;
  }

  return parser.finishNode(node, tokenStart);
}

/**
 * Parse class expression
 *
 * @param parser  Parser object
 * @param context Context masks
 * @param ExportDefault
 */
function parseClassDeclaration(
  parser: Parser,
  context: Context,
  scope: Scope | undefined,
  privateScope: PrivateScope | undefined,
  flags: HoistedClassFlags,
): ESTree.ClassDeclaration {
  // ClassDeclaration ::
  //   'class' Identifier ('extends' LeftHandSideExpression)? '{' ClassBody '}'
  //   'class' ('extends' LeftHandSideExpression)? '{' ClassBody '}'
  //   DecoratorList[?Yield, ?Await]opt classBindingIdentifier[?Yield, ?Await]ClassTail[?Yield, ?Await]
  //   DecoratorList[?Yield, ?Await]opt classClassTail[?Yield, ?Await]
  //

  let start;
  let decorators;
  if (parser.leadingDecorators.decorators.length) {
    if (parser.getToken() === Token.Decorator) {
      parser.report(Errors.UnexpectedToken, '@');
    }
    start = parser.leadingDecorators.start!;
    decorators = [...parser.leadingDecorators.decorators];
    parser.leadingDecorators.decorators.length = 0;
  } else {
    start = parser.tokenStart;
    decorators = parseDecorators(parser, context, privateScope);
  }

  context = (context | Context.InConstructor | Context.Strict) ^ Context.InConstructor;

  nextToken(parser, context);
  let id: ESTree.Expression | null = null;
  let superClass: ESTree.Expression | null = null;

  const { tokenValue } = parser;

  if (parser.getToken() & Token.Keyword && parser.getToken() !== Token.ExtendsKeyword) {
    if (isStrictReservedWord(parser, context, parser.getToken())) {
      parser.report(Errors.UnexpectedStrictReserved);
    }

    if ((parser.getToken() & Token.IsEvalOrArguments) === Token.IsEvalOrArguments) {
      parser.report(Errors.StrictEvalArguments);
    }

    if (scope) {
      // A named class creates a new lexical scope with a const binding of the
      // class name for the "inner name".
      scope.addBlockName(context, tokenValue, BindingKind.Class, Origin.None);

      if (flags) {
        if (flags & HoistedClassFlags.Export) {
          parser.declareUnboundVariable(tokenValue);
        }
      }
    }

    id = parseIdentifier(parser, context);
  } else {
    // Only under the "export default" context, class declaration does not require the class name.
    //
    //     ExportDeclaration:
    //         ...
    //         export default ClassDeclaration[~Yield, +Default]
    //         ...
    //
    //     ClassDeclaration[Yield, Default]:
    //         ...
    //         [+Default] class ClassTail[?Yield]
    //
    if ((flags & HoistedClassFlags.Hoisted) === 0) parser.report(Errors.DeclNoName, 'Class');
  }
  let inheritedContext = context;

  if (consumeOpt(parser, context | Context.AllowRegExp, Token.ExtendsKeyword)) {
    superClass = parseLeftHandSideExpression(parser, context, privateScope, 0, 0, 0);
    inheritedContext |= Context.SuperCall;
  } else {
    inheritedContext = (inheritedContext | Context.SuperCall) ^ Context.SuperCall;
  }

  const body = parseClassBody(
    parser,
    inheritedContext,
    context,
    scope,
    privateScope,
    BindingKind.Empty,
    Origin.Declaration,
    0,
  );

  return parser.finishNode<ESTree.ClassDeclaration>(
    {
      type: 'ClassDeclaration',
      id,
      superClass,
      body,
      ...(parser.options.next ? { decorators } : null),
    },
    start,
  );
}

/**
 * Parse class expression
 *
 * @param parser Parser object
 * @param context Context masks
 */
function parseClassExpression(
  parser: Parser,
  context: Context,
  privateScope: PrivateScope | undefined,
  inGroup: 0 | 1,
  start: Location,
): ESTree.ClassExpression {
  // ClassExpression ::
  //   'class' Identifier ('extends' LeftHandSideExpression)? '{' ClassBody '}'
  //   'class' ('extends' LeftHandSideExpression)? '{' ClassBody '}'
  //   DecoratorList[?Yield, ?Await]opt classBindingIdentifier[?Yield, ?Await]ClassTail[?Yield, ?Await]
  //

  let id: ESTree.Expression | null = null;
  let superClass: ESTree.Expression | null = null;

  const decorators = parseDecorators(parser, context, privateScope);

  context = (context | Context.Strict | Context.InConstructor) ^ Context.InConstructor;

  nextToken(parser, context);

  if (parser.getToken() & Token.Keyword && parser.getToken() !== Token.ExtendsKeyword) {
    if (isStrictReservedWord(parser, context, parser.getToken())) parser.report(Errors.UnexpectedStrictReserved);
    if ((parser.getToken() & Token.IsEvalOrArguments) === Token.IsEvalOrArguments) {
      parser.report(Errors.StrictEvalArguments);
    }

    id = parseIdentifier(parser, context);
  }

  // Second set of context masks to fix 'super' edge cases
  let inheritedContext = context;

  if (consumeOpt(parser, context | Context.AllowRegExp, Token.ExtendsKeyword)) {
    superClass = parseLeftHandSideExpression(parser, context, privateScope, 0, inGroup, 0);
    inheritedContext |= Context.SuperCall;
  } else {
    inheritedContext = (inheritedContext | Context.SuperCall) ^ Context.SuperCall;
  }

  const body = parseClassBody(
    parser,
    inheritedContext,
    context,
    void 0,
    privateScope,
    BindingKind.Empty,
    Origin.None,
    inGroup,
  );

  parser.assignable = AssignmentKind.CannotAssign;

  return parser.finishNode<ESTree.ClassExpression>(
    {
      type: 'ClassExpression',
      id,
      superClass,
      body,
      ...(parser.options.next ? { decorators } : null),
    },
    start,
  );
}

/**
 * Parses a list of decorators
 *
 * @param parser Parser object
 * @param context Context masks
 */
function parseDecorators(parser: Parser, context: Context, privateScope: PrivateScope | undefined): ESTree.Decorator[] {
  const list: ESTree.Decorator[] = [];

  if (parser.options.next) {
    while (parser.getToken() === Token.Decorator) {
      list.push(parseDecoratorList(parser, context, privateScope));
    }
  }

  return list;
}

/**
 * Parses a list of decorators
 *
 * @param parser Parser object
 * @param context Context masks
 */
function parseDecoratorList(
  parser: Parser,
  context: Context,
  privateScope: PrivateScope | undefined,
): ESTree.Decorator {
  const start = parser.tokenStart;

  nextToken(parser, context | Context.AllowRegExp);

  let expression = parsePrimaryExpression(parser, context, privateScope, BindingKind.Empty, 0, 1, 0, 1, start);

  expression = parseMemberOrUpdateExpression(parser, context, privateScope, expression, 0, 0, parser.tokenStart);

  return parser.finishNode<ESTree.Decorator>(
    {
      type: 'Decorator',
      expression,
    },
    start,
  );
}
/**
 * Parses class body
 *
 * @param parser Parser object
 * @param context  Context masks
 * @param inheritedContext Second set of context masks
 * @param type Binding kind
 * @param origin  Binding origin
 * @param decorators
 */

function parseClassBody(
  parser: Parser,
  context: Context,
  inheritedContext: Context,
  scope: Scope | undefined,
  parentScope: PrivateScope | undefined,
  kind: BindingKind,
  origin: Origin,
  inGroup: 0 | 1,
): ESTree.ClassBody {
  /**
   * ClassElement :
   *   static MethodDefinition
   *   MethodDefinition
   *   DecoratorList
   *   DecoratorList static MethodDefinition
   *   DecoratorList PropertyDefinition
   *   DecoratorList static PropertyDefinition
   *
   * MethodDefinition :
   *   ClassElementName ( FormalParameterList ) { FunctionBody }
   *    get ClassElementName ( ) { FunctionBody }
   *    set ClassElementName ( PropertySetParameterList ) { FunctionBody }
   *
   * ClassElementName :
   *   PropertyName
   *   PrivateIdentifier
   *
   * PrivateIdentifier ::
   *   # IdentifierName
   *
   * IdentifierName ::
   *   IdentifierStart
   *   IdentifierName IdentifierPart
   *
   * IdentifierStart ::
   *   UnicodeIDStart
   *   $
   *   _
   *   \ UnicodeEscapeSequence
   * IdentifierPart::
   *   UnicodeIDContinue
   *   $
   *   \ UnicodeEscapeSequence
   *   <ZWNJ> <ZWJ>
   *
   * UnicodeIDStart::
   *   any Unicode code point with the Unicode property "ID_Start"
   *
   * UnicodeIDContinue::
   *   any Unicode code point with the Unicode property "ID_Continue"
   *
   * GeneratorMethod :
   *   * ClassElementName ( UniqueFormalParameters ){GeneratorBody}
   *
   * AsyncMethod :
   *  async [no LineTerminator here] ClassElementName ( UniqueFormalParameters ) { AsyncFunctionBody }
   *
   * AsyncGeneratorMethod :
   *  async [no LineTerminator here]* ClassElementName ( UniqueFormalParameters ) { AsyncGeneratorBody }
   */

  const { tokenStart } = parser;

  const privateScope = parser.createPrivateScopeIfLexical(parentScope);

  consume(parser, context | Context.AllowRegExp, Token.LeftBrace);

  const modifierFlags = Context.DisallowIn | Context.InStaticBlock;
  context = (context | modifierFlags) ^ modifierFlags;

  const hasConstr = parser.flags & Flags.HasConstructor;
  parser.flags = (parser.flags | Flags.HasConstructor) ^ Flags.HasConstructor;

  const body: (ESTree.MethodDefinition | ESTree.PropertyDefinition | ESTree.AccessorProperty | ESTree.StaticBlock)[] =
    [];
  let decorators: ESTree.Decorator[];
  const decoratorStart = parser.tokenStart;

  while (parser.getToken() !== Token.RightBrace) {
    let length = 0;

    // See: https://github.com/tc39/proposal-decorators

    decorators = parseDecorators(parser, context, privateScope);

    length = decorators.length;

    if (length > 0 && parser.tokenValue === 'constructor') {
      parser.report(Errors.GeneratorConstructor);
    }

    if (parser.getToken() === Token.RightBrace) parser.report(Errors.TrailingDecorators);

    if (consumeOpt(parser, context, Token.Semicolon)) {
      if (length > 0) parser.report(Errors.InvalidDecoratorSemicolon);
      continue;
    }
    body.push(
      parseClassElementList(
        parser,
        context,
        scope,
        privateScope,
        inheritedContext,
        kind,
        decorators,
        0,
        inGroup,
        length > 0 ? decoratorStart : parser.tokenStart,
      ),
    );
  }
  consume(parser, origin & Origin.Declaration ? context | Context.AllowRegExp : context, Token.RightBrace);

  privateScope?.validatePrivateIdentifierRefs();

  parser.flags = (parser.flags & ~Flags.HasConstructor) | hasConstr;

  return parser.finishNode<ESTree.ClassBody>(
    {
      type: 'ClassBody',
      body,
    },
    tokenStart,
  );
}

/**
 * Parses class element list
 *
 * @param parser  Parser object
 * @param context Context masks
 * @param inheritedContext Second set of context masks
 * @param type  Binding type
 * @param decorators
 * @param isStatic
 */
function parseClassElementList(
  parser: Parser,
  context: Context,
  scope: Scope | undefined,
  privateScope: PrivateScope | undefined,
  inheritedContext: Context,
  type: BindingKind,
  decorators: ESTree.Decorator[],
  isStatic: 0 | 1,
  inGroup: 0 | 1,
  start: Location,
): ESTree.MethodDefinition | ESTree.PropertyDefinition | ESTree.AccessorProperty | ESTree.StaticBlock {
  let kind: PropertyKind = isStatic ? PropertyKind.Static : PropertyKind.None;
  let key: ESTree.Expression | ESTree.PrivateIdentifier | null = null;
  const token = parser.getToken();

  // Escaped reserved keyword can be used as ClassElementName which is NOT a Identifier,
  // However in ESTree definition, "Identifier" is used for ClassElementName
  if (token & (Token.IsIdentifier | Token.FutureReserved) || token === Token.EscapedReserved) {
    key = parseIdentifier(parser, context);

    switch (token) {
      case Token.StaticKeyword:
        if (
          !isStatic &&
          parser.getToken() !== Token.LeftParen &&
          (parser.getToken() & Token.IsAutoSemicolon) !== Token.IsAutoSemicolon &&
          parser.getToken() !== Token.Assign
        ) {
          return parseClassElementList(
            parser,
            context,
            scope,
            privateScope,
            inheritedContext,
            type,
            decorators,
            1,
            inGroup,
            start,
          );
        }
        break;

      case Token.AsyncKeyword:
        if (parser.getToken() !== Token.LeftParen && (parser.flags & Flags.NewLine) === 0) {
          if ((parser.getToken() & Token.IsClassField) === Token.IsClassField) {
            return parsePropertyDefinition(parser, context, privateScope, key, kind, decorators, start);
          }

          kind |= PropertyKind.Async | (optionalBit(parser, context, Token.Multiply) ? PropertyKind.Generator : 0);
        }
        break;

      case Token.GetKeyword:
        if (parser.getToken() !== Token.LeftParen) {
          if ((parser.getToken() & Token.IsClassField) === Token.IsClassField) {
            return parsePropertyDefinition(parser, context, privateScope, key, kind, decorators, start);
          }
          kind |= PropertyKind.Getter;
        }
        break;

      case Token.SetKeyword:
        if (parser.getToken() !== Token.LeftParen) {
          if ((parser.getToken() & Token.IsClassField) === Token.IsClassField) {
            return parsePropertyDefinition(parser, context, privateScope, key, kind, decorators, start);
          }
          kind |= PropertyKind.Setter;
        }
        break;
      case Token.AccessorKeyword:
        if (parser.getToken() !== Token.LeftParen && (parser.flags & Flags.NewLine) === 0) {
          if ((parser.getToken() & Token.IsClassField) === Token.IsClassField) {
            return parsePropertyDefinition(parser, context, privateScope, key, kind, decorators, start);
          }
          // class auto-accessor is part of stage 3 decorator spec
          if (parser.options.next) kind |= PropertyKind.Accessor;
        }
        break;
      default: // ignore
    }
  } else if (token === Token.LeftBracket) {
    kind |= PropertyKind.Computed;
    key = parseComputedPropertyName(parser, inheritedContext, privateScope, inGroup);
  } else if ((token & Token.IsStringOrNumber) === Token.IsStringOrNumber) {
    key = parseLiteral(parser, context);
  } else if (token === Token.Multiply) {
    kind |= PropertyKind.Generator;
    nextToken(parser, context); // skip: '*'
  } else if (parser.getToken() === Token.PrivateField) {
    kind |= PropertyKind.PrivateField;
    key = parsePrivateIdentifier(
      parser,
      context | Context.InClass,
      privateScope,
      // #privateId without get/set prefix is both GetSet.
      PropertyKind.GetSet,
    );
  } else if ((parser.getToken() & Token.IsClassField) === Token.IsClassField) {
    kind |= PropertyKind.ClassField;
  } else if (isStatic && token === Token.LeftBrace) {
    return parseStaticBlock(parser, context | Context.InClass, scope, privateScope, start);
  } else if (token === Token.EscapedFutureReserved) {
    key = parseIdentifier(parser, context);
    if (parser.getToken() !== Token.LeftParen)
      parser.report(Errors.UnexpectedToken, KeywordDescTable[parser.getToken() & Token.Type]);
  } else {
    parser.report(Errors.UnexpectedToken, KeywordDescTable[parser.getToken() & Token.Type]);
  }

  if (kind & (PropertyKind.Generator | PropertyKind.Async | PropertyKind.GetSet | PropertyKind.Accessor)) {
    if (
      parser.getToken() & Token.IsIdentifier ||
      // Escaped reserved keyword can be used as ClassElementName which is NOT a Identifier
      parser.getToken() === Token.EscapedReserved ||
      parser.getToken() === Token.EscapedFutureReserved
    ) {
      key = parseIdentifier(parser, context);
    } else if ((parser.getToken() & Token.IsStringOrNumber) === Token.IsStringOrNumber) {
      key = parseLiteral(parser, context);
    } else if (parser.getToken() === Token.LeftBracket) {
      kind |= PropertyKind.Computed;
      key = parseComputedPropertyName(parser, context, privateScope, /* inGroup */ 0);
    } else if (parser.getToken() === Token.PrivateField) {
      kind |= PropertyKind.PrivateField;
      key = parsePrivateIdentifier(parser, context, privateScope, kind);
    } else parser.report(Errors.InvalidKeyToken);
  }

  if ((kind & PropertyKind.Computed) === 0) {
    if (parser.tokenValue === 'constructor') {
      if ((parser.getToken() & Token.IsClassField) === Token.IsClassField) {
        parser.report(Errors.InvalidClassFieldConstructor);
      } else if ((kind & PropertyKind.Static) === 0 && parser.getToken() === Token.LeftParen) {
        if (kind & (PropertyKind.GetSet | PropertyKind.Async | PropertyKind.ClassField | PropertyKind.Generator)) {
          parser.report(Errors.InvalidConstructor, 'accessor');
        } else if ((context & Context.SuperCall) === 0) {
          if (parser.flags & Flags.HasConstructor) parser.report(Errors.DuplicateConstructor);
          else parser.flags |= Flags.HasConstructor;
        }
      }
      kind |= PropertyKind.Constructor;
    } else if (
      // Private Methods and static private methods can be named "#prototype" (class declaration).
      // Async/Generator/GetSet can be named "prototype".
      (kind & PropertyKind.PrivateField) === 0 &&
      kind & PropertyKind.Static &&
      parser.tokenValue === 'prototype'
    ) {
      parser.report(Errors.StaticPrototype);
    }
  }

  if (kind & PropertyKind.Accessor || (parser.getToken() !== Token.LeftParen && (kind & PropertyKind.GetSet) === 0)) {
    return parsePropertyDefinition(parser, context, privateScope, key, kind, decorators, start);
  }

  const value = parseMethodDefinition(
    parser,
    context | Context.InClass,
    privateScope,
    kind,
    inGroup,
    parser.tokenStart,
  );

  return parser.finishNode<ESTree.MethodDefinition>(
    {
      type: 'MethodDefinition',
      kind:
        (kind & PropertyKind.Static) === 0 && kind & PropertyKind.Constructor
          ? 'constructor'
          : kind & PropertyKind.Getter
            ? 'get'
            : kind & PropertyKind.Setter
              ? 'set'
              : 'method',
      static: (kind & PropertyKind.Static) > 0,
      computed: (kind & PropertyKind.Computed) > 0,
      key,
      value,
      ...(parser.options.next ? { decorators } : null),
    },
    start,
  );
}

/**
 * Parses private name
 *
 * @param parser Parser object
 * @param context Context masks
 */
function parsePrivateIdentifier(
  parser: Parser,
  context: Context,
  privateScope: PrivateScope | undefined,
  kind: PropertyKind,
): ESTree.PrivateIdentifier {
  const { tokenStart } = parser;

  // PrivateIdentifier::
  //    #IdentifierName
  nextToken(parser, context); // skip: '#'
  const { tokenValue } = parser;
  if (tokenValue === 'constructor') parser.report(Errors.InvalidStaticClassFieldConstructor);

  if (parser.options.lexical) {
    if (!privateScope) parser.report(Errors.InvalidPrivateIdentifier, tokenValue);

    if (kind) {
      // Define a private property
      privateScope.addPrivateIdentifier(tokenValue, kind);
    } else {
      privateScope.addPrivateIdentifierRef(tokenValue);
    }
  }

  nextToken(parser, context);

  return parser.finishNode<ESTree.PrivateIdentifier>(
    {
      type: 'PrivateIdentifier',
      name: tokenValue,
    },
    tokenStart,
  );
}

/**
 * Parses field definition
 *
 * @param parser Parser object
 * @param context  Context masks
 * @param key ESTree AST node
 * @param state
 * @param decorators
 */

function parsePropertyDefinition(
  parser: Parser,
  context: Context,
  privateScope: PrivateScope | undefined,
  key: ESTree.PrivateIdentifier | ESTree.Expression | null,
  state: PropertyKind,
  decorators: ESTree.Decorator[],
  start: Location,
): ESTree.PropertyDefinition | ESTree.AccessorProperty {
  //  ClassElement :
  //    MethodDefinition
  //    static MethodDefinition
  //    PropertyDefinition ;
  //  ;
  let value: ESTree.Expression | null = null;

  if (state & PropertyKind.Generator) parser.report(Errors.Unexpected);

  if (parser.getToken() === Token.Assign) {
    nextToken(parser, context | Context.AllowRegExp);

    const { tokenStart } = parser;

    if (parser.getToken() === Token.Arguments) parser.report(Errors.StrictEvalArguments);

    const modifierFlags =
      Context.InYieldContext |
      Context.InAwaitContext |
      Context.InArgumentList |
      ((state & PropertyKind.Constructor) === 0 ? Context.SuperCall | Context.InConstructor : 0);

    context =
      ((context | modifierFlags) ^ modifierFlags) |
      (state & PropertyKind.Generator ? Context.InYieldContext : 0) |
      (state & PropertyKind.Async ? Context.InAwaitContext : 0) |
      (state & PropertyKind.Constructor ? Context.InConstructor : 0) |
      Context.SuperProperty |
      Context.AllowNewTarget;

    value = parsePrimaryExpression(
      parser,
      context | Context.InClass,
      privateScope,
      BindingKind.Empty,
      0,
      1,
      0,
      1,
      tokenStart,
    );

    if (
      (parser.getToken() & Token.IsClassField) !== Token.IsClassField ||
      (parser.getToken() & Token.IsAssignOp) === Token.IsAssignOp
    ) {
      value = parseMemberOrUpdateExpression(
        parser,
        context | Context.InClass,
        privateScope,
        value as ESTree.Expression,
        0,
        0,
        tokenStart,
      );

      value = parseAssignmentExpression(parser, context | Context.InClass, privateScope, 0, 0, tokenStart, value);
    }
  }

  matchOrInsertSemicolon(parser, context);

  return parser.finishNode(
    {
      type: state & PropertyKind.Accessor ? 'AccessorProperty' : 'PropertyDefinition',
      key,
      value,
      static: (state & PropertyKind.Static) > 0,
      computed: (state & PropertyKind.Computed) > 0,
      ...(parser.options.next ? { decorators } : null),
    } as any,
    start,
  );
}

/**
 * Parses binding pattern
 *
 * @param parser Parser object
 * @param context Context masks
 * @param type Binding kind
 */
function parseBindingPattern(
  parser: Parser,
  context: Context,
  scope: Scope | undefined,
  privateScope: PrivateScope | undefined,
  type: BindingKind,
  origin: Origin,
): ESTree.BindingPattern {
  // Pattern ::
  //   Identifier
  //   ArrayLiteral
  //   ObjectLiteral

  if (
    parser.getToken() & Token.IsIdentifier ||
    ((context & Context.Strict) === 0 && parser.getToken() === Token.EscapedFutureReserved)
  )
    return parseAndClassifyIdentifier(parser, context, scope, type, origin);

  if ((parser.getToken() & Token.IsPatternStart) !== Token.IsPatternStart)
    parser.report(Errors.UnexpectedToken, KeywordDescTable[parser.getToken() & Token.Type]);

  const left: any =
    parser.getToken() === Token.LeftBracket
      ? parseArrayExpressionOrPattern(parser, context, scope, privateScope, 1, 0, 1, type, origin)
      : parseObjectLiteralOrPattern(parser, context, scope, privateScope, 1, 0, 1, type, origin);

  if (parser.destructible & DestructuringKind.CannotDestruct) parser.report(Errors.InvalidBindingDestruct);

  if (parser.destructible & DestructuringKind.Assignable) parser.report(Errors.InvalidBindingDestruct);

  return left;
}

/**
 * Classify and parse identifier if of valid type
 *
 * @param parser Parser object
 * @param context  Context masks
 * @param type Binding kind
 */
function parseAndClassifyIdentifier(
  parser: Parser,
  context: Context,
  scope: Scope | undefined,
  kind: BindingKind,
  origin: Origin,
): ESTree.Identifier {
  const token = parser.getToken();

  if (context & Context.Strict) {
    if ((token & Token.IsEvalOrArguments) === Token.IsEvalOrArguments) {
      parser.report(Errors.StrictEvalArguments);
    } else if ((token & Token.FutureReserved) === Token.FutureReserved || token === Token.EscapedFutureReserved) {
      parser.report(Errors.UnexpectedStrictReserved);
    }
  }

  if ((token & Token.Reserved) === Token.Reserved) {
    parser.report(Errors.KeywordNotId);
  }

  if (token === Token.YieldKeyword) {
    if (context & Context.InYieldContext) parser.report(Errors.YieldInParameter);
    if (context & Context.Module) parser.report(Errors.YieldIdentInModule);
  }

  if ((token & Token.Type) === (Token.LetKeyword & Token.Type)) {
    if (kind & (BindingKind.Let | BindingKind.Const)) parser.report(Errors.InvalidLetConstBinding);
  }
  if (token === Token.AwaitKeyword) {
    if (context & Context.InAwaitContext) parser.report(Errors.InvalidAwaitAsIdentifier);
    if (context & Context.Module) parser.report(Errors.AwaitIdentInModuleOrAsyncFunc);
  }

  const { tokenValue, tokenStart: start } = parser;
  nextToken(parser, context);

  scope?.addVarOrBlock(context, tokenValue, kind, origin);

  return parser.finishNode<ESTree.Identifier>(
    {
      type: 'Identifier',
      name: tokenValue,
    },
    start,
  );
}

/**
 * Parses either a JSX element or JSX Fragment
 *
 * @param parser Parser object
 * @param context  Context masks
 * @param inJSXChild
 */

function parseJSXRootElementOrFragment(
  parser: Parser,
  context: Context,
  privateScope: PrivateScope | undefined,
  inJSXChild: 0 | 1,
  start: Location,
): ESTree.JSXElement | ESTree.JSXFragment {
  // "<" is pre-consumed in parseJSXChildren
  if (!inJSXChild) consume(parser, context, Token.LessThan);

  // JSX fragments
  if (parser.getToken() === Token.GreaterThan) {
    const openingFragment = parseJSXOpeningFragment(parser, start);
    const [children, closingFragment] = parseJSXChildrenAndClosingFragment(parser, context, privateScope, inJSXChild);

    return parser.finishNode<ESTree.JSXFragment>(
      {
        type: 'JSXFragment',
        openingFragment,
        children,
        closingFragment,
      },
      start,
    );
  }

  // Unexpected JSX Close
  if (parser.getToken() === Token.Divide)
    parser.report(Errors.UnexpectedToken, KeywordDescTable[parser.getToken() & Token.Type]);

  let closingElement: ESTree.JSXClosingElement | null = null;
  let children: ESTree.JSXChild[] = [];

  const openingElement: ESTree.JSXOpeningElement = parseJSXOpeningElementOrSelfCloseElement(
    parser,
    context,
    privateScope,
    inJSXChild,
    start,
  );

  if (!openingElement.selfClosing) {
    [children, closingElement] = parseJSXChildrenAndClosingElement(parser, context, privateScope, inJSXChild);

    const close = isEqualTagName(closingElement.name);
    if (isEqualTagName(openingElement.name) !== close) parser.report(Errors.ExpectedJSXClosingTag, close);
  }

  return parser.finishNode<ESTree.JSXElement>(
    {
      type: 'JSXElement',
      children,
      openingElement,
      closingElement,
    },
    start,
  );
}

/**
 * Parses JSX opening fragment
 *
 * @param parser Parser object
 */
function parseJSXOpeningFragment(parser: Parser, start: Location): ESTree.JSXOpeningFragment {
  nextJSXToken(parser);
  return parser.finishNode<ESTree.JSXOpeningFragment>(
    {
      type: 'JSXOpeningFragment',
    },
    start,
  );
}

/**
 * Parses JSX Closing element
 *
 * @param parser Parser object
 * @param context  Context masks
 * @param inJSXChild
 */
function parseJSXClosingElement(
  parser: Parser,
  context: Context,
  inJSXChild: 0 | 1,
  start: Location,
): ESTree.JSXClosingElement {
  consume(parser, context, Token.Divide);
  const name = parseJSXElementName(parser, context);

  if (parser.getToken() !== Token.GreaterThan) {
    parser.report(Errors.ExpectedToken, KeywordDescTable[Token.GreaterThan & Token.Type]);
  }

  if (inJSXChild) {
    nextJSXToken(parser);
  } else {
    nextToken(parser, context);
  }

  return parser.finishNode<ESTree.JSXClosingElement>(
    {
      type: 'JSXClosingElement',
      name,
    },
    start,
  );
}

/**
 * Parses JSX closing fragment
 *
 * @param parser Parser object
 * @param context  Context masks
 */
function parseJSXClosingFragment(
  parser: Parser,
  context: Context,
  inJSXChild: 0 | 1,
  start: Location,
): ESTree.JSXClosingFragment {
  consume(parser, context, Token.Divide);

  if (parser.getToken() !== Token.GreaterThan) {
    parser.report(Errors.ExpectedToken, KeywordDescTable[Token.GreaterThan & Token.Type]);
  }

  if (inJSXChild) {
    nextJSXToken(parser);
  } else {
    nextToken(parser, context);
  }

  return parser.finishNode<ESTree.JSXClosingFragment>(
    {
      type: 'JSXClosingFragment',
    },
    start,
  );
}

/**
 * Parses JSX children
 *
 * @param parser Parser object
 * @param context  Context masks
 */
function parseJSXChildrenAndClosingElement(
  parser: Parser,
  context: Context,
  privateScope: PrivateScope | undefined,
  inJSXChild: 0 | 1,
): [ESTree.JSXChild[], ESTree.JSXClosingElement] {
  const children: ESTree.JSXChild[] = [];
  while (true) {
    const child = parseJSXChildOrClosingElement(parser, context, privateScope, inJSXChild);
    if (child.type === 'JSXClosingElement') {
      return [children, child];
    }
    children.push(child);
  }
}

/**
 * Parses JSX children
 *
 * @param parser Parser object
 * @param context  Context masks
 */
function parseJSXChildrenAndClosingFragment(
  parser: Parser,
  context: Context,
  privateScope: PrivateScope | undefined,
  inJSXChild: 0 | 1,
): [ESTree.JSXChild[], ESTree.JSXClosingFragment] {
  const children: ESTree.JSXChild[] = [];
  while (true) {
    const child = parseJSXChildOrClosingFragment(parser, context, privateScope, inJSXChild);
    if (child.type === 'JSXClosingFragment') {
      return [children, child];
    }
    children.push(child);
  }
}

/**
 * Parses a JSX child node or closing element
 *
 * @param parser Parser object
 * @param context  Context masks
 */
function parseJSXChildOrClosingElement(
  parser: Parser,
  context: Context,
  privateScope: PrivateScope | undefined,
  inJSXChild: 0 | 1,
) {
  if (parser.getToken() === Token.JSXText) return parseJSXText(parser, context);
  if (parser.getToken() === Token.LeftBrace)
    return parseJSXExpressionContainer(parser, context, privateScope, /*inJSXChild*/ 1, /* isAttr */ 0);
  if (parser.getToken() === Token.LessThan) {
    const { tokenStart } = parser;
    nextToken(parser, context);
    if (parser.getToken() === Token.Divide) return parseJSXClosingElement(parser, context, inJSXChild, tokenStart);
    return parseJSXRootElementOrFragment(parser, context, privateScope, /*inJSXChild*/ 1, tokenStart);
  }

  parser.report(Errors.Unexpected);
}

/**
 * Parses a JSX child node or closing fragment
 *
 * @param parser Parser object
 * @param context  Context masks
 */
function parseJSXChildOrClosingFragment(
  parser: Parser,
  context: Context,
  privateScope: PrivateScope | undefined,
  inJSXChild: 0 | 1,
) {
  if (parser.getToken() === Token.JSXText) return parseJSXText(parser, context);
  if (parser.getToken() === Token.LeftBrace)
    return parseJSXExpressionContainer(parser, context, privateScope, /*inJSXChild*/ 1, /* isAttr */ 0);
  if (parser.getToken() === Token.LessThan) {
    const { tokenStart } = parser;
    nextToken(parser, context);
    if (parser.getToken() === Token.Divide) return parseJSXClosingFragment(parser, context, inJSXChild, tokenStart);
    return parseJSXRootElementOrFragment(parser, context, privateScope, /*inJSXChild*/ 1, tokenStart);
  }

  parser.report(Errors.Unexpected);
}

/**
 * Parses JSX Text
 *
 * @param parser Parser object
 * @param context  Context masks
 */
function parseJSXText(parser: Parser, context: Context): ESTree.JSXText {
  const start = parser.tokenStart;

  nextToken(parser, context);

  const node = {
    type: 'JSXText',
    value: parser.tokenValue as string,
  } as ESTree.JSXText;

  if (parser.options.raw) {
    node.raw = parser.tokenRaw;
  }

  return parser.finishNode(node, start);
}

/**
 * Parses either a JSX element, JSX Fragment or JSX self close element
 *
 * @param parser Parser object
 * @param context  Context masks
 * @param inJSXChild
 */
function parseJSXOpeningElementOrSelfCloseElement(
  parser: Parser,
  context: Context,
  privateScope: PrivateScope | undefined,
  inJSXChild: 0 | 1,
  start: Location,
): ESTree.JSXOpeningElement {
  if (
    (parser.getToken() & Token.IsIdentifier) !== Token.IsIdentifier &&
    (parser.getToken() & Token.Keyword) !== Token.Keyword
  )
    parser.report(Errors.Unexpected);

  const tagName = parseJSXElementName(parser, context);
  const attributes = parseJSXAttributes(parser, context, privateScope);
  const selfClosing = parser.getToken() === Token.Divide;

  if (selfClosing) consume(parser, context, Token.Divide);

  if (parser.getToken() !== Token.GreaterThan) {
    parser.report(Errors.ExpectedToken, KeywordDescTable[Token.GreaterThan & Token.Type]);
  }

  if (inJSXChild || !selfClosing) {
    nextJSXToken(parser);
  } else {
    nextToken(parser, context);
  }

  return parser.finishNode<ESTree.JSXOpeningElement>(
    {
      type: 'JSXOpeningElement',
      name: tagName,
      attributes,
      selfClosing,
    },
    start,
  );
}

/**
 * Parses JSX element name
 *
 * @param parser Parser object
 * @param context  Context masks
 */
function parseJSXElementName(
  parser: Parser,
  context: Context,
): ESTree.JSXIdentifier | ESTree.JSXMemberExpression | ESTree.JSXNamespacedName {
  const { tokenStart } = parser;

  rescanJSXIdentifier(parser);

  let key: ESTree.JSXIdentifier | ESTree.JSXMemberExpression = parseJSXIdentifier(parser, context);

  // Namespace
  if (parser.getToken() === Token.Colon) return parseJSXNamespacedName(parser, context, key, tokenStart);

  // Member expression
  while (consumeOpt(parser, context, Token.Period)) {
    rescanJSXIdentifier(parser);
    key = parseJSXMemberExpression(parser, context, key, tokenStart);
  }
  return key;
}

/**
 * Parses JSX member expression
 *
 * @param parser Parser object
 * @param context  Context masks
 */
function parseJSXMemberExpression(
  parser: Parser,
  context: Context,
  object: ESTree.JSXIdentifier | ESTree.JSXMemberExpression,
  start: Location,
): ESTree.JSXMemberExpression {
  const property = parseJSXIdentifier(parser, context);
  return parser.finishNode<ESTree.JSXMemberExpression>(
    {
      type: 'JSXMemberExpression',
      object,
      property,
    },
    start,
  );
}

/**
 * Parses JSX attributes
 *
 * @param parser Parser object
 * @param context  Context masks
 */
function parseJSXAttributes(
  parser: Parser,
  context: Context,
  privateScope: PrivateScope | undefined,
): (ESTree.JSXAttribute | ESTree.JSXSpreadAttribute)[] {
  const attributes: (ESTree.JSXAttribute | ESTree.JSXSpreadAttribute)[] = [];
  while (
    parser.getToken() !== Token.Divide &&
    parser.getToken() !== Token.GreaterThan &&
    parser.getToken() !== Token.EOF
  ) {
    attributes.push(parseJsxAttribute(parser, context, privateScope));
  }
  return attributes;
}

/**
 * Parses JSX Spread attribute
 *
 * @param parser Parser object
 * @param context  Context masks
 */
function parseJSXSpreadAttribute(
  parser: Parser,
  context: Context,
  privateScope: PrivateScope | undefined,
): ESTree.JSXSpreadAttribute {
  const start = parser.tokenStart;

  nextToken(parser, context); // skips: '{'
  consume(parser, context, Token.Ellipsis);
  const expression = parseExpression(parser, context, privateScope, 1, 0, parser.tokenStart);
  consume(parser, context, Token.RightBrace);
  return parser.finishNode<ESTree.JSXSpreadAttribute>(
    {
      type: 'JSXSpreadAttribute',
      argument: expression,
    },
    start,
  );
}

/**
 * Parses JSX attribute
 *
 * @param parser Parser object
 * @param context  Context masks
 */
function parseJsxAttribute(
  parser: Parser,
  context: Context,
  privateScope: PrivateScope | undefined,
): ESTree.JSXAttribute | ESTree.JSXSpreadAttribute {
  const { tokenStart } = parser;

  if (parser.getToken() === Token.LeftBrace) return parseJSXSpreadAttribute(parser, context, privateScope);
  rescanJSXIdentifier(parser);
  let value: ESTree.JSXAttributeValue | null = null;
  let name: ESTree.JSXNamespacedName | ESTree.JSXIdentifier = parseJSXIdentifier(parser, context);

  if (parser.getToken() === Token.Colon) {
    name = parseJSXNamespacedName(parser, context, name, tokenStart);
  }

  // HTML empty attribute
  if (parser.getToken() === Token.Assign) {
    const token = scanJSXAttributeValue(parser, context);
    switch (token) {
      case Token.StringLiteral:
        value = parseLiteral(parser, context);
        break;
      case Token.LessThan:
        value = parseJSXRootElementOrFragment(parser, context, privateScope, /*inJSXChild*/ 0, parser.tokenStart)!;
        break;
      case Token.LeftBrace:
        value = parseJSXExpressionContainer(parser, context, privateScope, /*inJSXChild*/ 0, 1);
        break;
      default:
        parser.report(Errors.InvalidJSXAttributeValue);
    }
  }

  return parser.finishNode<ESTree.JSXAttribute>(
    {
      type: 'JSXAttribute',
      value,
      name,
    },
    tokenStart,
  );
}

/**
 * Parses JSX namespace name
 *
 * @param parser Parser object
 * @param context  Context masks
 * @param namespace
 */

function parseJSXNamespacedName(
  parser: Parser,
  context: Context,
  namespace: ESTree.JSXIdentifier | ESTree.JSXMemberExpression,
  start: Location,
): ESTree.JSXNamespacedName {
  consume(parser, context, Token.Colon);
  const name = parseJSXIdentifier(parser, context);
  return parser.finishNode<ESTree.JSXNamespacedName>(
    {
      type: 'JSXNamespacedName',
      namespace,
      name,
    },
    start,
  );
}

/**
 * Parses JSX Expression container
 *
 * @param parser Parser object
 * @param context  Context masks
 * @param inJSXChild
 */
function parseJSXExpressionContainer(
  parser: Parser,
  context: Context,
  privateScope: PrivateScope | undefined,
  inJSXChild: 0 | 1,
  isAttr: 0 | 1,
): ESTree.JSXExpressionContainer | ESTree.JSXSpreadChild {
  const { tokenStart: start } = parser;

  nextToken(parser, context | Context.AllowRegExp);
  const { tokenStart } = parser;
  if (parser.getToken() === Token.Ellipsis) return parseJSXSpreadChild(parser, context, privateScope, start);

  let expression: ESTree.Expression | ESTree.JSXEmptyExpression | null = null;

  if (parser.getToken() === Token.RightBrace) {
    // JSX attributes must only be assigned a non-empty 'expression'
    if (isAttr) parser.report(Errors.InvalidNonEmptyJSXExpr);
    expression = parseJSXEmptyExpression(parser, {
      index: parser.startIndex,
      line: parser.startLine,
      column: parser.startColumn,
    });
  } else {
    expression = parseExpression(parser, context, privateScope, 1, 0, tokenStart);
  }

  if (parser.getToken() !== Token.RightBrace) {
    parser.report(Errors.ExpectedToken, KeywordDescTable[Token.RightBrace & Token.Type]);
  }

  if (inJSXChild) {
    nextJSXToken(parser);
  } else {
    nextToken(parser, context);
  }

  return parser.finishNode<ESTree.JSXExpressionContainer>(
    {
      type: 'JSXExpressionContainer',
      expression,
    },
    start,
  );
}

/**
 * Parses JSX spread child
 *
 * @param parser Parser object
 * @param context  Context masks
 */
function parseJSXSpreadChild(
  parser: Parser,
  context: Context,
  privateScope: PrivateScope | undefined,
  start: Location,
): ESTree.JSXSpreadChild {
  consume(parser, context, Token.Ellipsis);
  const expression = parseExpression(parser, context, privateScope, 1, 0, parser.tokenStart);
  consume(parser, context, Token.RightBrace);
  return parser.finishNode<ESTree.JSXSpreadChild>(
    {
      type: 'JSXSpreadChild',
      expression,
    },
    start,
  );
}

/**
 * Parses JSX empty expression
 *
 * @param parser Parser object
 */
function parseJSXEmptyExpression(parser: Parser, start: Location): ESTree.JSXEmptyExpression {
  return parser.finishNode<ESTree.JSXEmptyExpression>(
    {
      type: 'JSXEmptyExpression',
    },
    start,
    // Since " }" is treated as single token, we have to artificially break
    // it into " " and "}".
    parser.tokenStart,
  );
}

/**
 * Parses JSX Identifier
 *
 * @param parser Parser object
 * @param context  Context masks
 */
function parseJSXIdentifier(parser: Parser, context: Context): ESTree.JSXIdentifier {
  const start = parser.tokenStart;

  if (!(parser.getToken() & Token.IsIdentifier)) {
    parser.report(Errors.UnexpectedToken, KeywordDescTable[parser.getToken() & Token.Type]);
  }
  const { tokenValue } = parser;
  nextToken(parser, context);

  return parser.finishNode<ESTree.JSXIdentifier>(
    {
      type: 'JSXIdentifier',
      name: tokenValue,
    },
    start,
  );
}<|MERGE_RESOLUTION|>--- conflicted
+++ resolved
@@ -25,11 +25,6 @@
   validateAndDeclareLabel,
   HoistedClassFlags,
   HoistedFunctionFlags,
-<<<<<<< HEAD
-  declareUnboundVariable,
-=======
-  addBindingToExports,
->>>>>>> bd3ce8e2
   isEqualTagName,
   isValidStrictMode,
   isValidIdentifier,
@@ -2722,13 +2717,8 @@
         }
 
         if (scope) {
-<<<<<<< HEAD
-          tmpExportedNames.forEach((n) => declareUnboundVariable(parser, n));
+          tmpExportedNames.forEach((n) => parser.declareUnboundVariable(n));
           tmpExportedBindings.forEach((b) => parser.addBindingToExports(b));
-=======
-          tmpExportedNames.forEach((n) => parser.declareUnboundVariable(n));
-          tmpExportedBindings.forEach((b) => addBindingToExports(parser, b));
->>>>>>> bd3ce8e2
         }
       }
 
