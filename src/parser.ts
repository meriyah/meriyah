import { nextToken, skipHashBang } from './lexer';
import { Token, KeywordDescTable } from './token';
import type * as ESTree from './estree';
import { ParseError, Errors } from './errors';
import { scanTemplateTail } from './lexer/template';
import { rescanJSXIdentifier, nextJSXToken, scanJSXAttributeValue } from './lexer/jsx';
import {
  Context,
  PropertyKind,
  Origin,
  consumeOpt,
  consume,
  Flags,
  reinterpretToPattern,
  DestructuringKind,
  AssignmentKind,
  BindingKind,
  validateBindingIdentifier,
  validateFunctionName,
  isStrictReservedWord,
  optionalBit,
  matchOrInsertSemicolon,
  isPropertyWithPrivateFieldKey,
  isValidLabel,
  validateAndDeclareLabel,
  HoistedClassFlags,
  HoistedFunctionFlags,
  addBindingToExports,
  declareUnboundVariable,
  isEqualTagName,
  isValidStrictMode,
  isValidIdentifier,
  classifyIdentifier,
  type PrivateScopeState,
  addPrivateIdentifier,
  addPrivateIdentifierRef,
  addChildPrivateScope,
  validatePrivateIdentifierRefs,
  type Location,
} from './common';
import { Chars } from './chars';
<<<<<<< HEAD
import { Parser, type ParserOptions, pushComment, pushToken } from './parser/parser';
import {
  Scope,
  ScopeKind,
  createArrowHeadParsingScope,
  addVarName,
  addBlockName,
  addVarOrBlock,
  reportScopeError,
} from './parser/scope';

/**
 * The parser options.
 */
export interface Options {
  // Allow module code
  module?: boolean;
  // Enable stage 3 support (ESNext)
  next?: boolean;
  // Enable start and end offsets to each node
  ranges?: boolean;
  // Enable web compatibility
  webcompat?: boolean;
  // Enable line/column location information to each node
  loc?: boolean;
  // Attach raw property to each literal and identifier node
  raw?: boolean;
  // Allow return in the global scope
  globalReturn?: boolean;
  // Enable implied strict mode
  impliedStrict?: boolean;
  // Enable non-standard parenthesized expression node
  preserveParens?: boolean;
  // Enable lexical binding and scope tracking
  lexical?: boolean;
  // Adds a source attribute in every node’s loc object when the locations option is `true`
  source?: string;
  // Enable React JSX parsing
  jsx?: boolean;
  // Allows comment extraction. Accepts either a callback function or an array
  onComment?: ESTree.Comment[] | OnComment;
  // Allows detection of automatic semicolon insertion. Accepts a callback function that will be passed the character offset where the semicolon was inserted
  onInsertedSemicolon?: OnInsertedSemicolon;
  // Allows token extraction. Accepts either a callback function or an array
  onToken?: Token[] | OnToken;
  // Creates unique key for in ObjectPattern when key value are same
  uniqueKeyInPattern?: boolean;
}
=======
import { Parser } from './parser/parser';
import { type Options, normalizeOptions } from './options';
>>>>>>> b763123a

/**
 * Consumes a sequence of tokens and produces an syntax tree
 */
export function parseSource(source: string, rawOptions: Options = {}, context: Context = Context.None): ESTree.Program {
  const options = normalizeOptions(rawOptions);

  if (options.module) context |= Context.Module | Context.Strict;
  // Turn on return context in global
  if (options.globalReturn) context |= Context.InReturnContext;
  if (options.impliedStrict) context |= Context.Strict;

  // Initialize parser state
  const parser = new Parser(source, options);

  // See: https://github.com/tc39/proposal-hashbang
  skipHashBang(parser);

<<<<<<< HEAD
  const scope = context & Context.OptionsLexical ? new Scope() : void 0;
=======
  const scope: ScopeState | undefined = options.lexical ? createScope() : void 0;
>>>>>>> b763123a

  let body: (ESTree.Statement | ReturnType<typeof parseDirective | typeof parseModuleItem>)[] = [];

  // https://tc39.es/ecma262/#sec-scripts
  // https://tc39.es/ecma262/#sec-modules

  let sourceType: 'module' | 'script' = 'script';

  if (context & Context.Module) {
    sourceType = 'module';
    body = parseModuleItemList(parser, context | Context.InGlobal, scope);

    if (scope) {
      for (const key in parser.exportedBindings) {
        if (key[0] === '#' && !(scope as any)[key]) parser.report(Errors.UndeclaredExportedBinding, key.slice(1));
      }
    }
  } else {
    body = parseStatementList(parser, context | Context.InGlobal, scope);
  }

  return parser.finishNode<ESTree.Program>(
    {
      type: 'Program',
      sourceType,
      body,
    },
    { index: 0, line: 1, column: 0 },
    parser.currentLocation,
  );
}

/**
 * Parses statement list items
 *
 * @param parser  Parser object
 * @param context Context masks
 */
function parseStatementList(parser: Parser, context: Context, scope: Scope | undefined): ESTree.Statement[] {
  // StatementList ::
  //   (StatementListItem)* <end_token>

  nextToken(parser, context | Context.AllowRegExp | Context.AllowEscapedKeyword);

  const statements: ESTree.Statement[] = [];

  while (parser.getToken() === Token.StringLiteral) {
    // "use strict" must be the exact literal without escape sequences or line continuation.
    const { index, tokenValue, tokenStart, tokenIndex } = parser;
    const token = parser.getToken();
    const expr = parseLiteral(parser, context);
    if (isValidStrictMode(parser, index, tokenIndex, tokenValue)) {
      context |= Context.Strict;

      if (parser.flags & Flags.Octal) {
        throw new ParseError(parser.tokenStart, parser.currentLocation, Errors.StrictOctalLiteral);
      }

      if (parser.flags & Flags.EightAndNine) {
        throw new ParseError(parser.tokenStart, parser.currentLocation, Errors.StrictEightAndNine);
      }
    }
    statements.push(parseDirective(parser, context, expr, token, tokenStart));
  }

  while (parser.getToken() !== Token.EOF) {
    statements.push(parseStatementListItem(parser, context, scope, undefined, Origin.TopLevel, {}) as ESTree.Statement);
  }
  return statements;
}

/**
 * Parse module item list
 *
 * @see [Link](https://tc39.github.io/ecma262/#prod-ModuleItemList)
 *
 * @param parser  Parser object
 * @param context Context masks
 */
function parseModuleItemList(
  parser: Parser,
  context: Context,
  scope: Scope | undefined,
): ReturnType<typeof parseDirective | typeof parseModuleItem>[] {
  // ecma262/#prod-Module
  // Module :
  //    ModuleBody?
  //
  // ecma262/#prod-ModuleItemList
  // ModuleBody :
  //    ModuleItem*

  nextToken(parser, context | Context.AllowRegExp);

  const statements: ReturnType<typeof parseDirective | typeof parseModuleItem>[] = [];

  while (parser.getToken() === Token.StringLiteral) {
    const { tokenStart } = parser;
    const token = parser.getToken();
    statements.push(parseDirective(parser, context, parseLiteral(parser, context), token, tokenStart));
  }

  while (parser.getToken() !== Token.EOF) {
    statements.push(parseModuleItem(parser, context, scope) as ESTree.Statement);
  }
  return statements;
}

/**
 * Parse module item
 *
 * @see [Link](https://tc39.github.io/ecma262/#prod-ModuleItem)
 *
 * @param parser  Parser object
 * @param context Context masks
 * @param scope Scope object
 */

export function parseModuleItem(parser: Parser, context: Context, scope: Scope | undefined): any {
  if (parser.getToken() === Token.Decorator) {
    Object.assign(parser.leadingDecorators, {
      start: parser.tokenStart,
      decorators: parseDecorators(parser, context, undefined),
    });
  }

  // ecma262/#prod-ModuleItem
  // ModuleItem :
  //    ImportDeclaration
  //    ExportDeclaration
  //    StatementListItem

  let moduleItem;
  switch (parser.getToken()) {
    case Token.ExportKeyword:
      moduleItem = parseExportDeclaration(parser, context, scope);
      break;
    case Token.ImportKeyword:
      moduleItem = parseImportDeclaration(parser, context, scope);
      break;
    default:
      moduleItem = parseStatementListItem(parser, context, scope, undefined, Origin.TopLevel, {});
  }

  if (parser.leadingDecorators?.decorators.length) {
    parser.report(Errors.InvalidLeadingDecorator);
  }
  return moduleItem;
}

/**
 *  Parse statement list
 *
 * @param parser  Parser object
 * @param context Context masks
 * @param scope Scope object
 */

function parseStatementListItem(
  parser: Parser,
  context: Context,
  scope: Scope | undefined,
  privateScope: PrivateScopeState | undefined,
  origin: Origin,
  labels: ESTree.Labels,
): ESTree.Statement | ESTree.Decorator[] {
  // ECMA 262 10th Edition
  // StatementListItem[Yield, Return] :
  //   Statement[?Yield, ?Return]
  //   Declaration[?Yield]
  //
  // Declaration[Yield] :
  //   HoistableDeclaration[?Yield]
  //   ClassDeclaration[?Yield]
  //   LexicalDeclaration[In, ?Yield]
  //
  // HoistableDeclaration[Yield, Default] :
  //   FunctionDeclaration[?Yield, ?Default]
  //   GeneratorDeclaration[?Yield, ?Default]
  //
  // LexicalDeclaration[In, Yield] :
  //   LetOrConst BindingList[?In, ?Yield] ;
  const start = parser.tokenStart;

  switch (parser.getToken()) {
    //   HoistableDeclaration[?Yield, ~Default]
    case Token.FunctionKeyword:
      return parseFunctionDeclaration(
        parser,
        context,
        scope,
        privateScope,
        origin,
        1,
        HoistedFunctionFlags.None,
        0,
        start,
      );

    case Token.Decorator: // @decorator
    case Token.ClassKeyword: // ClassDeclaration[?Yield, ~Default]
      return parseClassDeclaration(parser, context, scope, privateScope, HoistedClassFlags.None);
    // LexicalDeclaration[In, ?Yield]
    // LetOrConst BindingList[?In, ?Yield]
    case Token.ConstKeyword:
      return parseLexicalDeclaration(parser, context, scope, privateScope, BindingKind.Const, Origin.None);
    case Token.LetKeyword:
      return parseLetIdentOrVarDeclarationStatement(parser, context, scope, privateScope, origin);
    // ExportDeclaration
    case Token.ExportKeyword:
      parser.report(Errors.InvalidImportExportSloppy, 'export');
    // ImportDeclaration
    case Token.ImportKeyword:
      nextToken(parser, context);
      switch (parser.getToken()) {
        case Token.LeftParen:
          return parseImportCallDeclaration(parser, context, privateScope, start);
        case Token.Period:
          return parseImportMetaDeclaration(parser, context, start);
        default:
          parser.report(Errors.InvalidImportExportSloppy, 'import');
      }
    //   async [no LineTerminator here] AsyncArrowBindingIdentifier ...
    //   async [no LineTerminator here] ArrowFormalParameters ...
    case Token.AsyncKeyword:
      return parseAsyncArrowOrAsyncFunctionDeclaration(parser, context, scope, privateScope, origin, labels, 1);
    default:
      return parseStatement(parser, context, scope, privateScope, origin, labels, 1);
  }
}

/**
 * Parse statement
 *
 * @param parser  Parser object
 * @param context Context masks
 * @param allowFuncDecl Allow / disallow func statement
 */

function parseStatement(
  parser: Parser,
  context: Context,
  scope: Scope | undefined,
  privateScope: PrivateScopeState | undefined,
  origin: Origin,
  labels: ESTree.Labels,
  allowFuncDecl: 0 | 1,
): ESTree.Statement {
  // Statement ::
  //   Block
  //   VariableStatement
  //   EmptyStatement
  //   ExpressionStatement
  //   IfStatement
  //   IterationStatement
  //   ContinueStatement
  //   BreakStatement
  //   ReturnStatement
  //   WithStatement
  //   LabelledStatement
  //   SwitchStatement
  //   ThrowStatement
  //   TryStatement
  //   DebuggerStatement

  switch (parser.getToken()) {
    // VariableStatement[?Yield]
    case Token.VarKeyword:
      return parseVariableStatement(parser, context, scope, privateScope, Origin.None);
    // [+Return] ReturnStatement[?Yield]
    case Token.ReturnKeyword:
      return parseReturnStatement(parser, context, privateScope);
    case Token.IfKeyword:
      return parseIfStatement(parser, context, scope, privateScope, labels);
    case Token.ForKeyword:
      return parseForStatement(parser, context, scope, privateScope, labels);
    // BreakableStatement[Yield, Return]:
    //   IterationStatement[?Yield, ?Return]
    //   SwitchStatement[?Yield, ?Return]
    case Token.DoKeyword:
      return parseDoWhileStatement(parser, context, scope, privateScope, labels);
    case Token.WhileKeyword:
      return parseWhileStatement(parser, context, scope, privateScope, labels);
    case Token.SwitchKeyword:
      return parseSwitchStatement(parser, context, scope, privateScope, labels);
    case Token.Semicolon:
      // EmptyStatement
      return parseEmptyStatement(parser, context);
    // BlockStatement[?Yield, ?Return]
    case Token.LeftBrace:
      return parseBlock(
        parser,
        context,
        scope?.createChildScope(),
        privateScope,
        labels,
        parser.tokenStart,
      ) as ESTree.Statement;

    // ThrowStatement[?Yield]
    case Token.ThrowKeyword:
      return parseThrowStatement(parser, context, privateScope);
    case Token.BreakKeyword:
      // BreakStatement[?Yield]
      return parseBreakStatement(parser, context, labels);
    // ContinueStatement[?Yield]
    case Token.ContinueKeyword:
      return parseContinueStatement(parser, context, labels);
    // TryStatement[?Yield, ?Return]
    case Token.TryKeyword:
      return parseTryStatement(parser, context, scope, privateScope, labels);
    // WithStatement[?Yield, ?Return]
    case Token.WithKeyword:
      return parseWithStatement(parser, context, scope, privateScope, labels);
    case Token.DebuggerKeyword:
      // DebuggerStatement
      return parseDebuggerStatement(parser, context);
    case Token.AsyncKeyword:
      return parseAsyncArrowOrAsyncFunctionDeclaration(parser, context, scope, privateScope, origin, labels, 0);
    // Miscellaneous error cases arguably better caught here than elsewhere
    case Token.CatchKeyword:
      parser.report(Errors.CatchWithoutTry);
    case Token.FinallyKeyword:
      parser.report(Errors.FinallyWithoutTry);
    case Token.FunctionKeyword:
      // FunctionDeclaration & ClassDeclaration is forbidden by lookahead
      // restriction in an arbitrary statement position.
      parser.report(
        context & Context.Strict
          ? Errors.StrictFunction
          : !parser.options.webcompat
            ? Errors.WebCompatFunction
            : Errors.SloppyFunction,
      );
    case Token.ClassKeyword:
      parser.report(Errors.ClassForbiddenAsStatement);

    default:
      return parseExpressionOrLabelledStatement(parser, context, scope, privateScope, origin, labels, allowFuncDecl);
  }
}

/**
 * Parses either expression or labeled statement
 *
 * @param parser  Parser object
 * @param context Context masks
 * @param allowFuncDecl Allow / disallow func statement
 */

function parseExpressionOrLabelledStatement(
  parser: Parser,
  context: Context,
  scope: Scope | undefined,
  privateScope: PrivateScopeState | undefined,
  origin: Origin,
  labels: ESTree.Labels,
  allowFuncDecl: 0 | 1,
): ESTree.ExpressionStatement | ESTree.LabeledStatement {
  // ExpressionStatement | LabelledStatement ::
  //   Expression ';'
  //   Identifier ':' Statement
  //
  // ExpressionStatement[Yield] :
  //   [lookahead not in {{, function, class, let [}] Expression[In, ?Yield] ;

  const { tokenValue, tokenStart } = parser;
  const token = parser.getToken();

  let expr: ESTree.Expression;

  switch (token) {
    case Token.LetKeyword:
      expr = parseIdentifier(parser, context);
      if (context & Context.Strict) parser.report(Errors.UnexpectedLetStrictReserved);

      // "let" followed by either "[", "{" or an identifier means a lexical
      // declaration, which should not appear here.
      // However, ASI may insert a line break before an identifier or a brace.
      if (parser.getToken() === Token.LeftBracket) parser.report(Errors.RestrictedLetProduction);

      break;

    default:
      expr = parsePrimaryExpression(parser, context, privateScope, BindingKind.Empty, 0, 1, 0, 1, parser.tokenStart);
  }

  /** LabelledStatement[Yield, Await, Return]:
   *
   * ExpressionStatement | LabelledStatement ::
   * Expression ';'
   *   Identifier ':' Statement
   *
   * ExpressionStatement[Yield] :
   *   [lookahead not in {{, function, class, let [}] Expression[In, ?Yield] ;
   */
  if (token & Token.IsIdentifier && parser.getToken() === Token.Colon) {
    return parseLabelledStatement(
      parser,
      context,
      scope,
      privateScope,
      origin,
      labels,
      tokenValue,
      expr,
      token,
      allowFuncDecl,
      tokenStart,
    );
  }
  /** MemberExpression :
   *   1. PrimaryExpression
   *   2. MemberExpression [ AssignmentExpression ]
   *   3. MemberExpression . IdentifierName
   *   4. MemberExpression TemplateLiteral
   *
   * CallExpression :
   *   1. MemberExpression Arguments
   *   2. CallExpression ImportCall
   *   3. CallExpression Arguments
   *   4. CallExpression [ AssignmentExpression ]
   *   5. CallExpression . IdentifierName
   *   6. CallExpression TemplateLiteral
   *
   *  UpdateExpression ::
   *   ('++' | '--')? LeftHandSideExpression
   *
   */

  expr = parseMemberOrUpdateExpression(parser, context, privateScope, expr, 0, 0, tokenStart);

  /** AssignmentExpression :
   *   1. ConditionalExpression
   *   2. LeftHandSideExpression = AssignmentExpression
   *
   */

  expr = parseAssignmentExpression(parser, context, privateScope, 0, 0, tokenStart, expr as ESTree.ArgumentExpression);

  /** Sequence expression
   *
   * Note: The comma operator leads to a sequence expression which is not equivalent
   * to the ES Expression, but it's part of the ESTree specs:
   *
   * https://github.com/estree/estree/blob/master/es5.md#sequenceexpression
   *
   */
  if (parser.getToken() === Token.Comma) {
    expr = parseSequenceExpression(parser, context, privateScope, 0, tokenStart, expr);
  }

  /**
   * ExpressionStatement[Yield, Await]:
   *  [lookahead ∉ { {, function, async [no LineTerminator here] function, class, let [ }]Expression[+In, ?Yield, ?Await]
   */

  return parseExpressionStatement(parser, context, expr, tokenStart);
}

/**
 * Parses block statement
 *
 * @see [Link](https://tc39.github.io/ecma262/#prod-BlockStatement)
 * @see [Link](https://tc39.github.io/ecma262/#prod-Block)
 *
 * @param parser  Parser object
 * @param context Context masks
 * @param scope  Scope object
 * @param labels Labels object
 * @param type BlockStatement or StaticBlock
 */
function parseBlock<T extends ESTree.BlockStatement | ESTree.StaticBlock = ESTree.BlockStatement>(
  parser: Parser,
  context: Context,
  scope: Scope | undefined,
  privateScope: PrivateScopeState | undefined,
  labels: ESTree.Labels,
  start: Location = parser.tokenStart,
  type: T['type'] = 'BlockStatement',
): T {
  // Block ::
  //   '{' StatementList '}'

  const body: ESTree.Statement[] = [];

  consume(parser, context | Context.AllowRegExp, Token.LeftBrace);
  while (parser.getToken() !== Token.RightBrace) {
    body.push(
      parseStatementListItem(parser, context, scope, privateScope, Origin.BlockStatement, { $: labels }) as any,
    );
  }

  consume(parser, context | Context.AllowRegExp, Token.RightBrace);

  return parser.finishNode(
    {
      type,
      body,
    } as T,
    start,
  );
}

/**
 * Parses return statement
 *
 * @see [Link](https://tc39.github.io/ecma262/#prod-ReturnStatement)
 *
 * @param parser Parser object
 * @param context Context masks
 */
function parseReturnStatement(
  parser: Parser,
  context: Context,
  privateScope: PrivateScopeState | undefined,
): ESTree.ReturnStatement {
  // ReturnStatement ::
  //   'return' [no line terminator] Expression? ';'

  if ((context & Context.InReturnContext) === 0) parser.report(Errors.IllegalReturn);

  const start = parser.tokenStart;
  nextToken(parser, context | Context.AllowRegExp);

  const argument =
    parser.flags & Flags.NewLine || parser.getToken() & Token.IsAutoSemicolon
      ? null
      : parseExpressions(parser, context, privateScope, 0, 1, parser.tokenStart);

  matchOrInsertSemicolon(parser, context | Context.AllowRegExp);

  return parser.finishNode<ESTree.ReturnStatement>(
    {
      type: 'ReturnStatement',
      argument,
    },
    start,
  );
}

/**
 * Parses an expression statement
 *
 * @see [Link](https://tc39.github.io/ecma262/#prod-ExpressionStatement)
 *
 * @param parser  Parser object
 * @param context Context masks
 * @param expression AST node
 * @param start
 */
function parseExpressionStatement(
  parser: Parser,
  context: Context,
  expression: ESTree.Expression,
  start: Location,
): ESTree.ExpressionStatement {
  matchOrInsertSemicolon(parser, context | Context.AllowRegExp);
  return parser.finishNode<ESTree.ExpressionStatement>(
    {
      type: 'ExpressionStatement',
      expression,
    },
    start,
  );
}

/**
 * Parses either expression or labeled statement
 *
 * @param parser  Parser object
 * @param context Context masks
 * @param expr ESTree AST node
 * @param token Token to validate
 * @param allowFuncDecl Allow / disallow func statement
 * @param start
 */
function parseLabelledStatement(
  parser: Parser,
  context: Context,
  scope: Scope | undefined,
  privateScope: PrivateScopeState | undefined,
  origin: Origin,
  labels: ESTree.Labels,
  value: string,
  expr: ESTree.Identifier | ESTree.Expression,
  token: Token,
  allowFuncDecl: 0 | 1,
  start: Location,
): ESTree.LabeledStatement {
  // LabelledStatement ::
  //   Expression ';'
  //   Identifier ':' Statement

  validateBindingIdentifier(parser, context, BindingKind.None, token, 1);
  validateAndDeclareLabel(parser, labels, value);

  nextToken(parser, context | Context.AllowRegExp); // skip: ':'

  const body =
    allowFuncDecl &&
    (context & Context.Strict) === 0 &&
    parser.options.webcompat &&
    // In sloppy mode, Annex B.3.2 allows labelled function declarations.
    // Otherwise it's a parse error.
    parser.getToken() === Token.FunctionKeyword
      ? parseFunctionDeclaration(
          parser,
          context,
          scope?.createChildScope(),
          privateScope,
          origin,
          0,
          HoistedFunctionFlags.None,
          0,
          parser.tokenStart,
        )
      : parseStatement(parser, context, scope, privateScope, origin, labels, allowFuncDecl);

  return parser.finishNode<ESTree.LabeledStatement>(
    {
      type: 'LabeledStatement',
      label: expr as ESTree.Identifier,
      body,
    },
    start,
  );
}

/**
 * Parses either async ident, async function or async arrow in
 * statement position
 *
 * @param parser  Parser object
 * @param context Context masks
 * @param labels
 * @param allowFuncDecl Allow / disallow func statement
 */

function parseAsyncArrowOrAsyncFunctionDeclaration(
  parser: Parser,
  context: Context,
  scope: Scope | undefined,
  privateScope: PrivateScopeState | undefined,
  origin: Origin,
  labels: ESTree.Labels,
  allowFuncDecl: 0 | 1,
): ESTree.ExpressionStatement | ESTree.LabeledStatement | ESTree.FunctionDeclaration {
  // AsyncArrowFunction[In, Yield, Await]:
  //    async[no LineTerminator here]AsyncArrowBindingIdentifier[?Yield][no LineTerminator here]=>AsyncConciseBody[?In]
  //    CoverCallExpressionAndAsyncArrowHead[?Yield, ?Await][no LineTerminator here]=>AsyncConciseBody[?In]
  //
  // AsyncArrowBindingIdentifier[Yield]:
  //    BindingIdentifier[?Yield, +Await]
  //
  // CoverCallExpressionAndAsyncArrowHead[Yield, Await]:
  //    MemberExpression[?Yield, ?Await]Arguments[?Yield, ?Await]
  //
  // AsyncFunctionDeclaration[Yield, Await, Default]:
  //    async[no LineTerminator here]functionBindingIdentifier[?Yield, ?Await](FormalParameters[~Yield, +Await]){AsyncFunctionBody}
  //    [+Default]async[no LineTerminator here]function(FormalParameters[~Yield, +Await]){AsyncFunctionBody}
  //
  // AsyncFunctionBody:
  //    FunctionBody[~Yield, +Await]

  const { tokenValue, tokenStart: start } = parser;
  const token = parser.getToken();

  let expr: ESTree.Expression = parseIdentifier(parser, context);

  if (parser.getToken() === Token.Colon) {
    return parseLabelledStatement(
      parser,
      context,
      scope,
      privateScope,
      origin,
      labels,
      tokenValue,
      expr,
      token,
      1,
      start,
    );
  }

  const asyncNewLine = parser.flags & Flags.NewLine;

  if (!asyncNewLine) {
    // async function ...
    if (parser.getToken() === Token.FunctionKeyword) {
      if (!allowFuncDecl) parser.report(Errors.AsyncFunctionInSingleStatementContext);

      return parseFunctionDeclaration(
        parser,
        context,
        scope,
        privateScope,
        origin,
        1,
        HoistedFunctionFlags.None,
        1,
        start,
      );
    }

    // async Identifier => ...
    if (isValidIdentifier(context, parser.getToken())) {
      /** ArrowFunction[In, Yield, Await]:
       *    ArrowParameters[?Yield, ?Await][no LineTerminator here]=>ConciseBody[?In]
       */
      expr = parseAsyncArrowAfterIdent(parser, context, privateScope, /* assignable */ 1, start);
      if (parser.getToken() === Token.Comma)
        expr = parseSequenceExpression(parser, context, privateScope, 0, start, expr);

      /**
       * ExpressionStatement[Yield, Await]:
       *   [lookahead ∉ { {, function, async [no LineTerminator here] function, class, let [ }]Expression[+In, ?Yield, ?Await]
       */
      return parseExpressionStatement(parser, context, expr, start);
    }
  }

  /** ArrowFunction[In, Yield, Await]:
   *    ArrowParameters[?Yield, ?Await][no LineTerminator here]=>ConciseBody[?In]
   */
  if (parser.getToken() === Token.LeftParen) {
    expr = parseAsyncArrowOrCallExpression(
      parser,
      context,
      privateScope,
      expr,
      1,
      BindingKind.ArgumentList,
      Origin.None,
      asyncNewLine,
      start,
    );
  } else {
    if (parser.getToken() === Token.Arrow) {
      classifyIdentifier(parser, context, token);
      if ((token & Token.FutureReserved) === Token.FutureReserved) {
        parser.flags |= Flags.HasStrictReserved;
      }
      expr = parseArrowFromIdentifier(
        parser,
        context | Context.InAwaitContext,
        privateScope,
        parser.tokenValue,
        expr,
        0,
        1,
        0,
        start,
      );
    }

    parser.assignable = AssignmentKind.Assignable;
  }

  /** MemberExpression :
   *   1. PrimaryExpression
   *   2. MemberExpression [ AssignmentExpression ]
   *   3. MemberExpression . IdentifierName
   *   4. MemberExpression TemplateLiteral
   *
   * CallExpression :
   *   1. MemberExpression Arguments
   *   2. CallExpression ImportCall
   *   3. CallExpression Arguments
   *   4. CallExpression [ AssignmentExpression ]
   *   5. CallExpression . IdentifierName
   *   6. CallExpression TemplateLiteral
   *
   *  UpdateExpression ::
   *   ('++' | '--')? LeftHandSideExpression
   */

  expr = parseMemberOrUpdateExpression(parser, context, privateScope, expr, 0, 0, start);

  /** AssignmentExpression :
   *
   *   1. ConditionalExpression
   *   2. LeftHandSideExpression = AssignmentExpression
   *
   */
  expr = parseAssignmentExpression(parser, context, privateScope, 0, 0, start, expr as ESTree.ArgumentExpression);

  parser.assignable = AssignmentKind.Assignable;

  /** Sequence expression
   *
   * Note: The comma operator leads to a sequence expression which is not equivalent
   * to the ES Expression, but it's part of the ESTree specs:
   *
   * https://github.com/estree/estree/blob/master/es5.md#sequenceexpression
   *
   */
  if (parser.getToken() === Token.Comma) {
    expr = parseSequenceExpression(parser, context, privateScope, 0, start, expr);
  }

  /**
   * ExpressionStatement[Yield, Await]:
   *   [lookahead ∉ { {, function, async [no LineTerminator here] function, class, let [ }]Expression[+In, ?Yield, ?Await]
   */
  return parseExpressionStatement(parser, context, expr, start);
}

/**
 * Parse directive node
 *
 * @see [Link](https://tc39.github.io/ecma262/#sec-directive-prologues-and-the-use-strict-directive)
 *
 * @param parser Parser object
 * @param context Context masks
 * @param expression AST expression node
 * @param token
 * @param start Start pos of node
 */

export function parseDirective(
  parser: Parser,
  context: Context,
  expression: ESTree.ArgumentExpression | ESTree.SequenceExpression | ESTree.Expression,
  token: Token,
  start: Location,
): ESTree.ExpressionStatement {
  const endIndex = parser.startIndex;

  if (token !== Token.Semicolon) {
    parser.assignable = AssignmentKind.CannotAssign;

    expression = parseMemberOrUpdateExpression(parser, context, undefined, expression, 0, 0, start);

    if (parser.getToken() !== Token.Semicolon) {
      expression = parseAssignmentExpression(parser, context, undefined, 0, 0, start, expression);

      if (parser.getToken() === Token.Comma) {
        expression = parseSequenceExpression(parser, context, undefined, 0, start, expression);
      }
    }

    matchOrInsertSemicolon(parser, context | Context.AllowRegExp);
  }

  const node: ESTree.ExpressionStatement = {
    type: 'ExpressionStatement',
    expression,
  };

  if (expression.type === 'Literal' && typeof expression.value === 'string') {
    node.directive = parser.source.slice(start.index + 1, endIndex - 1);
  }

  return parser.finishNode(node, start);
}

/**
 * Parses empty statement
 *
 * @param parser  Parser object
 * @param context Context masks
 */

function parseEmptyStatement(parser: Parser, context: Context): ESTree.EmptyStatement {
  const start = parser.tokenStart;
  nextToken(parser, context | Context.AllowRegExp);
  return parser.finishNode<ESTree.EmptyStatement>(
    {
      type: 'EmptyStatement',
    },
    start,
  );
}

/**
 * Parses throw statement
 *
 * @see [Link](https://tc39.github.io/ecma262/#prod-ThrowStatement)
 *
 * @param parser  Parser object
 * @param context Context masks

 */
function parseThrowStatement(
  parser: Parser,
  context: Context,
  privateScope: PrivateScopeState | undefined,
): ESTree.ThrowStatement {
  const start = parser.tokenStart;

  // ThrowStatement ::
  //   'throw' Expression ';'
  nextToken(parser, context | Context.AllowRegExp);
  if (parser.flags & Flags.NewLine) parser.report(Errors.NewlineAfterThrow);
  const argument: ESTree.Expression = parseExpressions(parser, context, privateScope, 0, 1, parser.tokenStart);
  matchOrInsertSemicolon(parser, context | Context.AllowRegExp);
  return parser.finishNode<ESTree.ThrowStatement>(
    {
      type: 'ThrowStatement',
      argument,
    },
    start,
  );
}

/**
 * Parses an if statement with an optional else block
 *
 * @see [Link](https://tc39.github.io/ecma262/#sec-if-statement)
 *
 * @param parser Parser object
 * @param context Context masks
 * @param scope Scope instance
 */
function parseIfStatement(
  parser: Parser,
  context: Context,
  scope: Scope | undefined,
  privateScope: PrivateScopeState | undefined,
  labels: ESTree.Labels,
): ESTree.IfStatement {
  const start = parser.tokenStart;

  // IfStatement ::
  //   'if' '(' Expression ')' Statement ('else' Statement)?
  nextToken(parser, context);
  consume(parser, context | Context.AllowRegExp, Token.LeftParen);
  parser.assignable = AssignmentKind.Assignable;
  const test = parseExpressions(parser, context, privateScope, 0, 1, parser.tokenStart);
  consume(parser, context | Context.AllowRegExp, Token.RightParen);
  const consequent = parseConsequentOrAlternative(parser, context, scope, privateScope, labels);
  let alternate: ESTree.Statement | null = null;
  if (parser.getToken() === Token.ElseKeyword) {
    nextToken(parser, context | Context.AllowRegExp);
    alternate = parseConsequentOrAlternative(parser, context, scope, privateScope, labels);
  }

  return parser.finishNode<ESTree.IfStatement>(
    {
      type: 'IfStatement',
      test,
      consequent,
      alternate,
    },
    start,
  );
}

/**
 * Parse either consequent or alternate.
 *
 * @param parser  Parser object
 * @param context Context masks
 */
function parseConsequentOrAlternative(
  parser: Parser,
  context: Context,
  scope: Scope | undefined,
  privateScope: PrivateScopeState | undefined,
  labels: ESTree.Labels,
): ESTree.Statement | ESTree.FunctionDeclaration {
  const { tokenStart } = parser;

  return context & Context.Strict ||
    // Disallow if web compatibility is off
    !parser.options.webcompat ||
    parser.getToken() !== Token.FunctionKeyword
    ? parseStatement(parser, context, scope, privateScope, Origin.None, { $: labels }, 0)
    : parseFunctionDeclaration(
        parser,
        context,
        scope?.createChildScope(),
        privateScope,
        Origin.None,
        0,
        HoistedFunctionFlags.None,
        0,
        tokenStart,
      );
}

/**
 * Parses switch statement
 *
 * @see [Link](https://tc39.github.io/ecma262/#prod-SwitchStatement)
 *
 * @param parser  Parser object
 * @param context Context masks
 */
function parseSwitchStatement(
  parser: Parser,
  context: Context,
  scope: Scope | undefined,
  privateScope: PrivateScopeState | undefined,
  labels: ESTree.Labels,
): ESTree.SwitchStatement {
  // SwitchStatement ::
  //   'switch' '(' Expression ')' '{' CaseClause* '}'
  // CaseClause ::
  //   'case' Expression ':' StatementList
  //   'default' ':' StatementList

  const start = parser.tokenStart;

  nextToken(parser, context);
  consume(parser, context | Context.AllowRegExp, Token.LeftParen);
  const discriminant = parseExpressions(parser, context, privateScope, 0, 1, parser.tokenStart);
  consume(parser, context, Token.RightParen);
  consume(parser, context, Token.LeftBrace);
  const cases: ESTree.SwitchCase[] = [];
  let seenDefault: 0 | 1 = 0;
  scope = scope?.createChildScope(ScopeKind.SwitchStatement);
  while (parser.getToken() !== Token.RightBrace) {
    const { tokenStart } = parser;
    let test: ESTree.Expression | null = null;
    const consequent: ESTree.Statement[] = [];
    if (consumeOpt(parser, context | Context.AllowRegExp, Token.CaseKeyword)) {
      test = parseExpressions(parser, context, privateScope, 0, 1, parser.tokenStart);
    } else {
      consume(parser, context | Context.AllowRegExp, Token.DefaultKeyword);
      if (seenDefault) parser.report(Errors.MultipleDefaultsInSwitch);
      seenDefault = 1;
    }
    consume(parser, context | Context.AllowRegExp, Token.Colon);
    while (
      parser.getToken() !== Token.CaseKeyword &&
      parser.getToken() !== Token.RightBrace &&
      parser.getToken() !== Token.DefaultKeyword
    ) {
      consequent.push(
        parseStatementListItem(parser, context | Context.InSwitch, scope, privateScope, Origin.BlockStatement, {
          $: labels,
        }) as ESTree.Statement,
      );
    }

    cases.push(
      parser.finishNode<ESTree.SwitchCase>(
        {
          type: 'SwitchCase',
          test,
          consequent,
        },
        tokenStart,
      ),
    );
  }

  consume(parser, context | Context.AllowRegExp, Token.RightBrace);
  return parser.finishNode<ESTree.SwitchStatement>(
    {
      type: 'SwitchStatement',
      discriminant,
      cases,
    },
    start,
  );
}

/**
 * Parses while statement
 *
 * @see [Link](https://tc39.github.io/ecma262/#prod-grammar-notation-WhileStatement)
 *
 * @param parser  Parser object
 * @param context Context masks
 */
function parseWhileStatement(
  parser: Parser,
  context: Context,
  scope: Scope | undefined,
  privateScope: PrivateScopeState | undefined,
  labels: ESTree.Labels,
): ESTree.WhileStatement {
  // WhileStatement ::
  //   'while' '(' Expression ')' Statement

  const start = parser.tokenStart;

  nextToken(parser, context);
  consume(parser, context | Context.AllowRegExp, Token.LeftParen);
  const test = parseExpressions(parser, context, privateScope, 0, 1, parser.tokenStart);
  consume(parser, context | Context.AllowRegExp, Token.RightParen);
  const body = parseIterationStatementBody(parser, context, scope, privateScope, labels);
  return parser.finishNode<ESTree.WhileStatement>(
    {
      type: 'WhileStatement',
      test,
      body,
    },
    start,
  );
}

/**
 * Parses iteration statement body
 *
 * @see [Link](https://tc39.es/ecma262/#sec-iteration-statements)
 *
 * @param parser  Parser object
 * @param context Context masks
 */
function parseIterationStatementBody(
  parser: Parser,
  context: Context,
  scope: Scope | undefined,
  privateScope: PrivateScopeState | undefined,
  labels: ESTree.Labels,
): ESTree.Statement {
  return parseStatement(
    parser,
    ((context | Context.DisallowIn) ^ Context.DisallowIn) | Context.InIteration,
    scope,
    privateScope,
    Origin.None,
    { loop: 1, $: labels },
    0,
  );
}

/**
 * Parses the continue statement production
 *
 * @see [Link](https://tc39.github.io/ecma262/#prod-ContinueStatement)
 *
 * @param parser  Parser object
 * @param context Context masks
 */
function parseContinueStatement(parser: Parser, context: Context, labels: ESTree.Labels): ESTree.ContinueStatement {
  // ContinueStatement ::
  //   'continue' Identifier? ';'

  if ((context & Context.InIteration) === 0) parser.report(Errors.IllegalContinue);

  const start = parser.tokenStart;

  nextToken(parser, context);
  let label: ESTree.Identifier | undefined | null = null;
  if ((parser.flags & Flags.NewLine) === 0 && parser.getToken() & Token.IsIdentifier) {
    const { tokenValue } = parser;
    label = parseIdentifier(parser, context | Context.AllowRegExp);
    if (!isValidLabel(parser, labels, tokenValue, /* requireIterationStatement */ 1))
      parser.report(Errors.UnknownLabel, tokenValue);
  }
  matchOrInsertSemicolon(parser, context | Context.AllowRegExp);
  return parser.finishNode<ESTree.ContinueStatement>(
    {
      type: 'ContinueStatement',
      label,
    },
    start,
  );
}

/**
 * Parses the break statement production
 *
 * @see [Link](https://tc39.github.io/ecma262/#prod-BreakStatement)
 *
 * @param parser  Parser object
 * @param context Context masks
 */
function parseBreakStatement(parser: Parser, context: Context, labels: ESTree.Labels): ESTree.BreakStatement {
  // BreakStatement ::
  //   'break' Identifier? ';'

  const start = parser.tokenStart;

  nextToken(parser, context | Context.AllowRegExp);
  let label: ESTree.Identifier | undefined | null = null;
  if ((parser.flags & Flags.NewLine) === 0 && parser.getToken() & Token.IsIdentifier) {
    const { tokenValue } = parser;
    label = parseIdentifier(parser, context | Context.AllowRegExp);
    if (!isValidLabel(parser, labels, tokenValue, /* requireIterationStatement */ 0))
      parser.report(Errors.UnknownLabel, tokenValue);
  } else if ((context & (Context.InSwitch | Context.InIteration)) === 0) {
    parser.report(Errors.IllegalBreak);
  }

  matchOrInsertSemicolon(parser, context | Context.AllowRegExp);
  return parser.finishNode<ESTree.BreakStatement>(
    {
      type: 'BreakStatement',
      label,
    },
    start,
  );
}

/**
 * Parses with statement
 *
 * @see [Link](https://tc39.github.io/ecma262/#prod-WithStatement)
 *
 * @param parser Parser object
 * @param context Context masks
 * @param scope Scope instance
 */
function parseWithStatement(
  parser: Parser,
  context: Context,
  scope: Scope | undefined,
  privateScope: PrivateScopeState | undefined,
  labels: ESTree.Labels,
): ESTree.WithStatement {
  // WithStatement ::
  //   'with' '(' Expression ')' Statement

  const start = parser.tokenStart;

  nextToken(parser, context);

  if (context & Context.Strict) parser.report(Errors.StrictWith);

  consume(parser, context | Context.AllowRegExp, Token.LeftParen);
  const object = parseExpressions(parser, context, privateScope, 0, 1, parser.tokenStart);
  consume(parser, context | Context.AllowRegExp, Token.RightParen);
  const body = parseStatement(parser, context, scope, privateScope, Origin.BlockStatement, labels, 0);
  return parser.finishNode<ESTree.WithStatement>(
    {
      type: 'WithStatement',
      object,
      body,
    },
    start,
  );
}

/**
 * Parses the debugger statement production
 *
 * @see [Link](https://tc39.github.io/ecma262/#prod-DebuggerStatement)
 *
 * @param parser  Parser object
 * @param context Context masks
 */
function parseDebuggerStatement(parser: Parser, context: Context): ESTree.DebuggerStatement {
  // DebuggerStatement ::
  //   'debugger' ';'
  const start = parser.tokenStart;

  nextToken(parser, context | Context.AllowRegExp);
  matchOrInsertSemicolon(parser, context | Context.AllowRegExp);
  return parser.finishNode<ESTree.DebuggerStatement>(
    {
      type: 'DebuggerStatement',
    },
    start,
  );
}

/**
 * Parses try statement
 *
 * @see [Link](https://tc39.github.io/ecma262/#prod-TryStatement)
 *
 * @param parser Parser object
 * @param context Context masks
 * @param scope Scope instance
 */
function parseTryStatement(
  parser: Parser,
  context: Context,
  scope: Scope | undefined,
  privateScope: PrivateScopeState | undefined,
  labels: ESTree.Labels,
): ESTree.TryStatement {
  // TryStatement ::
  //   'try' Block Catch
  //   'try' Block Finally
  //   'try' Block Catch Finally
  //
  // Catch ::
  //   'catch' '(' CatchParameter ')' Block
  //   'catch' Block
  //
  // Finally ::
  //   'finally' Block
  //
  // CatchParameter ::
  //   BindingIdentifier
  //   BindingPattern

  const start = parser.tokenStart;

  nextToken(parser, context | Context.AllowRegExp);

  const firstScope = scope?.createChildScope(ScopeKind.TryStatement);

  const block = parseBlock(parser, context, firstScope, privateScope, { $: labels });
  const { tokenStart } = parser;
  const handler = consumeOpt(parser, context | Context.AllowRegExp, Token.CatchKeyword)
    ? parseCatchBlock(parser, context, scope, privateScope, labels, tokenStart)
    : null;

  let finalizer: ESTree.BlockStatement | null = null;

  if (parser.getToken() === Token.FinallyKeyword) {
    nextToken(parser, context | Context.AllowRegExp);
    const finalizerScope = scope?.createChildScope(ScopeKind.CatchStatement);
    const block = parseBlock(parser, context, finalizerScope, privateScope, { $: labels });
    finalizer = block;
  }

  if (!handler && !finalizer) {
    parser.report(Errors.NoCatchOrFinally);
  }

  return parser.finishNode<ESTree.TryStatement>(
    {
      type: 'TryStatement',
      block,
      handler,
      finalizer,
    },
    start,
  );
}

/**
 * Parses catch block
 *
 * @see [Link](https://tc39.github.io/ecma262/#prod-Catch)
 *
 * @param parser Parser object
 * @param context Context masks
 * @param scope Scope instance
 * @param start Start pos of node
 */
function parseCatchBlock(
  parser: Parser,
  context: Context,
  scope: Scope | undefined,
  privateScope: PrivateScopeState | undefined,
  labels: ESTree.Labels,
  start: Location,
): ESTree.CatchClause {
  let param: ESTree.BindingPattern | ESTree.Identifier | null = null;
  let additionalScope: Scope | undefined = scope;

  if (consumeOpt(parser, context, Token.LeftParen)) {
    /*
     * Create a lexical scope around the whole catch clause,
     * including the head.
     */
    scope = scope?.createChildScope(ScopeKind.CatchStatement);

    param = parseBindingPattern(
      parser,
      context,
      scope,
      privateScope,
      (parser.getToken() & Token.IsPatternStart) === Token.IsPatternStart
        ? BindingKind.CatchPattern
        : BindingKind.CatchIdentifier,
      Origin.None,
    );

    if (parser.getToken() === Token.Comma) {
      parser.report(Errors.InvalidCatchParams);
    } else if (parser.getToken() === Token.Assign) {
      parser.report(Errors.InvalidCatchParamDefault);
    }

    consume(parser, context | Context.AllowRegExp, Token.RightParen);
  }

  additionalScope = scope?.createChildScope(ScopeKind.CatchBlock);

  const body = parseBlock(parser, context, additionalScope, privateScope, { $: labels });

  return parser.finishNode<ESTree.CatchClause>(
    {
      type: 'CatchClause',
      param,
      body,
    },
    start,
  );
}

/**
 * Parses class static initialization block
 *
 * @see [Link](https://github.com/tc39/proposal-class-static-block)
 *
 * @param parser Parser object
 * @param context Context masks
 * @param scope Scope instance
 */
function parseStaticBlock(
  parser: Parser,
  context: Context,
  scope: Scope | undefined,
  privateScope: PrivateScopeState | undefined,
  start: Location,
): ESTree.StaticBlock {
  // ClassStaticBlock :
  //   static { ClassStaticBlockBody }
  //
  // ClassStaticBlockBody :
  //   ClassStaticBlockStatementList
  //
  // ClassStaticBlockStatementList :
  //   StatementList[~Yield, +Await, ~Return]opt

  scope = scope?.createChildScope();

  const ctorContext =
    Context.SuperCall | Context.InReturnContext | Context.InYieldContext | Context.InSwitch | Context.InIteration;

  context =
    ((context | ctorContext) ^ ctorContext) |
    Context.SuperProperty |
    Context.InAwaitContext |
    Context.InStaticBlock |
    Context.AllowNewTarget;

  return parseBlock(parser, context, scope, privateScope, {}, start, 'StaticBlock');
}

/**
 * Parses do while statement
 *
 * @param parser Parser object
 * @param context Context masks
 * @param scope Scope instance
 */
function parseDoWhileStatement(
  parser: Parser,
  context: Context,
  scope: Scope | undefined,
  privateScope: PrivateScopeState | undefined,
  labels: ESTree.Labels,
): ESTree.DoWhileStatement {
  // DoStatement ::
  //   'do Statement while ( Expression ) ;'

  const start = parser.tokenStart;

  nextToken(parser, context | Context.AllowRegExp);
  const body = parseIterationStatementBody(parser, context, scope, privateScope, labels);
  consume(parser, context, Token.WhileKeyword);
  consume(parser, context | Context.AllowRegExp, Token.LeftParen);
  const test = parseExpressions(parser, context, privateScope, 0, 1, parser.tokenStart);
  consume(parser, context | Context.AllowRegExp, Token.RightParen);
  // ECMA-262, section 11.9
  // The previous token is ) and the inserted semicolon would then be parsed as the terminating semicolon of a do-while statement (13.7.2).
  // This cannot be implemented in matchOrInsertSemicolon() because it doesn't know
  // this RightParen is the end of a do-while statement.
  consumeOpt(parser, context | Context.AllowRegExp, Token.Semicolon);
  return parser.finishNode<ESTree.DoWhileStatement>(
    {
      type: 'DoWhileStatement',
      body,
      test,
    },
    start,
  );
}

/**
 * Because we are not doing any backtracking - this parses `let` as an identifier
 * or a variable declaration statement.
 *
 * @see [Link](https://tc39.github.io/ecma262/#sec-declarations-and-the-variable-statement)
 *
 * @param parser  Parser object
 * @param context Context masks
 * @param scope Scope object
 * @param origin Binding origin
 */
function parseLetIdentOrVarDeclarationStatement(
  parser: Parser,
  context: Context,
  scope: Scope | undefined,
  privateScope: PrivateScopeState | undefined,
  origin: Origin,
): ESTree.VariableDeclaration | ESTree.LabeledStatement | ESTree.ExpressionStatement {
  const { tokenValue, tokenStart } = parser;
  const token = parser.getToken();
  let expr: ESTree.Identifier | ESTree.Expression = parseIdentifier(parser, context);

  if (parser.getToken() & (Token.IsIdentifier | Token.IsPatternStart)) {
    /* VariableDeclarations ::
     *  ('let') (Identifier ('=' AssignmentExpression)?)+[',']
     */

    const declarations = parseVariableDeclarationList(
      parser,
      context,
      scope,
      privateScope,
      BindingKind.Let,
      Origin.None,
    );

    matchOrInsertSemicolon(parser, context | Context.AllowRegExp);

    return parser.finishNode<ESTree.VariableDeclaration>(
      {
        type: 'VariableDeclaration',
        kind: 'let',
        declarations,
      },
      tokenStart,
    );
  }
  // 'Let' as identifier
  parser.assignable = AssignmentKind.Assignable;

  if (context & Context.Strict) parser.report(Errors.UnexpectedLetStrictReserved);

  /** LabelledStatement[Yield, Await, Return]:
   *
   * ExpressionStatement | LabelledStatement ::
   * Expression ';'
   *   Identifier ':' Statement
   *
   * ExpressionStatement[Yield] :
   *   [lookahead not in {{, function, class, let [}] Expression[In, ?Yield] ;
   */

  if (parser.getToken() === Token.Colon) {
    return parseLabelledStatement(
      parser,
      context,
      scope,
      privateScope,
      origin,
      {},
      tokenValue,
      expr,
      token,
      0,
      tokenStart,
    );
  }

  /**
   * ArrowFunction :
   *   ArrowParameters => ConciseBody
   *
   * ConciseBody :
   *   [lookahead not {] AssignmentExpression
   *   { FunctionBody }
   *
   */
  if (parser.getToken() === Token.Arrow) {
    let scope: Scope | undefined = void 0;

    if (parser.options.lexical) scope = createArrowHeadParsingScope(parser, context, tokenValue);

    parser.flags = (parser.flags | Flags.NonSimpleParameterList) ^ Flags.NonSimpleParameterList;

    expr = parseArrowFunctionExpression(parser, context, scope, privateScope, [expr], /* isAsync */ 0, tokenStart);
  } else {
    /**
     * UpdateExpression ::
     *   ('++' | '--')? LeftHandSideExpression
     *
     * MemberExpression ::
     *   (PrimaryExpression | FunctionLiteral | ClassLiteral)
     *     ('[' Expression ']' | '.' Identifier | Arguments | TemplateLiteral)*
     *
     * CallExpression ::
     *   (SuperCall | ImportCall)
     *     ('[' Expression ']' | '.' Identifier | Arguments | TemplateLiteral)*
     *
     * LeftHandSideExpression ::
     *   (NewExpression | MemberExpression) ...
     */

    expr = parseMemberOrUpdateExpression(parser, context, privateScope, expr, 0, 0, tokenStart);

    /**
     * AssignmentExpression :
     *   1. ConditionalExpression
     *   2. LeftHandSideExpression = AssignmentExpression
     *
     */
    expr = parseAssignmentExpression(
      parser,
      context,
      privateScope,
      0,
      0,
      tokenStart,
      expr as ESTree.ArgumentExpression,
    );
  }

  /** Sequence expression
   */
  if (parser.getToken() === Token.Comma) {
    expr = parseSequenceExpression(parser, context, privateScope, 0, tokenStart, expr);
  }

  /**
   * ExpressionStatement[Yield, Await]:
   *  [lookahead ∉ { {, function, async [no LineTerminator here] function, class, let [ }]Expression[+In, ?Yield, ?Await]
   */
  return parseExpressionStatement(parser, context, expr, tokenStart);
}

/**
 * Parses a `const` or `let` lexical declaration statement
 *
 * @param parser  Parser object
 * @param context Context masks
 * @param type Binding kind
 * @param origin Binding origin
 * @param type Binding kind
 */
function parseLexicalDeclaration(
  parser: Parser,
  context: Context,
  scope: Scope | undefined,
  privateScope: PrivateScopeState | undefined,
  kind: BindingKind,
  origin: Origin,
): ESTree.VariableDeclaration {
  // BindingList ::
  //  LexicalBinding
  //    BindingIdentifier
  //    BindingPattern

  const start = parser.tokenStart;

  nextToken(parser, context);

  const declarations = parseVariableDeclarationList(parser, context, scope, privateScope, kind, origin);

  matchOrInsertSemicolon(parser, context | Context.AllowRegExp);

  return parser.finishNode<ESTree.VariableDeclaration>(
    {
      type: 'VariableDeclaration',
      kind: kind & BindingKind.Let ? 'let' : 'const',
      declarations,
    },
    start,
  );
}

/**
 * Parses a variable declaration statement
 *
 * @see [Link](https://tc39.github.io/ecma262/#prod-VariableStatement)
 *
 * @param parser  Parser object
 * @param context Context masks
 * @param scope Scope object
 * @param origin Binding origin
 */
function parseVariableStatement(
  parser: Parser,
  context: Context,
  scope: Scope | undefined,
  privateScope: PrivateScopeState | undefined,
  origin: Origin,
): ESTree.VariableDeclaration {
  // VariableDeclarations ::
  //  ('var') (Identifier ('=' AssignmentExpression)?)+[',']
  //

  const start = parser.tokenStart;

  nextToken(parser, context);
  const declarations = parseVariableDeclarationList(parser, context, scope, privateScope, BindingKind.Variable, origin);

  matchOrInsertSemicolon(parser, context | Context.AllowRegExp);
  return parser.finishNode<ESTree.VariableDeclaration>(
    {
      type: 'VariableDeclaration',
      kind: 'var',
      declarations,
    },
    start,
  );
}

/**
 * Parses variable declaration list
 *
 * @see [Link](https://tc39.github.io/ecma262/#prod-VariableDeclarationList)
 *
 * @param parser  Parser object
 * @param context Context masks
 * @param type Binding kind
 * @param origin Binding origin
 */
function parseVariableDeclarationList(
  parser: Parser,
  context: Context,
  scope: Scope | undefined,
  privateScope: PrivateScopeState | undefined,
  kind: BindingKind,
  origin: Origin,
): ESTree.VariableDeclarator[] {
  let bindingCount = 1;
  const list: ESTree.VariableDeclarator[] = [
    parseVariableDeclaration(parser, context, scope, privateScope, kind, origin),
  ];
  while (consumeOpt(parser, context, Token.Comma)) {
    bindingCount++;
    list.push(parseVariableDeclaration(parser, context, scope, privateScope, kind, origin));
  }

  if (bindingCount > 1 && origin & Origin.ForStatement && parser.getToken() & Token.IsInOrOf) {
    parser.report(Errors.ForInOfLoopMultiBindings, KeywordDescTable[parser.getToken() & Token.Type]);
  }
  return list;
}

/**
 * Parses variable declaration
 *
 * @see [Link](https://tc39.github.io/ecma262/#prod-VariableDeclaration)
 *
 * @param parser  Parser object
 * @param context Context masks
 */
function parseVariableDeclaration(
  parser: Parser,
  context: Context,
  scope: Scope | undefined,
  privateScope: PrivateScopeState | undefined,
  kind: BindingKind,
  origin: Origin,
): ESTree.VariableDeclarator {
  // VariableDeclaration :
  //   BindingIdentifier Initializer opt
  //   BindingPattern Initializer
  //
  // VariableDeclarationNoIn :
  //   BindingIdentifier InitializerNoIn opt
  //   BindingPattern InitializerNoIn

  const { tokenStart } = parser;
  const token = parser.getToken();

  let init: ESTree.Expression | ESTree.BindingPattern | ESTree.Identifier | null = null;

  const id = parseBindingPattern(parser, context, scope, privateScope, kind, origin);

  if (parser.getToken() === Token.Assign) {
    nextToken(parser, context | Context.AllowRegExp);
    init = parseExpression(parser, context, privateScope, 1, 0, parser.tokenStart);
    if (origin & Origin.ForStatement || (token & Token.IsPatternStart) === 0) {
      // Lexical declarations in for-in / for-of loops can't be initialized

      if (
        parser.getToken() === Token.OfKeyword ||
        (parser.getToken() === Token.InKeyword &&
          (token & Token.IsPatternStart || (kind & BindingKind.Variable) === 0 || context & Context.Strict))
      ) {
        throw new ParseError(
          tokenStart,
          parser.currentLocation,
          Errors.ForInOfLoopInitializer,
          parser.getToken() === Token.OfKeyword ? 'of' : 'in',
        );
      }
    }
    // Normal const declarations, and const declarations in for(;;) heads, must be initialized.
  } else if (
    (kind & BindingKind.Const || (token & Token.IsPatternStart) > 0) &&
    (parser.getToken() & Token.IsInOrOf) !== Token.IsInOrOf
  ) {
    parser.report(Errors.DeclarationMissingInitializer, kind & BindingKind.Const ? 'const' : 'destructuring');
  }

  return parser.finishNode<ESTree.VariableDeclarator>(
    {
      type: 'VariableDeclarator',
      id,
      init,
    },
    tokenStart,
  );
}

/**
 * Parses either For, ForIn or ForOf statement
 *
 * @see [Link](https://tc39.github.io/ecma262/#sec-for-statement)
 * @see [Link](https://tc39.github.io/ecma262/#sec-for-in-and-for-of-statements)
 *
 * @param parser Parser object
 * @param context Context masks

 */
function parseForStatement(
  parser: Parser,
  context: Context,
  scope: Scope | undefined,
  privateScope: PrivateScopeState | undefined,
  labels: ESTree.Labels,
): ESTree.ForStatement | ESTree.ForInStatement | ESTree.ForOfStatement {
  const start = parser.tokenStart;

  nextToken(parser, context);

  const forAwait =
    ((context & Context.InAwaitContext) > 0 || ((context & Context.Module) > 0 && (context & Context.InGlobal) > 0)) &&
    consumeOpt(parser, context, Token.AwaitKeyword);

  consume(parser, context | Context.AllowRegExp, Token.LeftParen);

  scope = scope?.createChildScope(ScopeKind.ForStatement);

  let test: ESTree.Expression | null = null;
  let update: ESTree.Expression | null = null;
  let destructible: AssignmentKind | DestructuringKind = 0;
  let init = null;
  let isVarDecl =
    parser.getToken() === Token.VarKeyword ||
    parser.getToken() === Token.LetKeyword ||
    parser.getToken() === Token.ConstKeyword;
  let right;

  const { tokenStart } = parser;
  const token = parser.getToken();

  if (isVarDecl) {
    if (token === Token.LetKeyword) {
      init = parseIdentifier(parser, context);
      if (parser.getToken() & (Token.IsIdentifier | Token.IsPatternStart)) {
        if (parser.getToken() === Token.InKeyword) {
          if (context & Context.Strict) parser.report(Errors.DisallowedLetInStrict);
        } else {
          init = parser.finishNode<ESTree.VariableDeclaration>(
            {
              type: 'VariableDeclaration',
              kind: 'let',
              declarations: parseVariableDeclarationList(
                parser,
                context | Context.DisallowIn,
                scope,
                privateScope,
                BindingKind.Let,
                Origin.ForStatement,
              ),
            },
            tokenStart,
          );
        }

        parser.assignable = AssignmentKind.Assignable;
      } else if (context & Context.Strict) {
        parser.report(Errors.DisallowedLetInStrict);
      } else {
        isVarDecl = false;
        parser.assignable = AssignmentKind.Assignable;
        init = parseMemberOrUpdateExpression(parser, context, privateScope, init, 0, 0, tokenStart);

        // `for of` only allows LeftHandSideExpressions which do not start with `let`, and no other production matches
        if (parser.getToken() === Token.OfKeyword) parser.report(Errors.ForOfLet);
      }
    } else {
      nextToken(parser, context);

      init = parser.finishNode(
        token === Token.VarKeyword
          ? {
              type: 'VariableDeclaration',
              kind: 'var',
              declarations: parseVariableDeclarationList(
                parser,
                context | Context.DisallowIn,
                scope,
                privateScope,
                BindingKind.Variable,
                Origin.ForStatement,
              ),
            }
          : {
              type: 'VariableDeclaration',
              kind: 'const',
              declarations: parseVariableDeclarationList(
                parser,
                context | Context.DisallowIn,
                scope,
                privateScope,
                BindingKind.Const,
                Origin.ForStatement,
              ),
            },
        tokenStart,
      );

      parser.assignable = AssignmentKind.Assignable;
    }
  } else if (token === Token.Semicolon) {
    if (forAwait) parser.report(Errors.InvalidForAwait);
  } else if ((token & Token.IsPatternStart) === Token.IsPatternStart) {
    const patternStart = parser.tokenStart;
    init =
      token === Token.LeftBrace
        ? parseObjectLiteralOrPattern(
            parser,
            context,
            void 0,
            privateScope,
            1,
            0,
            0,
            BindingKind.Empty,
            Origin.ForStatement,
          )
        : parseArrayExpressionOrPattern(
            parser,
            context,
            void 0,
            privateScope,
            1,
            0,
            0,
            BindingKind.Empty,
            Origin.ForStatement,
          );

    destructible = parser.destructible;

    if (destructible & DestructuringKind.SeenProto) {
      parser.report(Errors.DuplicateProto);
    }

    parser.assignable =
      destructible & DestructuringKind.CannotDestruct ? AssignmentKind.CannotAssign : AssignmentKind.Assignable;

    init = parseMemberOrUpdateExpression(
      parser,
      context | Context.DisallowIn,
      privateScope,
      init as ESTree.Expression,
      0,
      0,
      patternStart,
    );
  } else {
    init = parseLeftHandSideExpression(parser, context | Context.DisallowIn, privateScope, 1, 0, 1);
  }

  if ((parser.getToken() & Token.IsInOrOf) === Token.IsInOrOf) {
    if (parser.getToken() === Token.OfKeyword) {
      if (parser.assignable & AssignmentKind.CannotAssign)
        parser.report(Errors.CantAssignToInOfForLoop, forAwait ? 'await' : 'of');

      reinterpretToPattern(parser, init);
      nextToken(parser, context | Context.AllowRegExp);

      // IterationStatement:
      //  for(LeftHandSideExpression of AssignmentExpression) Statement
      //  for await(LeftHandSideExpression of AssignmentExpression) Statement
      right = parseExpression(parser, context, privateScope, 1, 0, parser.tokenStart);

      consume(parser, context | Context.AllowRegExp, Token.RightParen);

      const body = parseIterationStatementBody(parser, context, scope, privateScope, labels);

      return parser.finishNode<ESTree.ForOfStatement>(
        {
          type: 'ForOfStatement',
          left: init,
          right,
          body,
          await: forAwait,
        },
        start,
      );
    }

    if (parser.assignable & AssignmentKind.CannotAssign) parser.report(Errors.CantAssignToInOfForLoop, 'in');

    reinterpretToPattern(parser, init);
    nextToken(parser, context | Context.AllowRegExp);

    // `for await` only accepts the `for-of` type
    if (forAwait) parser.report(Errors.InvalidForAwait);

    // IterationStatement:
    //  for(LeftHandSideExpression in Expression) Statement
    right = parseExpressions(parser, context, privateScope, 0, 1, parser.tokenStart);

    consume(parser, context | Context.AllowRegExp, Token.RightParen);
    const body = parseIterationStatementBody(parser, context, scope, privateScope, labels);

    return parser.finishNode<ESTree.ForInStatement>(
      {
        type: 'ForInStatement',
        body,
        left: init,
        right,
      },
      start,
    );
  }

  if (forAwait) parser.report(Errors.InvalidForAwait);

  if (!isVarDecl) {
    if (destructible & DestructuringKind.HasToDestruct && parser.getToken() !== Token.Assign) {
      parser.report(Errors.CantAssignToInOfForLoop, 'loop');
    }

    init = parseAssignmentExpression(parser, context | Context.DisallowIn, privateScope, 0, 0, tokenStart, init);
  }

  if (parser.getToken() === Token.Comma)
    init = parseSequenceExpression(parser, context, privateScope, 0, tokenStart, init);

  consume(parser, context | Context.AllowRegExp, Token.Semicolon);

  if (parser.getToken() !== Token.Semicolon)
    test = parseExpressions(parser, context, privateScope, 0, 1, parser.tokenStart);

  consume(parser, context | Context.AllowRegExp, Token.Semicolon);

  if (parser.getToken() !== Token.RightParen)
    update = parseExpressions(parser, context, privateScope, 0, 1, parser.tokenStart);

  consume(parser, context | Context.AllowRegExp, Token.RightParen);

  const body = parseIterationStatementBody(parser, context, scope, privateScope, labels);

  return parser.finishNode<ESTree.ForStatement>(
    {
      type: 'ForStatement',
      init,
      test,
      update,
      body,
    },
    start,
  );
}

/**
 * Parses restricted identifier in import & export declaration
 *
 * @param parser  Parser object
 * @param context Context masks
 * @param scope Scope object
 */
function parseRestrictedIdentifier(parser: Parser, context: Context, scope: Scope | undefined): ESTree.Identifier {
  if (!isValidIdentifier(context, parser.getToken())) parser.report(Errors.UnexpectedStrictReserved);
  if ((parser.getToken() & Token.IsEvalOrArguments) === Token.IsEvalOrArguments)
    parser.report(Errors.StrictEvalArguments);
  if (scope) addBlockName(parser, context, scope, parser.tokenValue, BindingKind.Let, Origin.None);
  return parseIdentifier(parser, context);
}

/**
 * Parse import declaration
 *
 * @see [Link](https://tc39.github.io/ecma262/#prod-ImportDeclaration)
 *
 * @param parser  Parser object
 * @param context Context masks
 * @param scope Scope object
 */
function parseImportDeclaration(
  parser: Parser,
  context: Context,
  scope: Scope | undefined,
): ESTree.ImportDeclaration | ESTree.ExpressionStatement {
  // ImportDeclaration :
  //   'import' ImportClause 'from' ModuleSpecifier ';'
  //   'import' ModuleSpecifier ';'
  //
  // ImportClause :
  //   ImportedDefaultBinding
  //   NameSpaceImport
  //   NamedImports
  //   ImportedDefaultBinding ',' NameSpaceImport
  //   ImportedDefaultBinding ',' NamedImports
  //
  // NameSpaceImport :
  //   '*' 'as' ImportedBinding

  const start = parser.tokenStart;

  nextToken(parser, context);

  let source: ESTree.Literal | null = null;

  const { tokenStart } = parser;

  let specifiers: (ESTree.ImportSpecifier | ESTree.ImportDefaultSpecifier | ESTree.ImportNamespaceSpecifier)[] = [];

  // 'import' ModuleSpecifier ';'
  if (parser.getToken() === Token.StringLiteral) {
    source = parseLiteral(parser, context);
  } else {
    if (parser.getToken() & Token.IsIdentifier) {
      const local = parseRestrictedIdentifier(parser, context, scope);
      specifiers = [
        parser.finishNode<ESTree.ImportDefaultSpecifier>(
          {
            type: 'ImportDefaultSpecifier',
            local,
          },
          tokenStart,
        ),
      ];

      // NameSpaceImport
      if (consumeOpt(parser, context, Token.Comma)) {
        switch (parser.getToken()) {
          case Token.Multiply:
            specifiers.push(parseImportNamespaceSpecifier(parser, context, scope));
            break;

          case Token.LeftBrace:
            parseImportSpecifierOrNamedImports(parser, context, scope, specifiers);
            break;

          default:
            parser.report(Errors.InvalidDefaultImport);
        }
      }
    } else {
      // Parse NameSpaceImport or NamedImports if present
      switch (parser.getToken()) {
        case Token.Multiply:
          specifiers = [parseImportNamespaceSpecifier(parser, context, scope)];
          break;
        case Token.LeftBrace:
          parseImportSpecifierOrNamedImports(parser, context, scope, specifiers);
          break;
        case Token.LeftParen:
          return parseImportCallDeclaration(parser, context, undefined, start);
        case Token.Period:
          return parseImportMetaDeclaration(parser, context, start);
        default:
          parser.report(Errors.UnexpectedToken, KeywordDescTable[parser.getToken() & Token.Type]);
      }
    }

    source = parseModuleSpecifier(parser, context);
  }

  const attributes = parseImportAttributes(parser, context);

  const node: ESTree.ImportDeclaration = {
    type: 'ImportDeclaration',
    specifiers,
    source,
    attributes,
  };

  matchOrInsertSemicolon(parser, context | Context.AllowRegExp);

  return parser.finishNode(node, start);
}

/**
 * Parse binding identifier
 *
 * @see [Link](https://tc39.github.io/ecma262/#prod-NameSpaceImport)
 *
 * @param parser  Parser object
 * @param context Context masks
 * @param specifiers Array of import specifiers
 */
function parseImportNamespaceSpecifier(
  parser: Parser,
  context: Context,
  scope: Scope | undefined,
): ESTree.ImportNamespaceSpecifier {
  // NameSpaceImport:
  //  * as ImportedBinding

  const { tokenStart } = parser;

  nextToken(parser, context);
  consume(parser, context, Token.AsKeyword);

  // 'import * as class from "foo":'
  if ((parser.getToken() & Token.IsStringOrNumber) === Token.IsStringOrNumber) {
    throw new ParseError(
      tokenStart,
      parser.currentLocation,
      Errors.UnexpectedToken,
      KeywordDescTable[parser.getToken() & Token.Type],
    );
  }

  return parser.finishNode<ESTree.ImportNamespaceSpecifier>(
    {
      type: 'ImportNamespaceSpecifier',
      local: parseRestrictedIdentifier(parser, context, scope),
    },
    tokenStart,
  );
}

/**
 * Parse module specifier
 *
 * @see [Link](https://tc39.github.io/ecma262/#prod-ModuleSpecifier)
 *
 * @param parser  Parser object
 * @param context Context masks
 */
function parseModuleSpecifier(parser: Parser, context: Context): ESTree.Literal {
  // ModuleSpecifier :
  //   StringLiteral
  consume(parser, context, Token.FromKeyword);
  if (parser.getToken() !== Token.StringLiteral) parser.report(Errors.InvalidExportImportSource, 'Import');

  return parseLiteral(parser, context);
}

function parseImportSpecifierOrNamedImports(
  parser: Parser,
  context: Context,
  scope: Scope | undefined,
  specifiers: (ESTree.ImportSpecifier | ESTree.ImportDefaultSpecifier | ESTree.ImportNamespaceSpecifier)[],
): (ESTree.ImportSpecifier | ESTree.ImportDefaultSpecifier | ESTree.ImportNamespaceSpecifier)[] {
  // NamedImports :
  //   '{' '}'
  //   '{' ImportsList '}'
  //   '{' ImportsList ',' '}'
  //
  // ImportsList :
  //   ImportSpecifier
  //   ImportsList ',' ImportSpecifier
  //
  // ImportSpecifier :
  //   BindingIdentifier
  //   ModuleExportName 'as' BindingIdentifier
  //
  // ModuleExportName :
  //   IdentifierName
  //   StringLiteral

  nextToken(parser, context);

  while (parser.getToken() & Token.IsIdentifier || parser.getToken() === Token.StringLiteral) {
    let { tokenValue, tokenStart } = parser;
    const token = parser.getToken();
    const imported = parseModuleExportName(parser, context);
    let local: ESTree.Identifier;

    if (consumeOpt(parser, context, Token.AsKeyword)) {
      if (
        (parser.getToken() & Token.IsStringOrNumber) === Token.IsStringOrNumber ||
        parser.getToken() === Token.Comma
      ) {
        parser.report(Errors.InvalidKeywordAsAlias);
      } else {
        validateBindingIdentifier(parser, context, BindingKind.Const, parser.getToken(), 0);
      }
      tokenValue = parser.tokenValue;
      local = parseIdentifier(parser, context);
    } else if (imported.type === 'Identifier') {
      // Keywords cannot be bound to themselves, so an import name
      // that is a keyword is a syntax error if it is not followed
      // by the keyword 'as'.
      // See the ImportSpecifier production in ES6 section 15.2.2.
      validateBindingIdentifier(parser, context, BindingKind.Const, token, 0);
      local = imported;
    } else {
      // Expect `import "str" as ...`
      parser.report(Errors.ExpectedToken, KeywordDescTable[Token.AsKeyword & Token.Type]);
    }

    if (scope) addBlockName(parser, context, scope, tokenValue, BindingKind.Let, Origin.None);

    specifiers.push(
      parser.finishNode<ESTree.ImportSpecifier>(
        {
          type: 'ImportSpecifier',
          local,
          imported,
        },
        tokenStart,
      ),
    );

    if (parser.getToken() !== Token.RightBrace) consume(parser, context, Token.Comma);
  }

  consume(parser, context, Token.RightBrace);

  return specifiers;
}

/**
 * Parse import meta declaration
 *
 * @param parser  Parser object
 * @param context Context masks
 * @param meta  ESTree AST node
 */
function parseImportMetaDeclaration(parser: Parser, context: Context, start: Location): ESTree.ExpressionStatement {
  let expr: ESTree.Expression = parseImportMetaExpression(
    parser,
    context,
    parser.finishNode<ESTree.Identifier>(
      {
        type: 'Identifier',
        name: 'import',
      },
      start,
    ),
    start,
  );

  /** MemberExpression :
   *   1. PrimaryExpression
   *   2. MemberExpression [ AssignmentExpression ]
   *   3. MemberExpression . IdentifierName
   *   4. MemberExpression TemplateLiteral
   *
   * CallExpression :
   *   1. MemberExpression Arguments
   *   2. CallExpression ImportCall
   *   3. CallExpression Arguments
   *   4. CallExpression [ AssignmentExpression ]
   *   5. CallExpression . IdentifierName
   *   6. CallExpression TemplateLiteral
   *
   *  UpdateExpression ::
   *   ('++' | '--')? LeftHandSideExpression
   *
   */

  expr = parseMemberOrUpdateExpression(parser, context, undefined, expr, 0, 0, start);

  /** AssignmentExpression :
   *   1. ConditionalExpression
   *   2. LeftHandSideExpression = AssignmentExpression
   */

  expr = parseAssignmentExpression(parser, context, undefined, 0, 0, start, expr as ESTree.Expression);

  if (parser.getToken() === Token.Comma) {
    expr = parseSequenceExpression(parser, context, undefined, 0, start, expr);
  }

  /**
   * ExpressionStatement[Yield, Await]:
   *  [lookahead ∉ { {, function, async [no LineTerminator here] function, class, let [ }]Expression[+In, ?Yield, ?Await]
   */
  return parseExpressionStatement(parser, context, expr, start);
}

/**
 * Parse dynamic import declaration
 *
 * @see [Link](https://github.com/tc39/proposal-dynamic-import)
 *
 * @param parser  Parser object
 * @param context Context masks
 * @param number
 */
function parseImportCallDeclaration(
  parser: Parser,
  context: Context,
  privateScope: PrivateScopeState | undefined,
  start: Location,
): ESTree.ExpressionStatement {
  let expr: ESTree.Expression = parseImportExpression(parser, context, privateScope, /* inGroup */ 0, start);

  /** MemberExpression :
   *   1. PrimaryExpression
   *   2. MemberExpression [ AssignmentExpression ]
   *   3. MemberExpression . IdentifierName
   *   4. MemberExpression TemplateLiteral
   *
   * CallExpression :
   *   1. MemberExpression Arguments
   *   2. CallExpression ImportCall
   *   3. CallExpression Arguments
   *   4. CallExpression [ AssignmentExpression ]
   *   5. CallExpression . IdentifierName
   *   6. CallExpression TemplateLiteral
   *
   *  UpdateExpression ::
   *   ('++' | '--')? LeftHandSideExpression
   *
   */

  expr = parseMemberOrUpdateExpression(parser, context, privateScope, expr, 0, 0, start);

  if (parser.getToken() === Token.Comma) {
    expr = parseSequenceExpression(parser, context, privateScope, 0, start, expr);
  }

  /**
   * ExpressionStatement[Yield, Await]:
   *  [lookahead ∉ { {, function, async [no LineTerminator here] function, class, let [ }]Expression[+In, ?Yield, ?Await]
   */
  return parseExpressionStatement(parser, context, expr, start);
}

/**
 * Parse export declaration
 *
 * @see [Link](https://tc39.github.io/ecma262/#prod-ExportDeclaration)
 *
 * @param parser  Parser object
 * @param context Context masks
 */
function parseExportDeclaration(
  parser: Parser,
  context: Context,
  scope: Scope | undefined,
): ESTree.ExportAllDeclaration | ESTree.ExportNamedDeclaration | ESTree.ExportDefaultDeclaration {
  // ExportDeclaration:
  //    'export' '*' 'from' ModuleSpecifier ';'
  //    'export' '*' 'as' IdentifierName 'from' ModuleSpecifier ';'
  //    'export' ExportClause ('from' ModuleSpecifier)? ';'
  //    'export' VariableStatement
  //    'export' Declaration
  //    'export' 'default'
  const start = parser.leadingDecorators.decorators.length ? parser.leadingDecorators.start! : parser.tokenStart;

  // https://tc39.github.io/ecma262/#sec-exports
  nextToken(parser, context | Context.AllowRegExp);

  const specifiers: ESTree.ExportSpecifier[] = [];

  let declaration: ESTree.ExportDeclaration | ESTree.Expression | null = null;
  let source: ESTree.Literal | null = null;
  let attributes: ESTree.ImportAttribute[] = [];

  if (consumeOpt(parser, context | Context.AllowRegExp, Token.DefaultKeyword)) {
    // export default HoistableDeclaration[Default]
    // export default ClassDeclaration[Default]
    // export default [lookahead not-in {function, class}] AssignmentExpression[In] ;

    switch (parser.getToken()) {
      // export default HoistableDeclaration[Default]
      case Token.FunctionKeyword: {
        declaration = parseFunctionDeclaration(
          parser,
          context,
          scope,
          undefined,
          Origin.TopLevel,
          1,
          HoistedFunctionFlags.Hoisted,
          0,
          parser.tokenStart,
        );
        break;
      }
      // export default ClassDeclaration[Default]
      // export default  @decl ClassDeclaration[Default]
      case Token.Decorator:
      case Token.ClassKeyword:
        declaration = parseClassDeclaration(parser, context, scope, undefined, HoistedClassFlags.Hoisted);
        break;

      // export default HoistableDeclaration[Default]
      case Token.AsyncKeyword: {
        const { tokenStart } = parser;

        declaration = parseIdentifier(parser, context);

        const { flags } = parser;

        if ((flags & Flags.NewLine) === 0) {
          if (parser.getToken() === Token.FunctionKeyword) {
            declaration = parseFunctionDeclaration(
              parser,
              context,
              scope,
              undefined,
              Origin.TopLevel,
              1,
              HoistedFunctionFlags.Hoisted,
              1,
              tokenStart,
            );
          } else {
            if (parser.getToken() === Token.LeftParen) {
              declaration = parseAsyncArrowOrCallExpression(
                parser,
                context,
                undefined,
                declaration,
                1,
                BindingKind.ArgumentList,
                Origin.None,
                flags,
                tokenStart,
              );
              declaration = parseMemberOrUpdateExpression(
                parser,
                context,
                undefined,
                declaration as any,
                0,
                0,
                tokenStart,
              );
              declaration = parseAssignmentExpression(parser, context, undefined, 0, 0, tokenStart, declaration as any);
            } else if (parser.getToken() & Token.IsIdentifier) {
              if (scope) scope = createArrowHeadParsingScope(parser, context, parser.tokenValue);

              declaration = parseIdentifier(parser, context);
              declaration = parseArrowFunctionExpression(
                parser,
                context,
                scope,
                undefined,
                [declaration],
                1,
                tokenStart,
              );
            }
          }
        }
        break;
      }

      default:
        // export default [lookahead ∉ {function, class}] AssignmentExpression[In] ;
        declaration = parseExpression(parser, context, undefined, 1, 0, parser.tokenStart);
        matchOrInsertSemicolon(parser, context | Context.AllowRegExp);
    }

    // See: https://www.ecma-international.org/ecma-262/9.0/index.html#sec-exports-static-semantics-exportednames
    if (scope) declareUnboundVariable(parser, 'default');

    return parser.finishNode<ESTree.ExportDefaultDeclaration>(
      {
        type: 'ExportDefaultDeclaration',
        declaration,
      },
      start,
    );
  }

  switch (parser.getToken()) {
    case Token.Multiply: {
      //
      // 'export' '*' 'as' ModuleExportName 'from' ModuleSpecifier ';'
      //
      // See: https://github.com/tc39/ecma262/pull/1174
      nextToken(parser, context); // Skips: '*'

      let exported: ESTree.Identifier | ESTree.Literal | null = null;
      const isNamedDeclaration = consumeOpt(parser, context, Token.AsKeyword);

      if (isNamedDeclaration) {
        if (scope) declareUnboundVariable(parser, parser.tokenValue);
        exported = parseModuleExportName(parser, context);
      }

      consume(parser, context, Token.FromKeyword);

      if (parser.getToken() !== Token.StringLiteral) parser.report(Errors.InvalidExportImportSource, 'Export');

      source = parseLiteral(parser, context);

      const attributes = parseImportAttributes(parser, context);

      const node: ESTree.ExportAllDeclaration = {
        type: 'ExportAllDeclaration',
        source,
        exported,
        attributes,
      };

      matchOrInsertSemicolon(parser, context | Context.AllowRegExp);

      return parser.finishNode(node, start);
    }
    case Token.LeftBrace: {
      // ExportClause :
      //   '{' '}'
      //   '{' ExportsList '}'
      //   '{' ExportsList ',' '}'
      //
      // ExportsList :
      //   ExportSpecifier
      //   ExportsList ',' ExportSpecifier
      //
      // ExportSpecifier :
      //   ModuleExportName
      //   ModuleExportName 'as' ModuleExportName
      //
      // ModuleExportName :
      //   IdentifierName
      //   StringLiteral

      nextToken(parser, context); // Skips: '{'

      const tmpExportedNames: string[] = [];
      const tmpExportedBindings: string[] = [];
      let hasLiteralLocal: 0 | 1 = 0;

      while (parser.getToken() & Token.IsIdentifier || parser.getToken() === Token.StringLiteral) {
        const { tokenStart, tokenValue } = parser;
        const local = parseModuleExportName(parser, context);
        if (local.type === 'Literal') {
          hasLiteralLocal = 1;
        }

        let exported: ESTree.Identifier | ESTree.Literal | null;

        if (parser.getToken() === Token.AsKeyword) {
          nextToken(parser, context);
          if ((parser.getToken() & Token.IsIdentifier) === 0 && parser.getToken() !== Token.StringLiteral) {
            parser.report(Errors.InvalidKeywordAsAlias);
          }
          if (scope) {
            tmpExportedNames.push(parser.tokenValue);
            tmpExportedBindings.push(tokenValue);
          }
          exported = parseModuleExportName(parser, context);
        } else {
          if (scope) {
            tmpExportedNames.push(parser.tokenValue);
            tmpExportedBindings.push(parser.tokenValue);
          }
          exported = local;
        }

        specifiers.push(
          parser.finishNode<ESTree.ExportSpecifier>(
            {
              type: 'ExportSpecifier',
              local,
              exported,
            },
            tokenStart,
          ),
        );

        if (parser.getToken() !== Token.RightBrace) consume(parser, context, Token.Comma);
      }

      consume(parser, context, Token.RightBrace);

      if (consumeOpt(parser, context, Token.FromKeyword)) {
        //  The left hand side can't be a keyword where there is no
        // 'from' keyword since it references a local binding.
        if (parser.getToken() !== Token.StringLiteral) parser.report(Errors.InvalidExportImportSource, 'Export');

        source = parseLiteral(parser, context);

        attributes = parseImportAttributes(parser, context);

        if (scope) {
          tmpExportedNames.forEach((n) => declareUnboundVariable(parser, n));
        }
      } else {
        if (hasLiteralLocal) {
          parser.report(Errors.InvalidExportReference);
        }

        if (scope) {
          tmpExportedNames.forEach((n) => declareUnboundVariable(parser, n));
          tmpExportedBindings.forEach((b) => addBindingToExports(parser, b));
        }
      }

      matchOrInsertSemicolon(parser, context | Context.AllowRegExp);

      break;
    }

    case Token.Decorator:
    case Token.ClassKeyword:
      declaration = parseClassDeclaration(parser, context, scope, undefined, HoistedClassFlags.Export);
      break;
    case Token.FunctionKeyword:
      declaration = parseFunctionDeclaration(
        parser,
        context,
        scope,
        undefined,
        Origin.TopLevel,
        1,
        HoistedFunctionFlags.Export,
        0,
        parser.tokenStart,
      );
      break;

    case Token.LetKeyword:
      declaration = parseLexicalDeclaration(parser, context, scope, undefined, BindingKind.Let, Origin.Export);
      break;
    case Token.ConstKeyword:
      declaration = parseLexicalDeclaration(parser, context, scope, undefined, BindingKind.Const, Origin.Export);
      break;
    case Token.VarKeyword:
      declaration = parseVariableStatement(parser, context, scope, undefined, Origin.Export);
      break;
    case Token.AsyncKeyword: {
      const { tokenStart } = parser;

      nextToken(parser, context);

      if ((parser.flags & Flags.NewLine) === 0 && parser.getToken() === Token.FunctionKeyword) {
        declaration = parseFunctionDeclaration(
          parser,
          context,
          scope,
          undefined,
          Origin.TopLevel,
          1,
          HoistedFunctionFlags.Export,
          1,
          tokenStart,
        );
        break;
      }
    }
    // falls through
    default:
      parser.report(Errors.UnexpectedToken, KeywordDescTable[parser.getToken() & Token.Type]);
  }

  const node: ESTree.ExportNamedDeclaration = {
    type: 'ExportNamedDeclaration',
    declaration,
    specifiers,
    source,
    attributes: attributes,
  };

  return parser.finishNode(node, start);
}

/**
 * Parses an expression
 *
 * @param parser  Parser object
 * @param context Context masks
 * @param canAssign
 * @param inGroup,
 * @param start,
 */
function parseExpression(
  parser: Parser,
  context: Context,
  privateScope: PrivateScopeState | undefined,
  canAssign: 0 | 1,
  inGroup: 0 | 1,
  start: Location,
): ESTree.Expression {
  // Expression ::
  //   AssignmentExpression
  //   Expression ',' AssignmentExpression

  let expr = parsePrimaryExpression(parser, context, privateScope, BindingKind.Empty, 0, canAssign, inGroup, 1, start);

  expr = parseMemberOrUpdateExpression(parser, context, privateScope, expr, inGroup, 0, start);

  return parseAssignmentExpression(parser, context, privateScope, inGroup, 0, start, expr);
}

/**
 * Parse sequence expression
 *
 * @param parser  Parser object
 * @param context Context masks
 * @param expr ESTree AST node
 */
function parseSequenceExpression(
  parser: Parser,
  context: Context,
  privateScope: PrivateScopeState | undefined,
  inGroup: 0 | 1,
  start: Location,
  expr: ESTree.AssignmentExpression | ESTree.Expression,
): ESTree.SequenceExpression {
  // Expression ::
  //   AssignmentExpression
  //   Expression ',' AssignmentExpression
  const expressions: ESTree.Expression[] = [expr];
  while (consumeOpt(parser, context | Context.AllowRegExp, Token.Comma)) {
    expressions.push(parseExpression(parser, context, privateScope, 1, inGroup, parser.tokenStart));
  }

  return parser.finishNode<ESTree.SequenceExpression>(
    {
      type: 'SequenceExpression',
      expressions,
    },
    start,
  );
}

/**
 * Parse expression or sequence expression
 *
 * @param parser  Parser object
 * @param context Context masks
 * @param canAssign
 */
function parseExpressions(
  parser: Parser,
  context: Context,
  privateScope: PrivateScopeState | undefined,
  inGroup: 0 | 1,
  canAssign: 0 | 1,
  start: Location,
): ESTree.SequenceExpression | ESTree.Expression {
  const expr = parseExpression(parser, context, privateScope, canAssign, inGroup, start);
  return parser.getToken() === Token.Comma
    ? parseSequenceExpression(parser, context, privateScope, inGroup, start, expr)
    : expr;
}

/**
 * Parse assignment expression
 *
 * @param parser  Parser object
 * @param context Context masks
 * @param inGroup
 * @param isPattern
 * @param start
 * @param left ESTree AST node
 */
function parseAssignmentExpression(
  parser: Parser,
  context: Context,
  privateScope: PrivateScopeState | undefined,
  inGroup: 0 | 1,
  isPattern: 0 | 1,
  start: Location,
  left: ESTree.ArgumentExpression | ESTree.Expression | null,
): ESTree.ArgumentExpression | ESTree.Expression {
  /**
   * AssignmentExpression ::
   *   ConditionalExpression
   *   ArrowFunction
   *   AsyncArrowFunction
   *   YieldExpression
   *   LeftHandSideExpression AssignmentOperator AssignmentExpression
   */

  const token = parser.getToken();

  if ((token & Token.IsAssignOp) === Token.IsAssignOp) {
    if (parser.assignable & AssignmentKind.CannotAssign) parser.report(Errors.CantAssignTo);
    if (
      (!isPattern && token === Token.Assign && ((left as ESTree.Expression).type as string) === 'ArrayExpression') ||
      ((left as ESTree.Expression).type as string) === 'ObjectExpression'
    ) {
      reinterpretToPattern(parser, left);
    }

    nextToken(parser, context | Context.AllowRegExp);

    const right = parseExpression(parser, context, privateScope, 1, inGroup, parser.tokenStart);

    parser.assignable = AssignmentKind.CannotAssign;

    return parser.finishNode(
      isPattern
        ? {
            type: 'AssignmentPattern',
            left,
            right,
          }
        : ({
            type: 'AssignmentExpression',
            left,
            operator: KeywordDescTable[token & Token.Type],
            right,
          } as any),
      start,
    );
  }

  /** Binary expression
   *
   * https://tc39.github.io/ecma262/#sec-multiplicative-operators
   *
   */
  if ((token & Token.IsBinaryOp) === Token.IsBinaryOp) {
    // We start using the binary expression parser for Precedence >= 4 only!
    left = parseBinaryExpression(parser, context, privateScope, inGroup, start, 4, token, left as ESTree.Expression);
  }

  /**
   * Conditional expression
   * https://tc39.github.io/ecma262/#prod-ConditionalExpression
   *
   */
  if (consumeOpt(parser, context | Context.AllowRegExp, Token.QuestionMark)) {
    left = parseConditionalExpression(parser, context, privateScope, left as ESTree.Expression, start);
  }

  return left as ESTree.Expression;
}

/**
 * Parse assignment expression or assignment pattern
 *
 * @param parser  Parser object
 * @param context Context masks
 * @param inGroup
 * @param isPattern
 * @param start
 * @param left
 */
function parseAssignmentExpressionOrPattern(
  parser: Parser,
  context: Context,
  privateScope: PrivateScopeState | undefined,
  inGroup: 0 | 1,
  isPattern: 0 | 1,
  start: Location,
  left: any,
): any {
  const token = parser.getToken();

  nextToken(parser, context | Context.AllowRegExp);

  const right = parseExpression(parser, context, privateScope, 1, inGroup, parser.tokenStart);

  left = parser.finishNode(
    isPattern
      ? {
          type: 'AssignmentPattern',
          left,
          right,
        }
      : ({
          type: 'AssignmentExpression',
          left,
          operator: KeywordDescTable[token & Token.Type],
          right,
        } as any),
    start,
  );

  parser.assignable = AssignmentKind.CannotAssign;

  return left as ESTree.Expression;
}

/**
 * Parse conditional expression
 *
 * @param parser  Parser object
 * @param context Context masks
 * @param test ESTree AST node
 */
function parseConditionalExpression(
  parser: Parser,
  context: Context,
  privateScope: PrivateScopeState | undefined,
  test: ESTree.Expression,
  start: Location,
): ESTree.ConditionalExpression {
  // ConditionalExpression ::
  //   LogicalOrExpression
  //   LogicalOrExpression '?' AssignmentExpression ':' AssignmentExpression
  const consequent = parseExpression(
    parser,
    (context | Context.DisallowIn) ^ Context.DisallowIn,
    privateScope,
    1,
    0,
    parser.tokenStart,
  );
  consume(parser, context | Context.AllowRegExp, Token.Colon);
  parser.assignable = AssignmentKind.Assignable;
  // In parsing the first assignment expression in conditional
  // expressions we always accept the 'in' keyword; see ECMA-262,
  // section 11.12, page 58.
  const alternate = parseExpression(parser, context, privateScope, 1, 0, parser.tokenStart);
  parser.assignable = AssignmentKind.CannotAssign;
  return parser.finishNode<ESTree.ConditionalExpression>(
    {
      type: 'ConditionalExpression',
      test,
      consequent,
      alternate,
    },
    start,
  );
}

/**
 * Parses binary and unary expressions recursively
 * based on the precedence of the operators encountered.
 *
 * @param parser  Parser object
 * @param context Context masks
 * @param minPrecedence The precedence of the last binary expression parsed
 * @param left ESTree AST node
 */
function parseBinaryExpression(
  parser: Parser,
  context: Context,
  privateScope: PrivateScopeState | undefined,
  inGroup: 0 | 1,
  start: Location,
  minPrecedence: number,
  operator: Token,
  left: ESTree.ArgumentExpression | ESTree.Expression,
): ESTree.ArgumentExpression | ESTree.Expression {
  const bit = -((context & Context.DisallowIn) > 0) & Token.InKeyword;
  let t: Token;
  let precedence: number;

  parser.assignable = AssignmentKind.CannotAssign;

  while (parser.getToken() & Token.IsBinaryOp) {
    t = parser.getToken();
    precedence = t & Token.Precedence;

    if ((t & Token.IsLogical && operator & Token.IsCoalesce) || (operator & Token.IsLogical && t & Token.IsCoalesce)) {
      parser.report(Errors.InvalidCoalescing);
    }

    // 0 precedence will terminate binary expression parsing

    if (precedence + (((t === Token.Exponentiation) as any) << 8) - (((bit === t) as any) << 12) <= minPrecedence)
      break;
    nextToken(parser, context | Context.AllowRegExp);

    left = parser.finishNode(
      {
        type: t & Token.IsLogical || t & Token.IsCoalesce ? 'LogicalExpression' : 'BinaryExpression',
        left,
        right: parseBinaryExpression(
          parser,
          context,
          privateScope,
          inGroup,
          parser.tokenStart,
          precedence,
          t,
          parseLeftHandSideExpression(parser, context, privateScope, 0, inGroup, 1),
        ),
        operator: KeywordDescTable[t & Token.Type],
      },
      start,
    );
  }

  if (parser.getToken() === Token.Assign) parser.report(Errors.CantAssignTo);

  return left;
}

/**
 * Parses unary expression
 *
 * @param parser  Parser object
 * @param context Context masks
 */
function parseUnaryExpression(
  parser: Parser,
  context: Context,
  privateScope: PrivateScopeState | undefined,
  isLHS: 0 | 1,
  inGroup: 0 | 1,
): ESTree.UnaryExpression {
  /**
   *  UnaryExpression ::
   *      1) UpdateExpression
   *      2) delete UnaryExpression
   *      3) void UnaryExpression
   *      4) typeof UnaryExpression
   *      5) + UnaryExpression
   *      6) - UnaryExpression
   *      7) ~ UnaryExpression
   *      8) ! UnaryExpression
   *      9) AwaitExpression
   */
  if (!isLHS) parser.report(Errors.Unexpected);
  const { tokenStart } = parser;
  const unaryOperator = parser.getToken();
  nextToken(parser, context | Context.AllowRegExp);
  const arg = parseLeftHandSideExpression(parser, context, privateScope, 0, inGroup, 1);
  if (parser.getToken() === Token.Exponentiation) parser.report(Errors.InvalidExponentiationLHS);
  if (context & Context.Strict && unaryOperator === Token.DeleteKeyword) {
    if (arg.type === 'Identifier') {
      parser.report(Errors.StrictDelete);
      // Prohibit delete of private class elements
    } else if (isPropertyWithPrivateFieldKey(arg)) {
      parser.report(Errors.DeletePrivateField);
    }
  }

  parser.assignable = AssignmentKind.CannotAssign;

  return parser.finishNode<ESTree.UnaryExpression>(
    {
      type: 'UnaryExpression',
      operator: KeywordDescTable[unaryOperator & Token.Type] as ESTree.UnaryOperator,
      argument: arg,
      prefix: true,
    },
    tokenStart,
  );
}

/**
 * Parse async expression
 *
 * @param parser  Parser object
 * @param context Context masks
 */
function parseAsyncExpression(
  parser: Parser,
  context: Context,
  privateScope: PrivateScopeState | undefined,
  inGroup: 0 | 1,
  isLHS: 0 | 1,
  canAssign: 0 | 1,
  inNew: 0 | 1,
  start: Location,
): ESTree.FunctionExpression | ESTree.ArrowFunctionExpression | ESTree.CallExpression | ESTree.Identifier {
  const token = parser.getToken();
  const expr = parseIdentifier(parser, context);
  const { flags } = parser;

  if ((flags & Flags.NewLine) === 0) {
    // async function ...
    if (parser.getToken() === Token.FunctionKeyword) {
      return parseFunctionExpression(parser, context, privateScope, /* isAsync */ 1, inGroup, start);
    }

    // async Identifier => ...
    if (isValidIdentifier(context, parser.getToken())) {
      if (!isLHS) parser.report(Errors.Unexpected);
      if ((parser.getToken() & Token.FutureReserved) === Token.FutureReserved) {
        parser.flags |= Flags.HasStrictReserved;
      }
      return parseAsyncArrowAfterIdent(parser, context, privateScope, canAssign, start);
    }
  }

  // async (...) => ...
  if (!inNew && parser.getToken() === Token.LeftParen) {
    return parseAsyncArrowOrCallExpression(
      parser,
      context,
      privateScope,
      expr,
      canAssign,
      BindingKind.ArgumentList,
      Origin.None,
      flags,
      start,
    );
  }

  if (parser.getToken() === Token.Arrow) {
    classifyIdentifier(parser, context, token);
    if (inNew) parser.report(Errors.InvalidAsyncArrow);
    if ((token & Token.FutureReserved) === Token.FutureReserved) {
      parser.flags |= Flags.HasStrictReserved;
    }
    return parseArrowFromIdentifier(parser, context, privateScope, parser.tokenValue, expr, inNew, canAssign, 0, start);
  }

  parser.assignable = AssignmentKind.Assignable;
  return expr;
}

/**
 * Parse yield expression
 *
 * @param parser  Parser object
 * @param context Context masks
 */
function parseYieldExpressionOrIdentifier(
  parser: Parser,
  context: Context,
  privateScope: PrivateScopeState | undefined,
  inGroup: 0 | 1,
  canAssign: 0 | 1,
  start: Location,
): ESTree.YieldExpression | ESTree.Identifier | ESTree.ArrowFunctionExpression {
  // YieldExpression[In] :
  //     yield
  //     yield [no LineTerminator here] AssignmentExpression[?In, Yield]
  //     yield [no LineTerminator here] * AssignmentExpression[?In, Yield]

  if (inGroup) parser.destructible |= DestructuringKind.Yield;
  if (context & Context.InYieldContext) {
    nextToken(parser, context | Context.AllowRegExp);
    if (context & Context.InArgumentList) parser.report(Errors.YieldInParameter);
    if (!canAssign) parser.report(Errors.CantAssignTo);
    if (parser.getToken() === Token.QuestionMark) parser.report(Errors.InvalidTernaryYield);

    let argument: ESTree.Expression | null = null;
    let delegate = false; // yield*

    if ((parser.flags & Flags.NewLine) === 0) {
      delegate = consumeOpt(parser, context | Context.AllowRegExp, Token.Multiply);
      if (parser.getToken() & (Token.Contextual | Token.IsExpressionStart) || delegate) {
        argument = parseExpression(parser, context, privateScope, 1, 0, parser.tokenStart);
      }
    } else if (parser.getToken() === Token.Multiply) {
      parser.report(Errors.UnexpectedToken, KeywordDescTable[parser.getToken() & Token.Type]);
    }

    parser.assignable = AssignmentKind.CannotAssign;

    return parser.finishNode<ESTree.YieldExpression>(
      {
        type: 'YieldExpression',
        argument,
        delegate,
      },
      start,
    );
  }

  if (context & Context.Strict) parser.report(Errors.DisallowedInContext, 'yield');

  return parseIdentifierOrArrow(parser, context, privateScope);
}

/**
 * Parse await expression
 *
 * @param parser  Parser object
 * @param context Context masks
 * @param inNew
 */
function parseAwaitExpressionOrIdentifier(
  parser: Parser,
  context: Context,
  privateScope: PrivateScopeState | undefined,
  inNew: 0 | 1,
  inGroup: 0 | 1,
  start: Location,
): ESTree.IdentifierOrExpression | ESTree.AwaitExpression {
  if (inGroup) parser.destructible |= DestructuringKind.Await;
  if (context & Context.InStaticBlock) parser.report(Errors.InvalidAwaitInStaticBlock);

  // Peek next Token first;
  const possibleIdentifierOrArrowFunc = parseIdentifierOrArrow(parser, context, privateScope);

  // If got an arrow function, or token after "await" is not an expression.
  const isIdentifier =
    possibleIdentifierOrArrowFunc.type === 'ArrowFunctionExpression' ||
    (parser.getToken() & Token.IsExpressionStart) === 0;

  if (isIdentifier) {
    if (context & Context.InAwaitContext)
      throw new ParseError(
        start,
        { index: parser.startIndex, line: parser.startLine, column: parser.startColumn },
        Errors.InvalidAwaitAsIdentifier,
      );
    if (context & Context.Module)
      throw new ParseError(
        start,
        { index: parser.startIndex, line: parser.startLine, column: parser.startColumn },
        Errors.AwaitIdentInModuleOrAsyncFunc,
      );

    if (context & Context.InArgumentList && context & Context.InAwaitContext)
      throw new ParseError(
        start,
        { index: parser.startIndex, line: parser.startLine, column: parser.startColumn },
        Errors.AwaitIdentInModuleOrAsyncFunc,
      );
    // "await" can be identifier out of async func.
    return possibleIdentifierOrArrowFunc;
  }

  // "await" is start of await expression.
  if (context & Context.InArgumentList) {
    throw new ParseError(
      start,
      { index: parser.startIndex, line: parser.startLine, column: parser.startColumn },
      Errors.AwaitInParameter,
    );
  }

  // await expression is only allowed in async func or at module top level.
  if (context & Context.InAwaitContext || (context & Context.Module && context & Context.InGlobal)) {
    if (inNew)
      throw new ParseError(
        start,
        { index: parser.startIndex, line: parser.startLine, column: parser.startColumn },
        Errors.Unexpected,
      );

    const argument = parseLeftHandSideExpression(parser, context, privateScope, 0, 0, 1);

    if (parser.getToken() === Token.Exponentiation) parser.report(Errors.InvalidExponentiationLHS);

    parser.assignable = AssignmentKind.CannotAssign;

    return parser.finishNode<ESTree.AwaitExpression>(
      {
        type: 'AwaitExpression',
        argument,
      },
      start,
    );
  }

  if (context & Context.Module)
    throw new ParseError(
      start,
      { index: parser.startIndex, line: parser.startLine, column: parser.startColumn },
      Errors.AwaitOutsideAsync,
    );
  // Fallback to identifier in script mode
  return possibleIdentifierOrArrowFunc;
}

/**
 * Parses function body
 *
 * @param parser  Parser object
 * @param context Context masks
 * @param scope Scope object | null
 * @param origin Binding origin
 * @param funcNameToken
 * @param scopeError
 */
function parseFunctionBody(
  parser: Parser,
  context: Context,
  scope: Scope | undefined,
  privateScope: PrivateScopeState | undefined,
  origin: Origin,
  funcNameToken: Token | undefined,
  scopeError: any,
): ESTree.BlockStatement {
  const { tokenStart } = parser;

  consume(parser, context | Context.AllowRegExp, Token.LeftBrace);

  const body: ESTree.Statement[] = [];

  if (parser.getToken() !== Token.RightBrace) {
    while (parser.getToken() === Token.StringLiteral) {
      const { index, tokenStart, tokenIndex, tokenValue } = parser;
      const token = parser.getToken();
      const expr = parseLiteral(parser, context);
      if (isValidStrictMode(parser, index, tokenIndex, tokenValue)) {
        context |= Context.Strict;
        // TC39 deemed "use strict" directives to be an error when occurring
        // in the body of a function with non-simple parameter list, on
        // 29/7/2015. https://goo.gl/ueA7Ln
        if (parser.flags & Flags.NonSimpleParameterList) {
          throw new ParseError(tokenStart, parser.currentLocation, Errors.IllegalUseStrict);
        }

        if (parser.flags & Flags.Octal) {
          throw new ParseError(tokenStart, parser.currentLocation, Errors.StrictOctalLiteral);
        }

        if (parser.flags & Flags.EightAndNine) {
          throw new ParseError(tokenStart, parser.currentLocation, Errors.StrictEightAndNine);
        }

        if (scopeError) reportScopeError(scopeError);
      }
      body.push(parseDirective(parser, context, expr, token, tokenStart));
    }
    if (context & Context.Strict) {
      if (funcNameToken) {
        if ((funcNameToken & Token.IsEvalOrArguments) === Token.IsEvalOrArguments) {
          parser.report(Errors.StrictEvalArguments);
        }
        if ((funcNameToken & Token.FutureReserved) === Token.FutureReserved) {
          parser.report(Errors.StrictFunctionName);
        }
      }
      if (parser.flags & Flags.StrictEvalArguments) parser.report(Errors.StrictEvalArguments);
      if (parser.flags & Flags.HasStrictReserved) parser.report(Errors.UnexpectedStrictReserved);
    }
  }

  parser.flags =
    (parser.flags | Flags.StrictEvalArguments | Flags.HasStrictReserved | Flags.Octal | Flags.EightAndNine) ^
    (Flags.StrictEvalArguments | Flags.HasStrictReserved | Flags.Octal | Flags.EightAndNine);

  parser.destructible = (parser.destructible | DestructuringKind.Yield) ^ DestructuringKind.Yield;

  while (parser.getToken() !== Token.RightBrace) {
    body.push(parseStatementListItem(parser, context, scope, privateScope, Origin.TopLevel, {}) as ESTree.Statement);
  }

  consume(
    parser,
    origin & (Origin.Arrow | Origin.Declaration) ? context | Context.AllowRegExp : context,
    Token.RightBrace,
  );

  parser.flags &= ~(Flags.NonSimpleParameterList | Flags.Octal | Flags.EightAndNine);

  if (parser.getToken() === Token.Assign) parser.report(Errors.CantAssignTo);

  return parser.finishNode<ESTree.BlockStatement>(
    {
      type: 'BlockStatement',
      body,
    },
    tokenStart,
  );
}

/**
 * Parse super expression
 *
 * @param parser  Parser object
 * @param context Context masks
 */
function parseSuperExpression(parser: Parser, context: Context): ESTree.Super {
  const { tokenStart } = parser;
  nextToken(parser, context);

  switch (parser.getToken()) {
    case Token.QuestionMarkPeriod:
      parser.report(Errors.OptionalChainingNoSuper);
    case Token.LeftParen: {
      // The super property has to be within a class constructor
      if ((context & Context.SuperCall) === 0) parser.report(Errors.SuperNoConstructor);
      parser.assignable = AssignmentKind.CannotAssign;
      break;
    }
    case Token.LeftBracket:
    case Token.Period: {
      // new super() is never allowed.
      // super() is only allowed in derived constructor
      if ((context & Context.SuperProperty) === 0) parser.report(Errors.InvalidSuperProperty);
      parser.assignable = AssignmentKind.Assignable;
      break;
    }
    default:
      parser.report(Errors.UnexpectedToken, 'super');
  }

  return parser.finishNode<ESTree.Super>({ type: 'Super' }, tokenStart);
}

/**
 * Parses left hand side
 *
 * @param parser  Parser object
 * @param context Context masks
 * @param canAssign
 */
function parseLeftHandSideExpression(
  parser: Parser,
  context: Context,
  privateScope: PrivateScopeState | undefined,
  canAssign: 0 | 1,
  inGroup: 0 | 1,
  isLHS: 0 | 1,
): ESTree.Expression {
  // LeftHandSideExpression ::
  //   (PrimaryExpression | MemberExpression) ...

  const start = parser.tokenStart;
  const expression = parsePrimaryExpression(
    parser,
    context,
    privateScope,
    BindingKind.Empty,
    0,
    canAssign,
    inGroup,
    isLHS,
    start,
  );

  return parseMemberOrUpdateExpression(parser, context, privateScope, expression, inGroup, 0, start);
}

/**
 * Parse update expression
 *
 * @param parser  Parser object
 * @param context Context masks
 * @param inNew
 * @param start
 */
function parseUpdateExpression(parser: Parser, context: Context, expr: ESTree.Expression, start: Location) {
  if (parser.assignable & AssignmentKind.CannotAssign) parser.report(Errors.InvalidIncDecTarget);

  const token = parser.getToken();

  nextToken(parser, context);

  parser.assignable = AssignmentKind.CannotAssign;

  return parser.finishNode<ESTree.UpdateExpression>(
    {
      type: 'UpdateExpression',
      argument: expr,
      operator: KeywordDescTable[token & Token.Type] as ESTree.UpdateOperator,
      prefix: false,
    },
    start,
  );
}
/**
 * Parses member or update expression
 *
 * @param parser  Parser object
 * @param context Context masks
 * @param expr ESTree AST node
 * @param inGroup
 * @param start
 */
function parseMemberOrUpdateExpression(
  parser: Parser,
  context: Context,
  privateScope: PrivateScopeState | undefined,
  expr: ESTree.Expression,
  inGroup: 0 | 1,
  inChain: 0 | 1,
  start: Location,
): any {
  if ((parser.getToken() & Token.IsUpdateOp) === Token.IsUpdateOp && (parser.flags & Flags.NewLine) === 0) {
    expr = parseUpdateExpression(parser, context, expr, start);
  } else if ((parser.getToken() & Token.IsMemberOrCallExpression) === Token.IsMemberOrCallExpression) {
    context = (context | Context.DisallowIn) ^ Context.DisallowIn;

    switch (parser.getToken()) {
      /* Property */
      case Token.Period: {
        nextToken(parser, (context | Context.AllowEscapedKeyword | Context.InGlobal) ^ Context.InGlobal);

        if (context & Context.InClass && parser.getToken() === Token.PrivateField && parser.tokenValue === 'super') {
          parser.report(Errors.InvalidSuperPrivate);
        }

        parser.assignable = AssignmentKind.Assignable;

        const property = parsePropertyOrPrivatePropertyName(parser, context | Context.TaggedTemplate, privateScope);

        expr = parser.finishNode<ESTree.MemberExpression>(
          {
            type: 'MemberExpression',
            object: expr,
            computed: false,
            property,
            optional: false,
          },
          start,
        );
        break;
      }

      /* Property */
      case Token.LeftBracket: {
        let restoreHasOptionalChaining = false;
        if ((parser.flags & Flags.HasOptionalChaining) === Flags.HasOptionalChaining) {
          restoreHasOptionalChaining = true;
          parser.flags = (parser.flags | Flags.HasOptionalChaining) ^ Flags.HasOptionalChaining;
        }

        nextToken(parser, context | Context.AllowRegExp);

        const { tokenStart } = parser;
        const property = parseExpressions(parser, context, privateScope, inGroup, 1, tokenStart);

        consume(parser, context, Token.RightBracket);

        parser.assignable = AssignmentKind.Assignable;

        expr = parser.finishNode<ESTree.MemberExpression>(
          {
            type: 'MemberExpression',
            object: expr,
            computed: true,
            property,
            optional: false,
          },
          start,
        );

        if (restoreHasOptionalChaining) {
          parser.flags |= Flags.HasOptionalChaining;
        }
        break;
      }

      /* Call */
      case Token.LeftParen: {
        if ((parser.flags & Flags.DisallowCall) === Flags.DisallowCall) {
          parser.flags = (parser.flags | Flags.DisallowCall) ^ Flags.DisallowCall;
          return expr;
        }

        let restoreHasOptionalChaining = false;
        if ((parser.flags & Flags.HasOptionalChaining) === Flags.HasOptionalChaining) {
          restoreHasOptionalChaining = true;
          parser.flags = (parser.flags | Flags.HasOptionalChaining) ^ Flags.HasOptionalChaining;
        }

        const args = parseArguments(parser, context, privateScope, inGroup);

        parser.assignable = AssignmentKind.CannotAssign;

        expr = parser.finishNode<ESTree.CallExpression>(
          {
            type: 'CallExpression',
            callee: expr,
            arguments: args,
            optional: false,
          },
          start,
        );

        if (restoreHasOptionalChaining) {
          parser.flags |= Flags.HasOptionalChaining;
        }
        break;
      }

      /* Optional chaining */
      case Token.QuestionMarkPeriod: {
        nextToken(parser, (context | Context.AllowEscapedKeyword | Context.InGlobal) ^ Context.InGlobal); // skips: '?.'
        parser.flags |= Flags.HasOptionalChaining;
        parser.assignable = AssignmentKind.CannotAssign;
        expr = parseOptionalChain(parser, context, privateScope, expr, start);
        break;
      }

      default:
        if ((parser.flags & Flags.HasOptionalChaining) === Flags.HasOptionalChaining) {
          parser.report(Errors.OptionalChainingNoTemplate);
        }
        /* Tagged Template */
        parser.assignable = AssignmentKind.CannotAssign;

        expr = parser.finishNode<ESTree.TaggedTemplateExpression>(
          {
            type: 'TaggedTemplateExpression',
            tag: expr,
            quasi:
              parser.getToken() === Token.TemplateContinuation
                ? parseTemplate(parser, context | Context.TaggedTemplate, privateScope)
                : parseTemplateLiteral(parser, context),
          },
          start,
        );
    }

    expr = parseMemberOrUpdateExpression(parser, context, privateScope, expr, 0, 1, start);
  }

  // Finalize ChainExpression
  // FIXME: current implementation does not invalidate destructuring like `({ a: x?.obj['a'] } = {})`
  if (inChain === 0 && (parser.flags & Flags.HasOptionalChaining) === Flags.HasOptionalChaining) {
    parser.flags = (parser.flags | Flags.HasOptionalChaining) ^ Flags.HasOptionalChaining;

    expr = parser.finishNode<ESTree.ChainExpression>(
      {
        type: 'ChainExpression',
        expression: expr as ESTree.CallExpression | ESTree.MemberExpression,
      },
      start,
    );
  }

  return expr;
}

/**
 * Parses optional chain
 *
 * @param parser  Parser object
 * @param context Context masks
 * @param expr  ESTree AST node
 */
function parseOptionalChain(
  parser: Parser,
  context: Context,
  privateScope: PrivateScopeState | undefined,
  expr: ESTree.Expression,
  start: Location,
): ESTree.MemberExpression | ESTree.CallExpression {
  let restoreHasOptionalChaining = false;
  let node;
  if (parser.getToken() === Token.LeftBracket || parser.getToken() === Token.LeftParen) {
    if ((parser.flags & Flags.HasOptionalChaining) === Flags.HasOptionalChaining) {
      restoreHasOptionalChaining = true;
      parser.flags = (parser.flags | Flags.HasOptionalChaining) ^ Flags.HasOptionalChaining;
    }
  }
  if (parser.getToken() === Token.LeftBracket) {
    nextToken(parser, context | Context.AllowRegExp);
    const { tokenStart } = parser;
    const property = parseExpressions(parser, context, privateScope, 0, 1, tokenStart);
    consume(parser, context, Token.RightBracket);
    parser.assignable = AssignmentKind.CannotAssign;
    node = parser.finishNode<ESTree.MemberExpression>(
      {
        type: 'MemberExpression',
        object: expr,
        computed: true,
        optional: true,
        property,
      },
      start,
    );
  } else if (parser.getToken() === Token.LeftParen) {
    const args = parseArguments(parser, context, privateScope, 0);

    parser.assignable = AssignmentKind.CannotAssign;

    node = parser.finishNode<ESTree.CallExpression>(
      {
        type: 'CallExpression',
        callee: expr,
        arguments: args,
        optional: true,
      },
      start,
    );
  } else {
    const property = parsePropertyOrPrivatePropertyName(parser, context, privateScope);
    parser.assignable = AssignmentKind.CannotAssign;
    node = parser.finishNode<ESTree.MemberExpression>(
      {
        type: 'MemberExpression',
        object: expr,
        computed: false,
        optional: true,
        property,
      },
      start,
    );
  }

  if (restoreHasOptionalChaining) {
    parser.flags |= Flags.HasOptionalChaining;
  }
  return node;
}

/**
 * Parses property or private property name
 *
 * @param parser  Parser object
 * @param context Context masks
 */
function parsePropertyOrPrivatePropertyName(
  parser: Parser,
  context: Context,
  privateScope: PrivateScopeState | undefined,
): any {
  if (
    (parser.getToken() & Token.IsIdentifier) === 0 &&
    parser.getToken() !== Token.EscapedReserved &&
    parser.getToken() !== Token.EscapedFutureReserved &&
    parser.getToken() !== Token.PrivateField
  ) {
    parser.report(Errors.InvalidDotProperty);
  }

  return parser.getToken() === Token.PrivateField
    ? parsePrivateIdentifier(parser, context, privateScope, PropertyKind.None)
    : parseIdentifier(parser, context);
}

/**
 * Parse update expression
 *
 * @param parser  Parser object
 * @param context Context masks
 * @param inNew
 * @param start
 */
function parseUpdateExpressionPrefixed(
  parser: Parser,
  context: Context,
  privateScope: PrivateScopeState | undefined,
  inNew: 0 | 1,
  isLHS: 0 | 1,
  start: Location,
): ESTree.UpdateExpression {
  //  UpdateExpression ::
  //   LeftHandSideExpression ('++' | '--')?

  if (inNew) parser.report(Errors.InvalidIncDecNew);
  if (!isLHS) parser.report(Errors.Unexpected);

  const token = parser.getToken();

  nextToken(parser, context | Context.AllowRegExp);

  const arg = parseLeftHandSideExpression(parser, context, privateScope, 0, 0, 1);

  if (parser.assignable & AssignmentKind.CannotAssign) {
    parser.report(Errors.InvalidIncDecTarget);
  }

  parser.assignable = AssignmentKind.CannotAssign;

  return parser.finishNode<ESTree.UpdateExpression>(
    {
      type: 'UpdateExpression',
      argument: arg,
      operator: KeywordDescTable[token & Token.Type] as ESTree.UpdateOperator,
      prefix: true,
    },
    start,
  );
}

/**
 * Parses expressions such as a literal expression
 * and update expression.
 *
 * @param parser  Parser object
 * @param context Context masks
 * @param kind Binding kind
 * @param inNew
 * @param canAssign
 * @param inGroup
 * @param start
 */
function parsePrimaryExpression(
  parser: Parser,
  context: Context,
  privateScope: PrivateScopeState | undefined,
  kind: BindingKind,
  inNew: 0 | 1,
  canAssign: 0 | 1,
  inGroup: 0 | 1,
  isLHS: 0 | 1,
  start: Location,
): any {
  // PrimaryExpression ::
  //   'this'
  //   'null'
  //   'true'
  //   'false'
  //   Identifier
  //   Number
  //   String
  //   BigIntLiteral
  //   ArrayLiteral
  //   ObjectLiteral
  //   RegExpLiteral
  //   ClassLiteral
  //   ImportCall
  //   ImportMeta
  //   '(' Expression ')'
  //   TemplateLiteral
  //   AsyncFunctionLiteral
  //   YieldExpression
  //   AwaitExpression
  //   PrivateField
  //   Decorator
  //   Intrinsic
  //   JSX

  if ((parser.getToken() & Token.IsIdentifier) === Token.IsIdentifier) {
    switch (parser.getToken()) {
      case Token.AwaitKeyword:
        return parseAwaitExpressionOrIdentifier(parser, context, privateScope, inNew, inGroup, start);
      case Token.YieldKeyword:
        return parseYieldExpressionOrIdentifier(parser, context, privateScope, inGroup, canAssign, start);
      case Token.AsyncKeyword:
        return parseAsyncExpression(parser, context, privateScope, inGroup, isLHS, canAssign, inNew, start);
      default: // ignore
    }

    const { tokenValue } = parser;
    const token = parser.getToken();

    const expr = parseIdentifier(parser, context | Context.TaggedTemplate);

    if (parser.getToken() === Token.Arrow) {
      if (!isLHS) parser.report(Errors.Unexpected);
      classifyIdentifier(parser, context, token);
      if ((token & Token.FutureReserved) === Token.FutureReserved) {
        parser.flags |= Flags.HasStrictReserved;
      }
      return parseArrowFromIdentifier(parser, context, privateScope, tokenValue, expr, inNew, canAssign, 0, start);
    }

    if (
      context & Context.InClass &&
      !(context & Context.InMethodOrFunction) &&
      !(context & Context.InArgumentList) &&
      // Use tokenValue instead of token === Token.Arguments
      // because "arguments" maybe escaped like argument\u0073
      parser.tokenValue === 'arguments'
    )
      parser.report(Errors.InvalidClassFieldArgEval);

    // Only a "simple validation" is done here to handle 'let' edge cases

    if ((token & Token.Type) === (Token.LetKeyword & Token.Type)) {
      if (context & Context.Strict) parser.report(Errors.StrictInvalidLetInExprPos);
      if (kind & (BindingKind.Let | BindingKind.Const)) parser.report(Errors.InvalidLetConstBinding);
    }

    parser.assignable =
      context & Context.Strict && (token & Token.IsEvalOrArguments) === Token.IsEvalOrArguments
        ? AssignmentKind.CannotAssign
        : AssignmentKind.Assignable;

    return expr;
  }

  if ((parser.getToken() & Token.IsStringOrNumber) === Token.IsStringOrNumber) {
    return parseLiteral(parser, context);
  }

  // Update + Unary + Primary expression
  switch (parser.getToken()) {
    case Token.Increment:
    case Token.Decrement:
      return parseUpdateExpressionPrefixed(parser, context, privateScope, inNew, isLHS, start);
    case Token.DeleteKeyword:
    case Token.Negate:
    case Token.Complement:
    case Token.Add:
    case Token.Subtract:
    case Token.TypeofKeyword:
    case Token.VoidKeyword:
      return parseUnaryExpression(parser, context, privateScope, isLHS, inGroup);
    case Token.FunctionKeyword:
      return parseFunctionExpression(parser, context, privateScope, /* isAsync */ 0, inGroup, start);
    case Token.LeftBrace:
      return parseObjectLiteral(parser, context, privateScope, canAssign ? 0 : 1, inGroup);
    case Token.LeftBracket:
      return parseArrayLiteral(parser, context, privateScope, canAssign ? 0 : 1, inGroup);
    case Token.LeftParen:
      return parseParenthesizedExpression(
        parser,
        context | Context.TaggedTemplate,
        privateScope,
        canAssign,
        BindingKind.ArgumentList,
        Origin.None,
        start,
      );
    case Token.FalseKeyword:
    case Token.TrueKeyword:
    case Token.NullKeyword:
      return parseNullOrTrueOrFalseLiteral(parser, context);
    case Token.ThisKeyword:
      return parseThisExpression(parser, context);
    case Token.RegularExpression:
      return parseRegExpLiteral(parser, context);
    case Token.Decorator:
    case Token.ClassKeyword:
      return parseClassExpression(parser, context, privateScope, inGroup, start);
    case Token.SuperKeyword:
      return parseSuperExpression(parser, context);
    case Token.TemplateSpan:
      return parseTemplateLiteral(parser, context);
    case Token.TemplateContinuation:
      return parseTemplate(parser, context, privateScope);
    case Token.NewKeyword:
      return parseNewExpression(parser, context, privateScope, inGroup);
    case Token.BigIntLiteral:
      return parseBigIntLiteral(parser, context);
    case Token.PrivateField:
      return parsePrivateIdentifier(parser, context, privateScope, PropertyKind.None);
    case Token.ImportKeyword:
      return parseImportCallOrMetaExpression(parser, context, privateScope, inNew, inGroup, start);
    case Token.LessThan:
      if (parser.options.jsx)
        return parseJSXRootElementOrFragment(parser, context, privateScope, /*inJSXChild*/ 0, parser.tokenStart);
    default:
      if (isValidIdentifier(context, parser.getToken())) return parseIdentifierOrArrow(parser, context, privateScope);
      parser.report(Errors.UnexpectedToken, KeywordDescTable[parser.getToken() & Token.Type]);
  }
}

/**
 * Parses Import call expression
 *
 * @param parser  Parser object
 * @param context Context masks
 * @param inGroup
 * @param start
 */
function parseImportCallOrMetaExpression(
  parser: Parser,
  context: Context,
  privateScope: PrivateScopeState | undefined,
  inNew: 0 | 1,
  inGroup: 0 | 1,
  start: Location,
): ESTree.ImportExpression | ESTree.MetaProperty {
  // ImportCall[Yield, Await]:
  //  import(AssignmentExpression[+In, ?Yield, ?Await])

  let expr: ESTree.Identifier | ESTree.ImportExpression = parseIdentifier(parser, context);

  if (parser.getToken() === Token.Period) {
    return parseImportMetaExpression(parser, context, expr, start);
  }

  if (inNew) parser.report(Errors.InvalidImportNew);

  expr = parseImportExpression(parser, context, privateScope, inGroup, start);

  parser.assignable = AssignmentKind.CannotAssign;

  return parseMemberOrUpdateExpression(parser, context, privateScope, expr, inGroup, 0, start);
}

/**
 * Parses import meta expression
 *
 * @param parser  Parser object
 * @param context Context masks
 * @param meta ESTree AST node
 */
function parseImportMetaExpression(
  parser: Parser,
  context: Context,
  meta: ESTree.Identifier,
  start: Location,
): ESTree.MetaProperty {
  if ((context & Context.Module) === 0) parser.report(Errors.ImportMetaOutsideModule);

  nextToken(parser, context); // skips: '.'
  const token = parser.getToken();
  if (token !== Token.Meta && parser.tokenValue !== 'meta') {
    parser.report(Errors.InvalidImportMeta);
  } else if (token & Token.IsEscaped) {
    parser.report(Errors.InvalidEscapedImportMeta);
  }

  parser.assignable = AssignmentKind.CannotAssign;

  return parser.finishNode<ESTree.MetaProperty>(
    {
      type: 'MetaProperty',
      meta,
      property: parseIdentifier(parser, context),
    },
    start,
  );
}

/**
 * Parses import expression
 *
 * @param parser  Parser object
 * @param context Context masks
 * @param inGroup
 * @param start
 */
function parseImportExpression(
  parser: Parser,
  context: Context,
  privateScope: PrivateScopeState | undefined,
  inGroup: 0 | 1,
  start: Location,
): ESTree.ImportExpression {
  consume(parser, context | Context.AllowRegExp, Token.LeftParen);

  if (parser.getToken() === Token.Ellipsis) parser.report(Errors.InvalidSpreadInImport);

  const source = parseExpression(parser, context, privateScope, 1, inGroup, parser.tokenStart);

  let options: ESTree.Expression | null = null;

  if (parser.getToken() === Token.Comma) {
    consume(parser, context, Token.Comma);

    if (parser.getToken() !== Token.RightParen) {
      const expContext = (context | Context.DisallowIn) ^ Context.DisallowIn;
      options = parseExpression(parser, expContext, privateScope, 1, inGroup, parser.tokenStart);
    }

    consumeOpt(parser, context, Token.Comma);
  }

  const node: ESTree.ImportExpression = {
    type: 'ImportExpression',
    source,
    options,
  };

  consume(parser, context, Token.RightParen);

  return parser.finishNode(node, start);
}

/**
 * Parses import attributes
 *
 * @param parser Parser object
 * @param context Context masks
 * @returns
 */

function parseImportAttributes(parser: Parser, context: Context): ESTree.ImportAttribute[] {
  if (!consumeOpt(parser, context, Token.WithKeyword)) return [];
  consume(parser, context, Token.LeftBrace);

  const attributes: ESTree.ImportAttribute[] = [];
  const keysContent = new Set<ESTree.Literal['value'] | ESTree.Identifier['name']>();

  while (parser.getToken() !== Token.RightBrace) {
    const start = parser.tokenStart;

    const key = parseIdentifierOrStringLiteral(parser, context);
    consume(parser, context, Token.Colon);
    const value = parseStringLiteral(parser, context);
    const keyContent = key.type === 'Literal' ? key.value : key.name;

    if (keysContent.has(keyContent)) {
      parser.report(Errors.DuplicateBinding, `${keyContent}`);
    }

    keysContent.add(keyContent);
    attributes.push(
      parser.finishNode<ESTree.ImportAttribute>(
        {
          type: 'ImportAttribute',
          key,
          value,
        },
        start,
      ),
    );

    if (parser.getToken() !== Token.RightBrace) {
      consume(parser, context, Token.Comma);
    }
  }

  consume(parser, context, Token.RightBrace);
  return attributes;
}

function parseStringLiteral(parser: Parser, context: Context): ESTree.Literal {
  if (parser.getToken() === Token.StringLiteral) {
    return parseLiteral(parser, context);
  } else {
    parser.report(Errors.UnexpectedToken, KeywordDescTable[parser.getToken() & Token.Type]);
  }
}

function parseIdentifierOrStringLiteral(parser: Parser, context: Context): ESTree.Identifier | ESTree.Literal {
  if (parser.getToken() === Token.StringLiteral) {
    return parseLiteral(parser, context);
  } else if (parser.getToken() & Token.IsIdentifier) {
    return parseIdentifier(parser, context);
  } else {
    parser.report(Errors.UnexpectedToken, KeywordDescTable[parser.getToken() & Token.Type]);
  }
}

/**
 * Checks IsStringWellFormedUnicode, same as String.prototype.isWellFormed
 *
 * @param str string to check
 * @returns void when passed the check
 */
function validateStringWellFormed(parser: Parser, str: string): void {
  const len = str.length;
  for (let i = 0; i < len; i++) {
    const code = str.charCodeAt(i);
    // Single UTF-16 unit
    if ((code & 0xfc00) !== Chars.LeadSurrogateMin) continue;
    // unpaired surrogate
    if (code > Chars.LeadSurrogateMax || ++i >= len || (str.charCodeAt(i) & 0xfc00) !== Chars.TrailSurrogateMin) {
      parser.report(Errors.InvalidExportName, JSON.stringify(str.charAt(i--)));
    }
  }
}

function parseModuleExportName(parser: Parser, context: Context): ESTree.Identifier | ESTree.Literal {
  // ModuleExportName :
  //   IdentifierName
  //   StringLiteral
  //
  // ModuleExportName : StringLiteral
  //   It is a Syntax Error if IsStringWellFormedUnicode(the SV of
  //   StringLiteral) is false.

  if (parser.getToken() === Token.StringLiteral) {
    validateStringWellFormed(parser, parser.tokenValue as string);
    return parseLiteral(parser, context);
  } else if (parser.getToken() & Token.IsIdentifier) {
    return parseIdentifier(parser, context);
  } else {
    parser.report(Errors.UnexpectedToken, KeywordDescTable[parser.getToken() & Token.Type]);
  }
}

/**
 * Parses BigInt literal
 *
 * @param parser  Parser object
 * @param context Context masks
 */
function parseBigIntLiteral(parser: Parser, context: Context): ESTree.BigIntLiteral {
  const { tokenRaw, tokenValue, tokenStart } = parser;
  nextToken(parser, context);
  parser.assignable = AssignmentKind.CannotAssign;

  const node: ESTree.BigIntLiteral = {
    type: 'Literal',
    value: tokenValue,
    bigint: String(tokenValue),
  };

  if (parser.options.raw) {
    node.raw = tokenRaw;
  }

  return parser.finishNode(node, tokenStart);
}

/**
 * Parses template literal
 *
 * @param parser  Parser object
 * @param context Context masks
 */
function parseTemplateLiteral(parser: Parser, context: Context): ESTree.TemplateLiteral {
  /**
   * Template Literals
   *
   * Template ::
   *   FullTemplate
   *   TemplateHead
   *
   * FullTemplate ::
   *   `Template Characters opt`
   *
   * TemplateHead ::
   *   ` Template Characters opt ${
   *
   * TemplateSubstitutionTail ::
   *   TemplateMiddle
   *   TemplateTail
   *
   * TemplateMiddle ::
   *   } Template Characters opt ${
   *
   * TemplateTail ::
   *   } Template Characters opt `
   *
   * TemplateCharacters ::
   *   TemplateCharacter Template Characters opt
   *
   * TemplateCharacter ::
   *   SourceCharacter but not one of ` or \ or $
   *   $ [lookahead not { ]
   *   \ TemplateEscapeSequence
   *   \ NotEscapeSequence
   *   LineContinuation
   *   LineTerminatorSequence
   *   SourceCharacter but not one of ` or \ or $ or LineTerminator
   *
   * TemplateEscapeSequence ::
   *   CharacterEscapeSequence
   *   0 [lookahead ∉ DecimalDigit]
   *   HexEscapeSequence
   *   UnicodeEscapeSequence
   *
   * Note: TemplateEscapeSequence removed
   *   LegacyOctalEscapeSequence
   *   NonOctalDecimalEscapeSequence
   * from EscapeSequence.
   *
   * NotEscapeSequence :: 0 DecimalDigit
   *   DecimalDigit but not 0
   *   x [lookahead ∉ HexDigit]
   *   x HexDigit [lookahead ∉ HexDigit]
   *   u [lookahead ∉ HexDigit] [lookahead ≠ {]
   *   u HexDigit [lookahead ∉ HexDigit]
   *   u HexDigit HexDigit [lookahead ∉ HexDigit]
   *   u HexDigit HexDigit HexDigit [lookahead ∉ HexDigit] u { [lookahead ∉ HexDigit]
   *   u { NotCodePoint [lookahead ∉ HexDigit]
   *   u { CodePoint [lookahead ∉ HexDigit] [lookahead ≠ }]
   *
   * NotCodePoint ::
   *   HexDigits[~Sep] but only if MV of HexDigits > 0x10FFFF
   *
   * CodePoint ::
   *   HexDigits[~Sep] but only if MV of HexDigits ≤ 0x10FFFF
   */

  parser.assignable = AssignmentKind.CannotAssign;
  const { tokenValue, tokenRaw, tokenStart } = parser;
  consume(parser, context, Token.TemplateSpan);
  const quasis = [parseTemplateElement(parser, tokenValue, tokenRaw, tokenStart, true)];

  return parser.finishNode<ESTree.TemplateLiteral>(
    {
      type: 'TemplateLiteral',
      expressions: [],
      quasis,
    },
    tokenStart,
  );
}

/**
 * Parses template
 *
 * @param parser  Parser object
 * @param context Context masks
 */
function parseTemplate(
  parser: Parser,
  context: Context,
  privateScope: PrivateScopeState | undefined,
): ESTree.TemplateLiteral {
  context = (context | Context.DisallowIn) ^ Context.DisallowIn;

  const { tokenValue, tokenRaw, tokenStart } = parser;
  consume(parser, (context & ~Context.TaggedTemplate) | Context.AllowRegExp, Token.TemplateContinuation);

  const quasis = [parseTemplateElement(parser, tokenValue, tokenRaw, tokenStart, /* tail */ false)];

  const expressions = [
    parseExpressions(parser, context & ~Context.TaggedTemplate, privateScope, 0, 1, parser.tokenStart),
  ];

  if (parser.getToken() !== Token.RightBrace) parser.report(Errors.InvalidTemplateContinuation);

  while (parser.setToken(scanTemplateTail(parser, context), true) !== Token.TemplateSpan) {
    const { tokenValue, tokenRaw, tokenStart } = parser;
    consume(parser, (context & ~Context.TaggedTemplate) | Context.AllowRegExp, Token.TemplateContinuation);
    quasis.push(parseTemplateElement(parser, tokenValue, tokenRaw, tokenStart, /* tail */ false));

    expressions.push(parseExpressions(parser, context, privateScope, 0, 1, parser.tokenStart));
    if (parser.getToken() !== Token.RightBrace) parser.report(Errors.InvalidTemplateContinuation);
  }

  {
    const { tokenValue, tokenRaw, tokenStart } = parser;
    consume(parser, context, Token.TemplateSpan);
    quasis.push(parseTemplateElement(parser, tokenValue, tokenRaw, tokenStart, /* tail */ true));
  }

  return parser.finishNode<ESTree.TemplateLiteral>(
    {
      type: 'TemplateLiteral',
      expressions,
      quasis,
    },
    tokenStart,
  );
}

/**
 * Parses template spans
 *
 * @param parser  Parser object
 * @param tail
 */
function parseTemplateElement(
  parser: Parser,
  cooked: string | null,
  raw: string,
  start: Location,
  tail: boolean,
): ESTree.TemplateElement {
  const node = parser.finishNode<ESTree.TemplateElement>(
    {
      type: 'TemplateElement',
      value: {
        cooked,
        raw,
      },
      tail,
    },
    start,
  ) as ESTree.TemplateElement;

  const tailSize = tail ? 1 : 2;

  // Patch range
  if (parser.options.ranges) {
    // skip the front "`" or "}"
    (node.start as number) += 1;
    (node.range as [number, number])[0] += 1;
    // skip the tail "`" or "${"
    (node.end as number) -= tailSize;
    (node.range as [number, number])[1] -= tailSize;
  }

  // Patch loc
  if (parser.options.loc) {
    // skip the front "`" or "}"
    (node.loc as ESTree.SourceLocation).start.column += 1;
    // skip the tail "`" or "${"
    (node.loc as ESTree.SourceLocation).end.column -= tailSize;
  }

  return node;
}

/**
 * Parses spread element
 *
 * @param parser  Parser object
 * @param context Context masks
 */
function parseSpreadElement(
  parser: Parser,
  context: Context,
  privateScope: PrivateScopeState | undefined,
): ESTree.SpreadElement {
  const start = parser.tokenStart;
  context = (context | Context.DisallowIn) ^ Context.DisallowIn;
  consume(parser, context | Context.AllowRegExp, Token.Ellipsis);
  const argument = parseExpression(parser, context, privateScope, 1, 0, parser.tokenStart);
  parser.assignable = AssignmentKind.Assignable;
  return parser.finishNode<ESTree.SpreadElement>(
    {
      type: 'SpreadElement',
      argument,
    },
    start,
  );
}

/**
 * Parses arguments
 *
 * @param parser  Parser object
 * @param context Context masks
 */
function parseArguments(
  parser: Parser,
  context: Context,
  privateScope: PrivateScopeState | undefined,
  inGroup: 0 | 1,
): (ESTree.SpreadElement | ESTree.Expression)[] {
  // Arguments ::
  //   '(' (AssignmentExpression)*[','] ')'
  nextToken(parser, context | Context.AllowRegExp);

  const args: (ESTree.Expression | ESTree.SpreadElement)[] = [];

  if (parser.getToken() === Token.RightParen) {
    nextToken(parser, context | Context.TaggedTemplate);
    return args;
  }

  while (parser.getToken() !== Token.RightParen) {
    if (parser.getToken() === Token.Ellipsis) {
      args.push(parseSpreadElement(parser, context, privateScope));
    } else {
      args.push(parseExpression(parser, context, privateScope, 1, inGroup, parser.tokenStart));
    }

    if (parser.getToken() !== Token.Comma) break;

    nextToken(parser, context | Context.AllowRegExp);

    if (parser.getToken() === Token.RightParen) break;
  }

  consume(parser, context | Context.TaggedTemplate, Token.RightParen);

  return args;
}

/**
 * Parses an identifier expression
 *
 * @param parser  Parser object
 * @param context Context masks
 */
function parseIdentifier(parser: Parser, context: Context): ESTree.Identifier {
  const { tokenValue, tokenStart } = parser;

  const allowRegex = tokenValue === 'await' && (parser.getToken() & Token.IsEscaped) === 0;
  nextToken(parser, context | (allowRegex ? Context.AllowRegExp : 0));

  return parser.finishNode<ESTree.Identifier>(
    {
      type: 'Identifier',
      name: tokenValue,
    },
    tokenStart,
  );
}

/**
 * Parses an literal expression such as string literal
 *
 * @param parser  Parser object
 * @param context Context masks
 */
function parseLiteral(parser: Parser, context: Context): ESTree.Literal {
  const { tokenValue, tokenRaw, tokenStart } = parser;
  if (parser.getToken() === Token.BigIntLiteral) {
    return parseBigIntLiteral(parser, context);
  }

  nextToken(parser, context);
  parser.assignable = AssignmentKind.CannotAssign;
  return parser.finishNode(
    parser.options.raw
      ? {
          type: 'Literal',
          value: tokenValue,
          raw: tokenRaw,
        }
      : {
          type: 'Literal',
          value: tokenValue,
        },
    tokenStart,
  );
}

/**
 * Parses null and boolean expressions
 *
 * @param parser  Parser object
 * @param context Context masks
 */
function parseNullOrTrueOrFalseLiteral(parser: Parser, context: Context): ESTree.Literal {
  const start = parser.tokenStart;
  const raw = KeywordDescTable[parser.getToken() & Token.Type];
  const value = parser.getToken() === Token.NullKeyword ? null : raw === 'true';

  nextToken(parser, context);
  parser.assignable = AssignmentKind.CannotAssign;
  return parser.finishNode(
    parser.options.raw
      ? {
          type: 'Literal',
          value,
          raw,
        }
      : {
          type: 'Literal',
          value,
        },
    start,
  );
}

/**
 * Parses this expression
 *
 * @param parser  Parser object
 * @param context Context masks
 */
function parseThisExpression(parser: Parser, context: Context): ESTree.ThisExpression {
  const { tokenStart } = parser;
  nextToken(parser, context);
  parser.assignable = AssignmentKind.CannotAssign;
  return parser.finishNode<ESTree.ThisExpression>(
    {
      type: 'ThisExpression',
    },
    tokenStart,
  );
}

/**
 * Parse function declaration
 *
 * @param parser  Parser object
 * @param context Context masks
 * @param scope
 * @param allowGen
 * @param ExportDefault
 * @param isAsync
 * @param start
 */
function parseFunctionDeclaration(
  parser: Parser,
  context: Context,
  scope: Scope | undefined,
  privateScope: PrivateScopeState | undefined,
  origin: Origin,
  allowGen: 0 | 1,
  flags: HoistedFunctionFlags,
  isAsync: 0 | 1,
  start: Location,
): ESTree.FunctionDeclaration {
  // FunctionDeclaration ::
  //   function BindingIdentifier ( FormalParameters ) { FunctionBody }
  //   function ( FormalParameters ) { FunctionBody }
  //
  // GeneratorDeclaration ::
  //   function * BindingIdentifier ( FormalParameters ) { FunctionBody }
  //   function * ( FormalParameters ) { FunctionBody }
  //
  // AsyncFunctionDeclaration ::
  //   async function BindingIdentifier ( FormalParameters ) { FunctionBody }
  //   async function ( FormalParameters ) { FunctionBody }
  //
  // AsyncGeneratorDeclaration ::
  //   async function * BindingIdentifier ( FormalParameters ) { FunctionBody }
  //   async function * ( FormalParameters ) { FunctionBody }

  nextToken(parser, context | Context.AllowRegExp);

  const isGenerator = allowGen ? optionalBit(parser, context, Token.Multiply) : 0;

  let id: ESTree.Identifier | null = null;
  let funcNameToken: Token | undefined;

  // Create a new function scope
  let functionScope = scope ? new Scope() : void 0;

  if (parser.getToken() === Token.LeftParen) {
    if ((flags & HoistedClassFlags.Hoisted) === 0) parser.report(Errors.DeclNoName, 'Function');
  } else {
    // In ES6, a function behaves as a lexical binding, except in
    // a script scope, or the initial scope of eval or another function.
    const kind =
      origin & Origin.TopLevel && ((context & Context.InGlobal) === 0 || (context & Context.Module) === 0)
        ? BindingKind.Variable
        : BindingKind.FunctionLexical | (isAsync ? BindingKind.Async : 0) | (isGenerator ? BindingKind.Generator : 0);

    validateFunctionName(parser, context, parser.getToken());

    if (scope) {
      if (kind & BindingKind.Variable) {
        addVarName(parser, context, scope as Scope, parser.tokenValue, kind);
      } else {
        addBlockName(parser, context, scope, parser.tokenValue, kind, origin);
      }

      functionScope = functionScope?.createChildScope(ScopeKind.FunctionRoot);

      if (flags) {
        if (flags & HoistedClassFlags.Export) {
          declareUnboundVariable(parser, parser.tokenValue);
        }
      }
    }

    funcNameToken = parser.getToken();

    if (parser.getToken() & Token.IsIdentifier) {
      id = parseIdentifier(parser, context);
    } else {
      parser.report(Errors.UnexpectedToken, KeywordDescTable[parser.getToken() & Token.Type]);
    }
  }

  {
    const modifierFlags =
      Context.SuperProperty |
      Context.SuperCall |
      Context.InYieldContext |
      Context.InAwaitContext |
      Context.InArgumentList |
      Context.InConstructor;

    context =
      ((context | modifierFlags) ^ modifierFlags) |
      Context.AllowNewTarget |
      (isAsync ? Context.InAwaitContext : 0) |
      (isGenerator ? Context.InYieldContext : 0) |
      (isGenerator ? 0 : Context.AllowEscapedKeyword);
  }

  functionScope = functionScope?.createChildScope(ScopeKind.FunctionParams);

  const params = parseFormalParametersOrFormalList(
    parser,
    (context | Context.InArgumentList) & ~Context.InStaticBlock,
    functionScope,
    privateScope,
    0,
    BindingKind.ArgumentList,
  );

  const modifierFlags = Context.InGlobal | Context.InSwitch | Context.InIteration | Context.InStaticBlock;

  const body = parseFunctionBody(
    parser,
    ((context | modifierFlags) ^ modifierFlags) | Context.InMethodOrFunction | Context.InReturnContext,
    functionScope?.createChildScope(ScopeKind.FunctionBody),
    privateScope,
    Origin.Declaration,
    funcNameToken,
    functionScope?.scopeError,
  );

  return parser.finishNode<ESTree.FunctionDeclaration>(
    {
      type: 'FunctionDeclaration',
      id,
      params,
      body,
      async: isAsync === 1,
      generator: isGenerator === 1,
    },
    start,
  );
}

/**
 * Parse function expression
 *
 * @param parser  Parser object
 * @param context Context masks
 * @param isAsync
 */
function parseFunctionExpression(
  parser: Parser,
  context: Context,
  privateScope: PrivateScopeState | undefined,
  isAsync: 0 | 1,
  inGroup: 0 | 1,
  start: Location,
): ESTree.FunctionExpression {
  // GeneratorExpression:
  //      function* BindingIdentifier [Yield][opt](FormalParameters[Yield]){ GeneratorBody }
  //
  // FunctionExpression:
  //      function BindingIdentifier[opt](FormalParameters){ FunctionBody }

  nextToken(parser, context | Context.AllowRegExp);

  const isGenerator = optionalBit(parser, context, Token.Multiply);
  const generatorAndAsyncFlags = (isAsync ? Context.InAwaitContext : 0) | (isGenerator ? Context.InYieldContext : 0);

  let id: ESTree.Identifier | null = null;
  let funcNameToken: Token | undefined;

  // Create a new function scope
<<<<<<< HEAD
  let scope = context & Context.OptionsLexical ? new Scope() : void 0;
=======
  let scope = parser.options.lexical ? createScope() : void 0;
>>>>>>> b763123a

  const modifierFlags =
    Context.SuperProperty |
    Context.SuperCall |
    Context.InYieldContext |
    Context.InAwaitContext |
    Context.InArgumentList |
    Context.InConstructor |
    Context.InStaticBlock;

  if (parser.getToken() & Token.IsIdentifier) {
    validateFunctionName(
      parser,
      ((context | modifierFlags) ^ modifierFlags) | generatorAndAsyncFlags,
      parser.getToken(),
    );

    scope = scope?.createChildScope(ScopeKind.FunctionRoot);

    funcNameToken = parser.getToken();
    id = parseIdentifier(parser, context);
  }

  context =
    ((context | modifierFlags) ^ modifierFlags) |
    Context.AllowNewTarget |
    generatorAndAsyncFlags |
    (isGenerator ? 0 : Context.AllowEscapedKeyword);

  scope = scope?.createChildScope(ScopeKind.FunctionParams);

  const params = parseFormalParametersOrFormalList(
    parser,
    (context | Context.InArgumentList) & ~Context.InStaticBlock,
    scope,
    privateScope,
    inGroup,
    BindingKind.ArgumentList,
  );

  const body = parseFunctionBody(
    parser,
    (context & ~(Context.DisallowIn | Context.InSwitch | Context.InGlobal | Context.InIteration | Context.InClass)) |
      Context.InMethodOrFunction |
      Context.InReturnContext,
    scope?.createChildScope(ScopeKind.FunctionBody),
    privateScope,
    0,
    funcNameToken,
    scope?.scopeError,
  );

  parser.assignable = AssignmentKind.CannotAssign;
  return parser.finishNode<ESTree.FunctionExpression>(
    {
      type: 'FunctionExpression',
      id,
      params,
      body,
      async: isAsync === 1,
      generator: isGenerator === 1,
    },
    start,
  );
}

/**
 * Parses array literal expression
 *
 * @param parser  Parser object
 * @param context Context masks
 * @param skipInitializer
 */
function parseArrayLiteral(
  parser: Parser,
  context: Context,
  privateScope: PrivateScopeState | undefined,
  skipInitializer: 0 | 1,
  inGroup: 0 | 1,
): ESTree.ArrayExpression {
  /* ArrayLiteral :
   *   [ Elision opt ]
   *   [ ElementList ]
   *   [ ElementList , Elision opt ]
   *
   * ElementList :
   *   Elision opt AssignmentExpression
   *   Elision opt ... AssignmentExpression
   *   ElementList , Elision opt AssignmentExpression
   *   ElementList , Elision opt SpreadElement
   *
   * Elision :
   *   ,
   *   Elision ,
   *
   * SpreadElement :
   *   ... AssignmentExpression
   *
   */
  const expr = parseArrayExpressionOrPattern(
    parser,
    context,
    void 0,
    privateScope,
    skipInitializer,
    inGroup,
    0,
    BindingKind.Empty,
    Origin.None,
  );

  if (parser.destructible & DestructuringKind.SeenProto) {
    parser.report(Errors.DuplicateProto);
  }

  if (parser.destructible & DestructuringKind.HasToDestruct) {
    parser.report(Errors.InvalidShorthandPropInit);
  }

  return expr as ESTree.ArrayExpression;
}

/**
 * Parse array expression or pattern
 *
 * @param parser  Parser object
 * @param context Context masks
 * @param skipInitializer
 * @param BindingKind
 */

function parseArrayExpressionOrPattern(
  parser: Parser,
  context: Context,
  scope: Scope | undefined,
  privateScope: PrivateScopeState | undefined,
  skipInitializer: 0 | 1,
  inGroup: 0 | 1,
  isPattern: 0 | 1,
  kind: BindingKind,
  origin: Origin,
): ESTree.ArrayExpression | ESTree.ArrayPattern | ESTree.AssignmentExpression {
  const { tokenStart: start } = parser;

  /* ArrayLiteral :
   *   [ Elision opt ]
   *   [ ElementList ]
   *   [ ElementList , Elision opt ]
   *
   * ElementList :
   *   Elision opt AssignmentExpression
   *   Elision opt ... AssignmentExpression
   *   ElementList , Elision opt AssignmentExpression
   *   ElementList , Elision opt SpreadElement
   *
   * Elision :
   *   ,
   *   Elision ,
   *
   * SpreadElement :
   *   ... AssignmentExpression
   *
   * ArrayAssignmentPattern[Yield] :
   *   [ Elision opt AssignmentRestElement[?Yield]opt ]
   *   [ AssignmentElementList[?Yield] ]
   *   [ AssignmentElementList[?Yield] , Elision opt AssignmentRestElement[?Yield]opt ]
   *
   * AssignmentRestElement[Yield] :
   *   ... DestructuringAssignmentTarget[?Yield]
   *
   * AssignmentElementList[Yield] :
   *   AssignmentElisionElement[?Yield]
   *   AssignmentElementList[?Yield] , AssignmentElisionElement[?Yield]
   *
   * AssignmentElisionElement[Yield] :
   *   Elision opt AssignmentElement[?Yield]
   *
   * AssignmentElement[Yield] :
   *   DestructuringAssignmentTarget[?Yield] Initializer[In,?Yield]opt
   *
   * DestructuringAssignmentTarget[Yield] :
   *   LeftHandSideExpression[?Yield]
   */

  nextToken(parser, context | Context.AllowRegExp);

  const elements: (ESTree.Identifier | ESTree.AssignmentExpression | null)[] = [];
  let destructible: AssignmentKind | DestructuringKind = 0;

  context = (context | Context.DisallowIn) ^ Context.DisallowIn;

  while (parser.getToken() !== Token.RightBracket) {
    if (consumeOpt(parser, context | Context.AllowRegExp, Token.Comma)) {
      elements.push(null);
    } else {
      let left: any;

      const { tokenStart, tokenValue } = parser;
      const token = parser.getToken();

      if (token & Token.IsIdentifier) {
        left = parsePrimaryExpression(parser, context, privateScope, kind, 0, 1, inGroup, 1, tokenStart);

        if (parser.getToken() === Token.Assign) {
          if (parser.assignable & AssignmentKind.CannotAssign) parser.report(Errors.CantAssignTo);

          nextToken(parser, context | Context.AllowRegExp);

          if (scope) addVarOrBlock(parser, context, scope, tokenValue, kind, origin);

          const right = parseExpression(parser, context, privateScope, 1, inGroup, parser.tokenStart);

          left = parser.finishNode(
            isPattern
              ? {
                  type: 'AssignmentPattern',
                  left,
                  right,
                }
              : ({
                  type: 'AssignmentExpression',
                  operator: '=',
                  left,
                  right,
                } as any),
            tokenStart,
          );

          destructible |=
            parser.destructible & DestructuringKind.Yield
              ? DestructuringKind.Yield
              : 0 | (parser.destructible & DestructuringKind.Await)
                ? DestructuringKind.Await
                : 0;
        } else if (parser.getToken() === Token.Comma || parser.getToken() === Token.RightBracket) {
          if (parser.assignable & AssignmentKind.CannotAssign) {
            destructible |= DestructuringKind.CannotDestruct;
          } else if (scope) {
            addVarOrBlock(parser, context, scope, tokenValue, kind, origin);
          }
          destructible |=
            parser.destructible & DestructuringKind.Yield
              ? DestructuringKind.Yield
              : 0 | (parser.destructible & DestructuringKind.Await)
                ? DestructuringKind.Await
                : 0;
        } else {
          destructible |=
            kind & BindingKind.ArgumentList
              ? DestructuringKind.Assignable
              : (kind & BindingKind.Empty) === 0
                ? DestructuringKind.CannotDestruct
                : 0;

          left = parseMemberOrUpdateExpression(parser, context, privateScope, left, inGroup, 0, tokenStart);

          if (parser.getToken() !== Token.Comma && parser.getToken() !== Token.RightBracket) {
            if (parser.getToken() !== Token.Assign) destructible |= DestructuringKind.CannotDestruct;
            left = parseAssignmentExpression(parser, context, privateScope, inGroup, isPattern, tokenStart, left);
          } else if (parser.getToken() !== Token.Assign) {
            destructible |=
              parser.assignable & AssignmentKind.CannotAssign
                ? DestructuringKind.CannotDestruct
                : DestructuringKind.Assignable;
          }
        }
      } else if (token & Token.IsPatternStart) {
        left =
          parser.getToken() === Token.LeftBrace
            ? parseObjectLiteralOrPattern(parser, context, scope, privateScope, 0, inGroup, isPattern, kind, origin)
            : parseArrayExpressionOrPattern(parser, context, scope, privateScope, 0, inGroup, isPattern, kind, origin);

        destructible |= parser.destructible;

        parser.assignable =
          parser.destructible & DestructuringKind.CannotDestruct
            ? AssignmentKind.CannotAssign
            : AssignmentKind.Assignable;

        if (parser.getToken() === Token.Comma || parser.getToken() === Token.RightBracket) {
          if (parser.assignable & AssignmentKind.CannotAssign) {
            destructible |= DestructuringKind.CannotDestruct;
          }
        } else if (parser.destructible & DestructuringKind.HasToDestruct) {
          parser.report(Errors.InvalidDestructuringTarget);
        } else {
          left = parseMemberOrUpdateExpression(parser, context, privateScope, left, inGroup, 0, tokenStart);
          destructible = parser.assignable & AssignmentKind.CannotAssign ? DestructuringKind.CannotDestruct : 0;

          if (parser.getToken() !== Token.Comma && parser.getToken() !== Token.RightBracket) {
            left = parseAssignmentExpression(parser, context, privateScope, inGroup, isPattern, tokenStart, left);
          } else if (parser.getToken() !== Token.Assign) {
            destructible |=
              parser.assignable & AssignmentKind.CannotAssign
                ? DestructuringKind.CannotDestruct
                : DestructuringKind.Assignable;
          }
        }
      } else if (token === Token.Ellipsis) {
        left = parseSpreadOrRestElement(
          parser,
          context,
          scope,
          privateScope,
          Token.RightBracket,
          kind,
          origin,
          0,
          inGroup,
          isPattern,
        );
        destructible |= parser.destructible;
        if (parser.getToken() !== Token.Comma && parser.getToken() !== Token.RightBracket)
          parser.report(Errors.UnexpectedToken, KeywordDescTable[parser.getToken() & Token.Type]);
      } else {
        left = parseLeftHandSideExpression(parser, context, privateScope, 1, 0, 1);

        if (parser.getToken() !== Token.Comma && parser.getToken() !== Token.RightBracket) {
          left = parseAssignmentExpression(parser, context, privateScope, inGroup, isPattern, tokenStart, left);
          if ((kind & (BindingKind.Empty | BindingKind.ArgumentList)) === 0 && token === Token.LeftParen)
            destructible |= DestructuringKind.CannotDestruct;
        } else if (parser.assignable & AssignmentKind.CannotAssign) {
          destructible |= DestructuringKind.CannotDestruct;
        } else if (token === Token.LeftParen) {
          destructible |=
            parser.assignable & AssignmentKind.Assignable && kind & (BindingKind.Empty | BindingKind.ArgumentList)
              ? DestructuringKind.Assignable
              : DestructuringKind.CannotDestruct;
        }
      }

      elements.push(left);

      if (consumeOpt(parser, context | Context.AllowRegExp, Token.Comma)) {
        if (parser.getToken() === Token.RightBracket) break;
      } else break;
    }
  }

  consume(parser, context, Token.RightBracket);

  const node = parser.finishNode(
    {
      type: isPattern ? 'ArrayPattern' : 'ArrayExpression',
      elements,
    } as any,
    start,
  );

  if (!skipInitializer && parser.getToken() & Token.IsAssignOp) {
    return parseArrayOrObjectAssignmentPattern(
      parser,
      context,
      privateScope,
      destructible,
      inGroup,
      isPattern,
      start,
      node,
    );
  }

  parser.destructible = destructible;

  return node;
}

/**
 * Parses array or object assignment pattern
 *
 * @param parser  Parser object
 * @param context Context masks
 * @param destructible
 * @param inGroup
 * @param start Start index
 * @param node ESTree AST node
 */
function parseArrayOrObjectAssignmentPattern(
  parser: Parser,
  context: Context,
  privateScope: PrivateScopeState | undefined,
  destructible: AssignmentKind | DestructuringKind,
  inGroup: 0 | 1,
  isPattern: 0 | 1,
  start: Location,
  node: ESTree.ArrayExpression | ESTree.ObjectExpression | ESTree.ObjectPattern,
): ESTree.AssignmentExpression {
  // 12.15.5 Destructuring Assignment
  //
  // AssignmentElement[Yield, Await]:
  //   DestructuringAssignmentTarget[?Yield, ?Await]
  //   DestructuringAssignmentTarget[?Yield, ?Await] Initializer[+In, ?Yield, ?Await]
  //

  if (parser.getToken() !== Token.Assign) parser.report(Errors.CantAssignTo);

  nextToken(parser, context | Context.AllowRegExp);

  if (destructible & DestructuringKind.CannotDestruct) parser.report(Errors.CantAssignTo);

  if (!isPattern) reinterpretToPattern(parser, node);

  const { tokenStart } = parser;

  const right = parseExpression(parser, context, privateScope, 1, inGroup, tokenStart);

  parser.destructible =
    ((destructible | DestructuringKind.SeenProto | DestructuringKind.HasToDestruct) ^
      (DestructuringKind.HasToDestruct | DestructuringKind.SeenProto)) |
    (parser.destructible & DestructuringKind.Await ? DestructuringKind.Await : 0) |
    (parser.destructible & DestructuringKind.Yield ? DestructuringKind.Yield : 0);

  return parser.finishNode(
    isPattern
      ? {
          type: 'AssignmentPattern',
          left: node,
          right,
        }
      : ({
          type: 'AssignmentExpression',
          left: node,
          operator: '=',
          right,
        } as any),
    start,
  );
}

/**
 * Parses rest or spread element
 *
 * @param parser  Parser object
 * @param context Context masks
 * @param closingToken
 * @param type Binding kind
 * @param origin Binding origin
 * @param isAsync
 * @param isGroup
 */
function parseSpreadOrRestElement(
  parser: Parser,
  context: Context,
  scope: Scope | undefined,
  privateScope: PrivateScopeState | undefined,
  closingToken: Token,
  kind: BindingKind,
  origin: Origin,
  isAsync: 0 | 1,
  inGroup: 0 | 1,
  isPattern: 0 | 1,
): ESTree.SpreadElement | ESTree.RestElement {
  const { tokenStart: start } = parser;

  nextToken(parser, context | Context.AllowRegExp); // skip '...'

  let argument: ESTree.Expression | null = null;
  let destructible: AssignmentKind | DestructuringKind = DestructuringKind.None;

  const { tokenValue, tokenStart } = parser;
  let token = parser.getToken();

  if (token & Token.IsIdentifier) {
    parser.assignable = AssignmentKind.Assignable;

    argument = parsePrimaryExpression(parser, context, privateScope, kind, 0, 1, inGroup, 1, tokenStart);

    token = parser.getToken();

    argument = parseMemberOrUpdateExpression(
      parser,
      context,
      privateScope,
      argument as ESTree.Expression,
      inGroup,
      0,
      tokenStart,
    );

    if (parser.getToken() !== Token.Comma && parser.getToken() !== closingToken) {
      if (parser.assignable & AssignmentKind.CannotAssign && parser.getToken() === Token.Assign)
        parser.report(Errors.InvalidDestructuringTarget);

      destructible |= DestructuringKind.CannotDestruct;

      argument = parseAssignmentExpression(parser, context, privateScope, inGroup, isPattern, tokenStart, argument);
    }

    if (parser.assignable & AssignmentKind.CannotAssign) {
      destructible |= DestructuringKind.CannotDestruct;
    } else if (token === closingToken || token === Token.Comma) {
      if (scope) addVarOrBlock(parser, context, scope, tokenValue, kind, origin);
    } else {
      destructible |= DestructuringKind.Assignable;
    }

    destructible |= parser.destructible & DestructuringKind.Await ? DestructuringKind.Await : 0;
  } else if (token === closingToken) {
    parser.report(Errors.RestMissingArg);
  } else if (token & Token.IsPatternStart) {
    argument =
      parser.getToken() === Token.LeftBrace
        ? parseObjectLiteralOrPattern(parser, context, scope, privateScope, 1, inGroup, isPattern, kind, origin)
        : parseArrayExpressionOrPattern(parser, context, scope, privateScope, 1, inGroup, isPattern, kind, origin);

    token = parser.getToken();

    if (token !== Token.Assign && token !== closingToken && token !== Token.Comma) {
      if (parser.destructible & DestructuringKind.HasToDestruct) parser.report(Errors.InvalidDestructuringTarget);

      argument = parseMemberOrUpdateExpression(parser, context, privateScope, argument, inGroup, 0, tokenStart);

      destructible |= parser.assignable & AssignmentKind.CannotAssign ? DestructuringKind.CannotDestruct : 0;

      if ((parser.getToken() & Token.IsAssignOp) === Token.IsAssignOp) {
        if (parser.getToken() !== Token.Assign) destructible |= DestructuringKind.CannotDestruct;
        argument = parseAssignmentExpression(parser, context, privateScope, inGroup, isPattern, tokenStart, argument);
      } else {
        if ((parser.getToken() & Token.IsBinaryOp) === Token.IsBinaryOp) {
          argument = parseBinaryExpression(parser, context, privateScope, 1, tokenStart, 4, token, argument as any);
        }
        if (consumeOpt(parser, context | Context.AllowRegExp, Token.QuestionMark)) {
          argument = parseConditionalExpression(parser, context, privateScope, argument as any, tokenStart);
        }
        destructible |=
          parser.assignable & AssignmentKind.CannotAssign
            ? DestructuringKind.CannotDestruct
            : DestructuringKind.Assignable;
      }
    } else {
      destructible |=
        closingToken === Token.RightBrace && token !== Token.Assign
          ? DestructuringKind.CannotDestruct
          : parser.destructible;
    }
  } else {
    destructible |= DestructuringKind.Assignable;

    argument = parseLeftHandSideExpression(parser, context, privateScope, 1, inGroup, 1);

    const { tokenStart } = parser;
    const token = parser.getToken();

    if (token === Token.Assign) {
      if (parser.assignable & AssignmentKind.CannotAssign) parser.report(Errors.CantAssignTo);

      argument = parseAssignmentExpression(parser, context, privateScope, inGroup, isPattern, tokenStart, argument);

      destructible |= DestructuringKind.CannotDestruct;
    } else {
      if (token === Token.Comma) {
        destructible |= DestructuringKind.CannotDestruct;
      } else if (token !== closingToken) {
        argument = parseAssignmentExpression(parser, context, privateScope, inGroup, isPattern, tokenStart, argument);
      }

      destructible |=
        parser.assignable & AssignmentKind.Assignable ? DestructuringKind.Assignable : DestructuringKind.CannotDestruct;
    }

    parser.destructible = destructible;

    if (parser.getToken() !== closingToken && parser.getToken() !== Token.Comma)
      parser.report(Errors.UnclosedSpreadElement);

    return parser.finishNode(
      {
        type: isPattern ? 'RestElement' : 'SpreadElement',
        argument: argument as ESTree.SpreadArgument,
      } as any,
      start,
    );
  }

  if (parser.getToken() !== closingToken) {
    if (kind & BindingKind.ArgumentList)
      destructible |= isAsync ? DestructuringKind.CannotDestruct : DestructuringKind.Assignable;

    if (consumeOpt(parser, context | Context.AllowRegExp, Token.Assign)) {
      if (destructible & DestructuringKind.CannotDestruct) parser.report(Errors.CantAssignTo);

      reinterpretToPattern(parser, argument);

      const right = parseExpression(parser, context, privateScope, 1, inGroup, parser.tokenStart);

      argument = parser.finishNode(
        isPattern
          ? {
              type: 'AssignmentPattern',
              left: argument as ESTree.SpreadArgument,
              right,
            }
          : ({
              type: 'AssignmentExpression',
              left: argument as ESTree.SpreadArgument,
              operator: '=',
              right,
            } as any),
        tokenStart,
      );

      destructible = DestructuringKind.CannotDestruct;
    } else {
      // Note the difference between '|=' and '=' above
      destructible |= DestructuringKind.CannotDestruct;
    }
  }

  parser.destructible = destructible;

  return parser.finishNode(
    {
      type: isPattern ? 'RestElement' : 'SpreadElement',
      argument: argument as ESTree.SpreadArgument,
    } as any,
    start,
  );
}

/**
 * Parses method definition
 *
 * @param parser  Parser object
 * @param context Context masks
 * @param kind
 * @param inGroup
 * @param start Start index
 */
function parseMethodDefinition(
  parser: Parser,
  context: Context,
  privateScope: PrivateScopeState | undefined,
  kind: PropertyKind,
  inGroup: 0 | 1,
  start: Location,
): ESTree.FunctionExpression {
  const modifierFlags =
    Context.InYieldContext |
    Context.InAwaitContext |
    Context.InArgumentList |
    ((kind & PropertyKind.Constructor) === 0 ? Context.SuperCall | Context.InConstructor : 0);

  context =
    ((context | modifierFlags) ^ modifierFlags) |
    (kind & PropertyKind.Generator ? Context.InYieldContext : 0) |
    (kind & PropertyKind.Async ? Context.InAwaitContext : 0) |
    (kind & PropertyKind.Constructor ? Context.InConstructor : 0) |
    Context.SuperProperty |
    Context.InMethodOrFunction |
    Context.AllowNewTarget;

<<<<<<< HEAD
  let scope = context & Context.OptionsLexical ? new Scope(ScopeKind.FunctionParams) : void 0;
=======
  let scope = parser.options.lexical ? addChildScope(createScope(), ScopeKind.FunctionParams) : void 0;
>>>>>>> b763123a

  const params = parseMethodFormals(
    parser,
    (context | Context.InArgumentList) & ~Context.InStaticBlock,
    scope,
    privateScope,
    kind,
    BindingKind.ArgumentList,
    inGroup,
  );

  scope = scope?.createChildScope(ScopeKind.FunctionBody);

  const body = parseFunctionBody(
    parser,
    (context & ~(Context.DisallowIn | Context.InSwitch | Context.InGlobal | Context.InStaticBlock)) |
      Context.InMethodOrFunction |
      Context.InReturnContext,
    scope,
    privateScope,
    Origin.None,
    void 0,
    scope?.parent?.scopeError,
  );

  return parser.finishNode<ESTree.FunctionExpression>(
    {
      type: 'FunctionExpression',
      params,
      body,
      async: (kind & PropertyKind.Async) > 0,
      generator: (kind & PropertyKind.Generator) > 0,
      id: null,
    },
    start,
  );
}

/**
 * Parse object literal or object pattern
 *
 * @param parser  Parser object
 * @param context Context masks
 * @param skipInitializer
 * @param inGroup

 */
function parseObjectLiteral(
  parser: Parser,
  context: Context,
  privateScope: PrivateScopeState | undefined,
  skipInitializer: 0 | 1,
  inGroup: 0 | 1,
): ESTree.ObjectExpression {
  /**
   * ObjectLiteral
   *   {}
   * {PropertyDefinitionList }
   *
   * {PropertyDefinitionList }
   *
   * PropertyDefinitionList:
   *   PropertyDefinition
   *   PropertyDefinitionList, PropertyDefinition
   *
   * PropertyDefinition:
   *   { IdentifierReference }
   *   { CoverInitializedName }
   *   { PropertyName:AssignmentExpression }
   *
   * MethodDefinition:
   * ...AssignmentExpression
   *
   * PropertyName:
   *   LiteralPropertyName
   *   ComputedPropertyName
   *   LiteralPropertyName:
   *   IdentifierName
   *   StringLiteral
   *   NumericLiteral
   *
   * ComputedPropertyName: AssignmentExpression
   *
   * CoverInitializedName:
   *   IdentifierReference , Initializer
   *
   * Initializer:
   * =AssignmentExpression
   */
  const expr = parseObjectLiteralOrPattern(
    parser,
    context,
    void 0,
    privateScope,
    skipInitializer,
    inGroup,
    0,
    BindingKind.Empty,
    Origin.None,
  );

  if (parser.destructible & DestructuringKind.SeenProto) {
    parser.report(Errors.DuplicateProto);
  }

  if (parser.destructible & DestructuringKind.HasToDestruct) {
    parser.report(Errors.InvalidShorthandPropInit);
  }

  return expr as ESTree.ObjectExpression;
}

/**
 * Parse object literal or object pattern
 *
 * @param parser  Parser object
 * @param context Context masks
 * @param skipInitializer Context masks
 * @param inGroup
 * @param kind Binding kind
 * @param origin Binding origin
 */
function parseObjectLiteralOrPattern(
  parser: Parser,
  context: Context,
  scope: Scope | undefined,
  privateScope: PrivateScopeState | undefined,
  skipInitializer: 0 | 1,
  inGroup: 0 | 1,
  isPattern: 0 | 1,
  kind: BindingKind,
  origin: Origin,
): ESTree.ObjectExpression | ESTree.ObjectPattern | ESTree.AssignmentExpression {
  /**
   *
   * ObjectLiteral :
   *   { }
   *   { PropertyDefinitionList }
   *
   * PropertyDefinitionList :
   *   PropertyDefinition
   *   PropertyDefinitionList, PropertyDefinition
   *
   * PropertyDefinition :
   *   IdentifierName
   *   PropertyName : AssignmentExpression
   *
   * PropertyName :
   *   IdentifierName
   *   StringLiteral
   *   NumericLiteral
   *
   *
   * ObjectBindingPattern :
   *   {}
   *   { BindingPropertyList }
   *   { BindingPropertyList , }
   *
   * BindingPropertyList :
   *   BindingProperty
   *   BindingPropertyList , BindingProperty
   *
   * BindingProperty :
   *   SingleNameBinding
   *   PropertyName : BindingElement
   *
   * SingleNameBinding :
   *   BindingIdentifier Initializer opt
   *
   * PropertyDefinition :
   *   IdentifierName
   *   CoverInitializedName
   *   PropertyName : AssignmentExpression
   *   MethodDefinition
   */

  const { tokenStart: start } = parser;

  nextToken(parser, context);

  const properties: (ESTree.Property | ESTree.SpreadElement | ESTree.RestElement)[] = [];
  let destructible: DestructuringKind | AssignmentKind = 0;
  let prototypeCount = 0;

  context = (context | Context.DisallowIn) ^ Context.DisallowIn;

  while (parser.getToken() !== Token.RightBrace) {
    const { tokenValue, tokenStart } = parser;
    const token = parser.getToken();

    if (token === Token.Ellipsis) {
      properties.push(
        parseSpreadOrRestElement(
          parser,
          context,
          scope,
          privateScope,
          Token.RightBrace,
          kind,
          origin,
          0,
          inGroup,
          isPattern,
        ),
      );
    } else {
      let state = PropertyKind.None;
      let key: ESTree.Expression | null = null;
      let value;
      if (
        parser.getToken() & Token.IsIdentifier ||
        parser.getToken() === Token.EscapedReserved ||
        parser.getToken() === Token.EscapedFutureReserved
      ) {
        if (parser.getToken() === Token.EscapedFutureReserved) destructible |= DestructuringKind.CannotDestruct;

        key = parseIdentifier(parser, context);

        if (
          parser.getToken() === Token.Comma ||
          parser.getToken() === Token.RightBrace ||
          parser.getToken() === Token.Assign
        ) {
          state |= PropertyKind.Shorthand;

          if (context & Context.Strict && (token & Token.IsEvalOrArguments) === Token.IsEvalOrArguments) {
            destructible |= DestructuringKind.CannotDestruct;
          } else {
            validateBindingIdentifier(parser, context, kind, token, 0);
          }

          if (scope) addVarOrBlock(parser, context, scope, tokenValue, kind, origin);

          if (consumeOpt(parser, context | Context.AllowRegExp, Token.Assign)) {
            destructible |= DestructuringKind.HasToDestruct;

            const right = parseExpression(parser, context, privateScope, 1, inGroup, parser.tokenStart);

            destructible |=
              parser.destructible & DestructuringKind.Yield
                ? DestructuringKind.Yield
                : 0 | (parser.destructible & DestructuringKind.Await)
                  ? DestructuringKind.Await
                  : 0;

            value = parser.finishNode<ESTree.AssignmentPattern>(
              {
                type: 'AssignmentPattern',
                left: parser.options.uniqueKeyInPattern ? Object.assign({}, key) : key,
                right,
              },
              tokenStart,
            );
          } else {
            destructible |=
              (token === Token.AwaitKeyword ? DestructuringKind.Await : 0) |
              (token === Token.EscapedReserved ? DestructuringKind.CannotDestruct : 0);
            value = parser.options.uniqueKeyInPattern ? Object.assign({}, key) : key;
          }
        } else if (consumeOpt(parser, context | Context.AllowRegExp, Token.Colon)) {
          const { tokenStart } = parser;

          if (tokenValue === '__proto__') prototypeCount++;

          if (parser.getToken() & Token.IsIdentifier) {
            const tokenAfterColon = parser.getToken();
            const valueAfterColon = parser.tokenValue;

            value = parsePrimaryExpression(parser, context, privateScope, kind, 0, 1, inGroup, 1, tokenStart);

            const token = parser.getToken();

            value = parseMemberOrUpdateExpression(parser, context, privateScope, value, inGroup, 0, tokenStart);

            if (parser.getToken() === Token.Comma || parser.getToken() === Token.RightBrace) {
              if (token === Token.Assign || token === Token.RightBrace || token === Token.Comma) {
                destructible |= parser.destructible & DestructuringKind.Await ? DestructuringKind.Await : 0;
                if (parser.assignable & AssignmentKind.CannotAssign) {
                  destructible |= DestructuringKind.CannotDestruct;
                } else if (scope && (tokenAfterColon & Token.IsIdentifier) === Token.IsIdentifier) {
                  addVarOrBlock(parser, context, scope, valueAfterColon, kind, origin);
                }
              } else {
                destructible |=
                  parser.assignable & AssignmentKind.Assignable
                    ? DestructuringKind.Assignable
                    : DestructuringKind.CannotDestruct;
              }
            } else if ((parser.getToken() & Token.IsAssignOp) === Token.IsAssignOp) {
              if (parser.assignable & AssignmentKind.CannotAssign) {
                destructible |= DestructuringKind.CannotDestruct;
              } else if (token !== Token.Assign) {
                destructible |= DestructuringKind.Assignable;
              } else if (scope) {
                addVarOrBlock(parser, context, scope, valueAfterColon, kind, origin);
              }
              value = parseAssignmentExpression(parser, context, privateScope, inGroup, isPattern, tokenStart, value);
            } else {
              destructible |= DestructuringKind.CannotDestruct;
              if ((parser.getToken() & Token.IsBinaryOp) === Token.IsBinaryOp) {
                value = parseBinaryExpression(parser, context, privateScope, 1, tokenStart, 4, token, value);
              }
              if (consumeOpt(parser, context | Context.AllowRegExp, Token.QuestionMark)) {
                value = parseConditionalExpression(parser, context, privateScope, value, tokenStart);
              }
            }
          } else if ((parser.getToken() & Token.IsPatternStart) === Token.IsPatternStart) {
            value =
              parser.getToken() === Token.LeftBracket
                ? parseArrayExpressionOrPattern(
                    parser,
                    context,
                    scope,
                    privateScope,
                    0,
                    inGroup,
                    isPattern,
                    kind,
                    origin,
                  )
                : parseObjectLiteralOrPattern(
                    parser,
                    context,
                    scope,
                    privateScope,
                    0,
                    inGroup,
                    isPattern,
                    kind,
                    origin,
                  );

            destructible = parser.destructible;

            parser.assignable =
              destructible & DestructuringKind.CannotDestruct ? AssignmentKind.CannotAssign : AssignmentKind.Assignable;

            if (parser.getToken() === Token.Comma || parser.getToken() === Token.RightBrace) {
              if (parser.assignable & AssignmentKind.CannotAssign) destructible |= DestructuringKind.CannotDestruct;
            } else if (parser.destructible & DestructuringKind.HasToDestruct) {
              parser.report(Errors.InvalidDestructuringTarget);
            } else {
              value = parseMemberOrUpdateExpression(parser, context, privateScope, value, inGroup, 0, tokenStart);

              destructible = parser.assignable & AssignmentKind.CannotAssign ? DestructuringKind.CannotDestruct : 0;

              if ((parser.getToken() & Token.IsAssignOp) === Token.IsAssignOp) {
                value = parseAssignmentExpressionOrPattern(
                  parser,
                  context,
                  privateScope,
                  inGroup,
                  isPattern,
                  tokenStart,
                  value,
                );
              } else {
                if ((parser.getToken() & Token.IsBinaryOp) === Token.IsBinaryOp) {
                  value = parseBinaryExpression(parser, context, privateScope, 1, tokenStart, 4, token, value);
                }
                if (consumeOpt(parser, context | Context.AllowRegExp, Token.QuestionMark)) {
                  value = parseConditionalExpression(parser, context, privateScope, value, tokenStart);
                }
                destructible |=
                  parser.assignable & AssignmentKind.CannotAssign
                    ? DestructuringKind.CannotDestruct
                    : DestructuringKind.Assignable;
              }
            }
          } else {
            value = parseLeftHandSideExpression(parser, context, privateScope, 1, inGroup, 1);

            destructible |=
              parser.assignable & AssignmentKind.Assignable
                ? DestructuringKind.Assignable
                : DestructuringKind.CannotDestruct;

            if (parser.getToken() === Token.Comma || parser.getToken() === Token.RightBrace) {
              if (parser.assignable & AssignmentKind.CannotAssign) destructible |= DestructuringKind.CannotDestruct;
            } else {
              value = parseMemberOrUpdateExpression(parser, context, privateScope, value, inGroup, 0, tokenStart);

              destructible = parser.assignable & AssignmentKind.CannotAssign ? DestructuringKind.CannotDestruct : 0;

              if (parser.getToken() !== Token.Comma && token !== Token.RightBrace) {
                if (parser.getToken() !== Token.Assign) destructible |= DestructuringKind.CannotDestruct;
                value = parseAssignmentExpression(parser, context, privateScope, inGroup, isPattern, tokenStart, value);
              }
            }
          }
        } else if (parser.getToken() === Token.LeftBracket) {
          destructible |= DestructuringKind.CannotDestruct;
          if (token === Token.AsyncKeyword) state |= PropertyKind.Async;

          state |=
            (token === Token.GetKeyword
              ? PropertyKind.Getter
              : token === Token.SetKeyword
                ? PropertyKind.Setter
                : PropertyKind.Method) | PropertyKind.Computed;

          key = parseComputedPropertyName(parser, context, privateScope, inGroup);
          destructible |= parser.assignable;

          value = parseMethodDefinition(parser, context, privateScope, state, inGroup, parser.tokenStart);
        } else if (parser.getToken() & Token.IsIdentifier) {
          destructible |= DestructuringKind.CannotDestruct;
          if (token === Token.EscapedReserved) parser.report(Errors.InvalidEscapedKeyword);
          if (token === Token.AsyncKeyword) {
            if (parser.flags & Flags.NewLine) parser.report(Errors.AsyncRestrictedProd);
            state |= PropertyKind.Async | PropertyKind.Method;
          } else if (token === Token.GetKeyword) {
            state |= PropertyKind.Getter;
          } else if (token === Token.SetKeyword) {
            state |= PropertyKind.Setter;
          } else {
            parser.report(Errors.Unexpected);
          }
          key = parseIdentifier(parser, context);

          value = parseMethodDefinition(parser, context, privateScope, state, inGroup, parser.tokenStart);
        } else if (parser.getToken() === Token.LeftParen) {
          destructible |= DestructuringKind.CannotDestruct;
          state |= PropertyKind.Method;
          value = parseMethodDefinition(parser, context, privateScope, state, inGroup, parser.tokenStart);
        } else if (parser.getToken() === Token.Multiply) {
          destructible |= DestructuringKind.CannotDestruct;

          if (token === Token.GetKeyword) {
            parser.report(Errors.InvalidGeneratorGetter);
          } else if (token === Token.SetKeyword) {
            parser.report(Errors.InvalidGeneratorSetter);
          } else if (token !== Token.AsyncKeyword) {
            parser.report(Errors.UnexpectedToken, KeywordDescTable[Token.Multiply & Token.Type]);
          }

          nextToken(parser, context);

          state |=
            PropertyKind.Generator | PropertyKind.Method | (token === Token.AsyncKeyword ? PropertyKind.Async : 0);

          if (parser.getToken() & Token.IsIdentifier) {
            key = parseIdentifier(parser, context);
          } else if ((parser.getToken() & Token.IsStringOrNumber) === Token.IsStringOrNumber) {
            key = parseLiteral(parser, context);
          } else if (parser.getToken() === Token.LeftBracket) {
            state |= PropertyKind.Computed;
            key = parseComputedPropertyName(parser, context, privateScope, inGroup);
            destructible |= parser.assignable;
          } else {
            parser.report(Errors.UnexpectedToken, KeywordDescTable[parser.getToken() & Token.Type]);
          }
          value = parseMethodDefinition(parser, context, privateScope, state, inGroup, parser.tokenStart);
        } else if ((parser.getToken() & Token.IsStringOrNumber) === Token.IsStringOrNumber) {
          if (token === Token.AsyncKeyword) state |= PropertyKind.Async;

          state |=
            token === Token.GetKeyword
              ? PropertyKind.Getter
              : token === Token.SetKeyword
                ? PropertyKind.Setter
                : PropertyKind.Method;

          destructible |= DestructuringKind.CannotDestruct;

          key = parseLiteral(parser, context);

          value = parseMethodDefinition(parser, context, privateScope, state, inGroup, parser.tokenStart);
        } else {
          parser.report(Errors.UnexpectedCharAfterObjLit);
        }
      } else if ((parser.getToken() & Token.IsStringOrNumber) === Token.IsStringOrNumber) {
        key = parseLiteral(parser, context);

        if (parser.getToken() === Token.Colon) {
          consume(parser, context | Context.AllowRegExp, Token.Colon);

          const { tokenStart } = parser;

          if (tokenValue === '__proto__') prototypeCount++;

          if (parser.getToken() & Token.IsIdentifier) {
            value = parsePrimaryExpression(parser, context, privateScope, kind, 0, 1, inGroup, 1, tokenStart);

            const { tokenValue: valueAfterColon } = parser;
            const token = parser.getToken();

            value = parseMemberOrUpdateExpression(parser, context, privateScope, value, inGroup, 0, tokenStart);

            if (parser.getToken() === Token.Comma || parser.getToken() === Token.RightBrace) {
              if (token === Token.Assign || token === Token.RightBrace || token === Token.Comma) {
                if (parser.assignable & AssignmentKind.CannotAssign) {
                  destructible |= DestructuringKind.CannotDestruct;
                } else if (scope) {
                  addVarOrBlock(parser, context, scope, valueAfterColon, kind, origin);
                }
              } else {
                destructible |=
                  parser.assignable & AssignmentKind.Assignable
                    ? DestructuringKind.Assignable
                    : DestructuringKind.CannotDestruct;
              }
            } else if (parser.getToken() === Token.Assign) {
              if (parser.assignable & AssignmentKind.CannotAssign) destructible |= DestructuringKind.CannotDestruct;
              value = parseAssignmentExpression(parser, context, privateScope, inGroup, isPattern, tokenStart, value);
            } else {
              destructible |= DestructuringKind.CannotDestruct;
              value = parseAssignmentExpression(parser, context, privateScope, inGroup, isPattern, tokenStart, value);
            }
          } else if ((parser.getToken() & Token.IsPatternStart) === Token.IsPatternStart) {
            value =
              parser.getToken() === Token.LeftBracket
                ? parseArrayExpressionOrPattern(
                    parser,
                    context,
                    scope,
                    privateScope,
                    0,
                    inGroup,
                    isPattern,
                    kind,
                    origin,
                  )
                : parseObjectLiteralOrPattern(
                    parser,
                    context,
                    scope,
                    privateScope,
                    0,
                    inGroup,
                    isPattern,
                    kind,
                    origin,
                  );

            destructible = parser.destructible;

            parser.assignable =
              destructible & DestructuringKind.CannotDestruct ? AssignmentKind.CannotAssign : AssignmentKind.Assignable;

            if (parser.getToken() === Token.Comma || parser.getToken() === Token.RightBrace) {
              if (parser.assignable & AssignmentKind.CannotAssign) {
                destructible |= DestructuringKind.CannotDestruct;
              }
            } else if ((parser.destructible & DestructuringKind.HasToDestruct) !== DestructuringKind.HasToDestruct) {
              value = parseMemberOrUpdateExpression(parser, context, privateScope, value, inGroup, 0, tokenStart);
              destructible = parser.assignable & AssignmentKind.CannotAssign ? DestructuringKind.CannotDestruct : 0;

              if ((parser.getToken() & Token.IsAssignOp) === Token.IsAssignOp) {
                value = parseAssignmentExpressionOrPattern(
                  parser,
                  context,
                  privateScope,
                  inGroup,
                  isPattern,
                  tokenStart,
                  value,
                );
              } else {
                if ((parser.getToken() & Token.IsBinaryOp) === Token.IsBinaryOp) {
                  value = parseBinaryExpression(parser, context, privateScope, 1, tokenStart, 4, token, value);
                }
                if (consumeOpt(parser, context | Context.AllowRegExp, Token.QuestionMark)) {
                  value = parseConditionalExpression(parser, context, privateScope, value, tokenStart);
                }
                destructible |=
                  parser.assignable & AssignmentKind.CannotAssign
                    ? DestructuringKind.CannotDestruct
                    : DestructuringKind.Assignable;
              }
            }
          } else {
            value = parseLeftHandSideExpression(parser, context, privateScope, 1, 0, 1);

            destructible |=
              parser.assignable & AssignmentKind.Assignable
                ? DestructuringKind.Assignable
                : DestructuringKind.CannotDestruct;

            if (parser.getToken() === Token.Comma || parser.getToken() === Token.RightBrace) {
              if (parser.assignable & AssignmentKind.CannotAssign) {
                destructible |= DestructuringKind.CannotDestruct;
              }
            } else {
              value = parseMemberOrUpdateExpression(parser, context, privateScope, value, inGroup, 0, tokenStart);

              destructible = parser.assignable & AssignmentKind.Assignable ? 0 : DestructuringKind.CannotDestruct;

              if (parser.getToken() !== Token.Comma && parser.getToken() !== Token.RightBrace) {
                if (parser.getToken() !== Token.Assign) destructible |= DestructuringKind.CannotDestruct;
                value = parseAssignmentExpression(parser, context, privateScope, inGroup, isPattern, tokenStart, value);
              }
            }
          }
        } else if (parser.getToken() === Token.LeftParen) {
          state |= PropertyKind.Method;
          value = parseMethodDefinition(parser, context, privateScope, state, inGroup, parser.tokenStart);
          destructible = parser.assignable | DestructuringKind.CannotDestruct;
        } else {
          parser.report(Errors.InvalidObjLitKey);
        }
      } else if (parser.getToken() === Token.LeftBracket) {
        key = parseComputedPropertyName(parser, context, privateScope, inGroup);

        destructible |= parser.destructible & DestructuringKind.Yield ? DestructuringKind.Yield : 0;

        state |= PropertyKind.Computed;

        if (parser.getToken() === Token.Colon) {
          nextToken(parser, context | Context.AllowRegExp); // skip ':'

          const { tokenStart, tokenValue } = parser;
          const tokenAfterColon = parser.getToken();

          if (parser.getToken() & Token.IsIdentifier) {
            value = parsePrimaryExpression(parser, context, privateScope, kind, 0, 1, inGroup, 1, tokenStart);

            const token = parser.getToken();

            value = parseMemberOrUpdateExpression(parser, context, privateScope, value, inGroup, 0, tokenStart);

            if ((parser.getToken() & Token.IsAssignOp) === Token.IsAssignOp) {
              destructible |=
                parser.assignable & AssignmentKind.CannotAssign
                  ? DestructuringKind.CannotDestruct
                  : token === Token.Assign
                    ? 0
                    : DestructuringKind.Assignable;
              value = parseAssignmentExpressionOrPattern(
                parser,
                context,
                privateScope,
                inGroup,
                isPattern,
                tokenStart,
                value,
              );
            } else if (parser.getToken() === Token.Comma || parser.getToken() === Token.RightBrace) {
              if (token === Token.Assign || token === Token.RightBrace || token === Token.Comma) {
                if (parser.assignable & AssignmentKind.CannotAssign) {
                  destructible |= DestructuringKind.CannotDestruct;
                } else if (scope && (tokenAfterColon & Token.IsIdentifier) === Token.IsIdentifier) {
                  addVarOrBlock(parser, context, scope, tokenValue, kind, origin);
                }
              } else {
                destructible |=
                  parser.assignable & AssignmentKind.Assignable
                    ? DestructuringKind.Assignable
                    : DestructuringKind.CannotDestruct;
              }
            } else {
              destructible |= DestructuringKind.CannotDestruct;
              value = parseAssignmentExpression(parser, context, privateScope, inGroup, isPattern, tokenStart, value);
            }
          } else if ((parser.getToken() & Token.IsPatternStart) === Token.IsPatternStart) {
            value =
              parser.getToken() === Token.LeftBracket
                ? parseArrayExpressionOrPattern(
                    parser,
                    context,
                    scope,
                    privateScope,
                    0,
                    inGroup,
                    isPattern,
                    kind,
                    origin,
                  )
                : parseObjectLiteralOrPattern(
                    parser,
                    context,
                    scope,
                    privateScope,
                    0,
                    inGroup,
                    isPattern,
                    kind,
                    origin,
                  );

            destructible = parser.destructible;

            parser.assignable =
              destructible & DestructuringKind.CannotDestruct ? AssignmentKind.CannotAssign : AssignmentKind.Assignable;

            if (parser.getToken() === Token.Comma || parser.getToken() === Token.RightBrace) {
              if (parser.assignable & AssignmentKind.CannotAssign) destructible |= DestructuringKind.CannotDestruct;
            } else if (destructible & DestructuringKind.HasToDestruct) {
              parser.report(Errors.InvalidShorthandPropInit);
            } else {
              value = parseMemberOrUpdateExpression(parser, context, privateScope, value, inGroup, 0, tokenStart);

              destructible =
                parser.assignable & AssignmentKind.CannotAssign ? destructible | DestructuringKind.CannotDestruct : 0;

              if ((parser.getToken() & Token.IsAssignOp) === Token.IsAssignOp) {
                if (parser.getToken() !== Token.Assign) destructible |= DestructuringKind.CannotDestruct;
                value = parseAssignmentExpressionOrPattern(
                  parser,
                  context,
                  privateScope,
                  inGroup,
                  isPattern,
                  tokenStart,
                  value,
                );
              } else {
                if ((parser.getToken() & Token.IsBinaryOp) === Token.IsBinaryOp) {
                  value = parseBinaryExpression(parser, context, privateScope, 1, tokenStart, 4, token, value);
                }
                if (consumeOpt(parser, context | Context.AllowRegExp, Token.QuestionMark)) {
                  value = parseConditionalExpression(parser, context, privateScope, value, tokenStart);
                }
                destructible |=
                  parser.assignable & AssignmentKind.CannotAssign
                    ? DestructuringKind.CannotDestruct
                    : DestructuringKind.Assignable;
              }
            }
          } else {
            value = parseLeftHandSideExpression(parser, context, privateScope, 1, 0, 1);

            destructible |=
              parser.assignable & AssignmentKind.Assignable
                ? DestructuringKind.Assignable
                : DestructuringKind.CannotDestruct;

            if (parser.getToken() === Token.Comma || parser.getToken() === Token.RightBrace) {
              if (parser.assignable & AssignmentKind.CannotAssign) destructible |= DestructuringKind.CannotDestruct;
            } else {
              value = parseMemberOrUpdateExpression(parser, context, privateScope, value, inGroup, 0, tokenStart);

              destructible = parser.assignable & AssignmentKind.Assignable ? 0 : DestructuringKind.CannotDestruct;

              if (parser.getToken() !== Token.Comma && parser.getToken() !== Token.RightBrace) {
                if (parser.getToken() !== Token.Assign) destructible |= DestructuringKind.CannotDestruct;
                value = parseAssignmentExpression(parser, context, privateScope, inGroup, isPattern, tokenStart, value);
              }
            }
          }
        } else if (parser.getToken() === Token.LeftParen) {
          state |= PropertyKind.Method;

          value = parseMethodDefinition(parser, context, privateScope, state, inGroup, parser.tokenStart);

          destructible = DestructuringKind.CannotDestruct;
        } else {
          parser.report(Errors.InvalidComputedPropName);
        }
      } else if (token === Token.Multiply) {
        consume(parser, context | Context.AllowRegExp, Token.Multiply);

        state |= PropertyKind.Generator;

        if (parser.getToken() & Token.IsIdentifier) {
          const token = parser.getToken();

          key = parseIdentifier(parser, context);

          state |= PropertyKind.Method;

          if (parser.getToken() === Token.LeftParen) {
            destructible |= DestructuringKind.CannotDestruct;
            value = parseMethodDefinition(parser, context, privateScope, state, inGroup, parser.tokenStart);
          } else {
            throw new ParseError(
              parser.tokenStart,
              parser.currentLocation,
              token === Token.AsyncKeyword
                ? Errors.InvalidAsyncGetter
                : token === Token.GetKeyword || parser.getToken() === Token.SetKeyword
                  ? Errors.InvalidGetSetGenerator
                  : Errors.InvalidGenMethodShorthand,
              KeywordDescTable[token & Token.Type],
            );
          }
        } else if ((parser.getToken() & Token.IsStringOrNumber) === Token.IsStringOrNumber) {
          destructible |= DestructuringKind.CannotDestruct;
          key = parseLiteral(parser, context);
          state |= PropertyKind.Method;
          value = parseMethodDefinition(parser, context, privateScope, state, inGroup, parser.tokenStart);
        } else if (parser.getToken() === Token.LeftBracket) {
          destructible |= DestructuringKind.CannotDestruct;
          state |= PropertyKind.Computed | PropertyKind.Method;
          key = parseComputedPropertyName(parser, context, privateScope, inGroup);
          value = parseMethodDefinition(parser, context, privateScope, state, inGroup, parser.tokenStart);
        } else {
          parser.report(Errors.InvalidObjLitKeyStar);
        }
      } else {
        parser.report(Errors.UnexpectedToken, KeywordDescTable[token & Token.Type]);
      }

      destructible |= parser.destructible & DestructuringKind.Await ? DestructuringKind.Await : 0;

      parser.destructible = destructible;

      properties.push(
        parser.finishNode<ESTree.Property>(
          {
            type: 'Property',
            key: key as ESTree.Expression,
            value,
            kind: !(state & PropertyKind.GetSet) ? 'init' : state & PropertyKind.Setter ? 'set' : 'get',
            computed: (state & PropertyKind.Computed) > 0,
            method: (state & PropertyKind.Method) > 0,
            shorthand: (state & PropertyKind.Shorthand) > 0,
          },
          tokenStart,
        ),
      );
    }

    destructible |= parser.destructible;
    if (parser.getToken() !== Token.Comma) break;
    nextToken(parser, context);
  }

  consume(parser, context, Token.RightBrace);

  if (prototypeCount > 1) destructible |= DestructuringKind.SeenProto;

  const node = parser.finishNode(
    {
      type: isPattern ? 'ObjectPattern' : 'ObjectExpression',
      properties,
    },
    start,
  );

  if (!skipInitializer && parser.getToken() & Token.IsAssignOp) {
    return parseArrayOrObjectAssignmentPattern(
      parser,
      context,
      privateScope,
      destructible,
      inGroup,
      isPattern,
      start,
      node,
    );
  }

  parser.destructible = destructible;

  return node;
}

/**
 * Parses method formals
 *
 * @param parser parser object
 * @param context context masks
 * @param kind
 * @param type Binding kind
 * @param inGroup
 */
function parseMethodFormals(
  parser: Parser,
  context: Context,
  scope: Scope | undefined,
  privateScope: PrivateScopeState | undefined,
  kind: PropertyKind,
  type: BindingKind,
  inGroup: 0 | 1,
): ESTree.Parameter[] {
  // FormalParameter[Yield,GeneratorParameter] :
  //   BindingElement[?Yield, ?GeneratorParameter]

  consume(parser, context, Token.LeftParen);

  const params: (ESTree.AssignmentPattern | ESTree.Parameter)[] = [];

  parser.flags = (parser.flags | Flags.NonSimpleParameterList) ^ Flags.NonSimpleParameterList;

  if (parser.getToken() === Token.RightParen) {
    if (kind & PropertyKind.Setter) {
      parser.report(Errors.AccessorWrongArgs, 'Setter', 'one', '');
    }
    nextToken(parser, context);
    return params;
  }

  if (kind & PropertyKind.Getter) {
    parser.report(Errors.AccessorWrongArgs, 'Getter', 'no', 's');
  }
  if (kind & PropertyKind.Setter && parser.getToken() === Token.Ellipsis) {
    parser.report(Errors.BadSetterRestParameter);
  }

  context = (context | Context.DisallowIn) ^ Context.DisallowIn;

  let setterArgs = 0;
  let isNonSimpleParameterList: 0 | 1 = 0;

  while (parser.getToken() !== Token.Comma) {
    let left = null;
    const { tokenStart } = parser;

    if (parser.getToken() & Token.IsIdentifier) {
      if ((context & Context.Strict) === 0) {
        if ((parser.getToken() & Token.FutureReserved) === Token.FutureReserved) {
          parser.flags |= Flags.HasStrictReserved;
        }

        if ((parser.getToken() & Token.IsEvalOrArguments) === Token.IsEvalOrArguments) {
          parser.flags |= Flags.StrictEvalArguments;
        }
      }

      left = parseAndClassifyIdentifier(parser, context, scope, kind | BindingKind.ArgumentList, Origin.None);
    } else {
      if (parser.getToken() === Token.LeftBrace) {
        left = parseObjectLiteralOrPattern(parser, context, scope, privateScope, 1, inGroup, 1, type, Origin.None);
      } else if (parser.getToken() === Token.LeftBracket) {
        left = parseArrayExpressionOrPattern(parser, context, scope, privateScope, 1, inGroup, 1, type, Origin.None);
      } else if (parser.getToken() === Token.Ellipsis) {
        left = parseSpreadOrRestElement(
          parser,
          context,
          scope,
          privateScope,
          Token.RightParen,
          type,
          Origin.None,
          0,
          inGroup,
          1,
        );
      }

      isNonSimpleParameterList = 1;

      if (parser.destructible & (DestructuringKind.Assignable | DestructuringKind.CannotDestruct))
        parser.report(Errors.InvalidBindingDestruct);
    }

    if (parser.getToken() === Token.Assign) {
      nextToken(parser, context | Context.AllowRegExp);

      isNonSimpleParameterList = 1;

      const right = parseExpression(parser, context, privateScope, 1, 0, parser.tokenStart);

      left = parser.finishNode<ESTree.AssignmentPattern>(
        {
          type: 'AssignmentPattern',
          left: left as ESTree.BindingPattern | ESTree.Identifier,
          right,
        },
        tokenStart,
      );
    }

    setterArgs++;

    params.push(left as any);

    if (!consumeOpt(parser, context, Token.Comma)) break;
    if (parser.getToken() === Token.RightParen) {
      // allow the trailing comma
      break;
    }
  }

  if (kind & PropertyKind.Setter && setterArgs !== 1) {
    parser.report(Errors.AccessorWrongArgs, 'Setter', 'one', '');
  }

  if (scope && scope.scopeError) reportScopeError(scope.scopeError);
  if (isNonSimpleParameterList) parser.flags |= Flags.NonSimpleParameterList;

  consume(parser, context, Token.RightParen);

  return params;
}

/**
 * Parse computed property name
 *
 * @param parser  Parser object
 * @param context Context masks
 */
function parseComputedPropertyName(
  parser: Parser,
  context: Context,
  privateScope: PrivateScopeState | undefined,
  inGroup: 0 | 1,
): ESTree.Expression {
  // ComputedPropertyName :
  //   [ AssignmentExpression ]
  nextToken(parser, context | Context.AllowRegExp);
  const key = parseExpression(
    parser,
    (context | Context.DisallowIn) ^ Context.DisallowIn,
    privateScope,
    1,
    inGroup,
    parser.tokenStart,
  );
  consume(parser, context, Token.RightBracket);
  return key;
}

/**
 * Parses an expression which has been parenthesised, or arrow head
 *
 * @param parser  Parser object
 * @param context Context masks
 * @param assignable
 * @param start Start index
 */
function parseParenthesizedExpression(
  parser: Parser,
  context: Context,
  privateScope: PrivateScopeState | undefined,
  canAssign: 0 | 1,
  kind: BindingKind,
  origin: Origin,
  start: Location,
): any {
  parser.flags = (parser.flags | Flags.NonSimpleParameterList) ^ Flags.NonSimpleParameterList;

  const parenthesesStart = parser.tokenStart;

  nextToken(parser, context | Context.AllowRegExp | Context.AllowEscapedKeyword);

<<<<<<< HEAD
  const scope = context & Context.OptionsLexical ? new Scope().createChildScope(ScopeKind.ArrowParams) : void 0;
=======
  const scope = parser.options.lexical ? addChildScope(createScope(), ScopeKind.ArrowParams) : void 0;
>>>>>>> b763123a

  context = (context | Context.DisallowIn) ^ Context.DisallowIn;

  if (consumeOpt(parser, context, Token.RightParen)) {
    // Not valid expression syntax, but this is valid in an arrow function
    // with no params: `() => body`.
    return parseParenthesizedArrow(parser, context, scope, privateScope, [], canAssign, 0, start);
  }

  let destructible: AssignmentKind | DestructuringKind = 0;

  parser.destructible &= ~(DestructuringKind.Yield | DestructuringKind.Await);

  let expr;
  let expressions: ESTree.Expression[] = [];
  let isSequence: 0 | 1 = 0;
  let isNonSimpleParameterList: 0 | 1 = 0;
  let hasStrictReserved: 0 | 1 = 0;

  const tokenAfterParenthesesStart = parser.tokenStart;

  parser.assignable = AssignmentKind.Assignable;

  while (parser.getToken() !== Token.RightParen) {
    const { tokenStart } = parser;
    const token = parser.getToken();

    if (token & Token.IsIdentifier) {
      if (scope) addBlockName(parser, context, scope, parser.tokenValue, BindingKind.ArgumentList, Origin.None);

      if ((token & Token.IsEvalOrArguments) === Token.IsEvalOrArguments) {
        isNonSimpleParameterList = 1;
      } else if ((token & Token.FutureReserved) === Token.FutureReserved) {
        hasStrictReserved = 1;
      }

      expr = parsePrimaryExpression(parser, context, privateScope, kind, 0, 1, 1, 1, tokenStart);

      if (parser.getToken() === Token.RightParen || parser.getToken() === Token.Comma) {
        if (parser.assignable & AssignmentKind.CannotAssign) {
          destructible |= DestructuringKind.CannotDestruct;
          isNonSimpleParameterList = 1;
        }
      } else {
        if (parser.getToken() === Token.Assign) {
          isNonSimpleParameterList = 1;
        } else {
          destructible |= DestructuringKind.CannotDestruct;
        }

        expr = parseMemberOrUpdateExpression(parser, context, privateScope, expr, /* inGroup */ 1, 0, tokenStart);

        if (parser.getToken() !== Token.RightParen && parser.getToken() !== Token.Comma) {
          expr = parseAssignmentExpression(parser, context, privateScope, 1, 0, tokenStart, expr);
        }
      }
    } else if ((token & Token.IsPatternStart) === Token.IsPatternStart) {
      expr =
        token === Token.LeftBrace
          ? parseObjectLiteralOrPattern(
              parser,
              context | Context.AllowEscapedKeyword,
              scope,
              privateScope,
              0,
              1,
              0,
              kind,
              origin,
            )
          : parseArrayExpressionOrPattern(
              parser,
              context | Context.AllowEscapedKeyword,
              scope,
              privateScope,
              0,
              1,
              0,
              kind,
              origin,
            );

      destructible |= parser.destructible;

      isNonSimpleParameterList = 1;

      parser.assignable = AssignmentKind.CannotAssign;

      if (parser.getToken() !== Token.RightParen && parser.getToken() !== Token.Comma) {
        if (destructible & DestructuringKind.HasToDestruct) parser.report(Errors.InvalidPatternTail);

        expr = parseMemberOrUpdateExpression(parser, context, privateScope, expr, 0, 0, tokenStart);

        destructible |= DestructuringKind.CannotDestruct;

        if (parser.getToken() !== Token.RightParen && parser.getToken() !== Token.Comma) {
          expr = parseAssignmentExpression(parser, context, privateScope, 0, 0, tokenStart, expr);
        }
      }
    } else if (token === Token.Ellipsis) {
      expr = parseSpreadOrRestElement(parser, context, scope, privateScope, Token.RightParen, kind, origin, 0, 1, 0);

      if (parser.destructible & DestructuringKind.CannotDestruct) parser.report(Errors.InvalidRestArg);

      isNonSimpleParameterList = 1;

      if (isSequence && (parser.getToken() === Token.RightParen || parser.getToken() === Token.Comma)) {
        expressions.push(expr);
      }
      destructible |= DestructuringKind.HasToDestruct;
      break;
    } else {
      destructible |= DestructuringKind.CannotDestruct;

      expr = parseExpression(parser, context, privateScope, 1, 1, tokenStart);

      if (isSequence && (parser.getToken() === Token.RightParen || parser.getToken() === Token.Comma)) {
        expressions.push(expr);
      }

      if (parser.getToken() === Token.Comma) {
        if (!isSequence) {
          isSequence = 1;
          expressions = [expr];
        }
      }

      if (isSequence) {
        while (consumeOpt(parser, context | Context.AllowRegExp, Token.Comma)) {
          expressions.push(parseExpression(parser, context, privateScope, 1, 1, parser.tokenStart));
        }

        parser.assignable = AssignmentKind.CannotAssign;

        expr = parser.finishNode<ESTree.SequenceExpression>(
          {
            type: 'SequenceExpression',
            expressions,
          },
          tokenAfterParenthesesStart,
        );
      }

      consume(parser, context, Token.RightParen);

      parser.destructible = destructible;

      return parser.options.preserveParens
        ? parser.finishNode<ESTree.ParenthesizedExpression>(
            {
              type: 'ParenthesizedExpression',
              expression: expr,
            },
            parenthesesStart,
          )
        : expr;
    }

    if (isSequence && (parser.getToken() === Token.RightParen || parser.getToken() === Token.Comma)) {
      expressions.push(expr);
    }

    if (!consumeOpt(parser, context | Context.AllowRegExp, Token.Comma)) break;

    if (!isSequence) {
      isSequence = 1;
      expressions = [expr];
    }

    if (parser.getToken() === Token.RightParen) {
      destructible |= DestructuringKind.HasToDestruct;
      break;
    }
  }

  if (isSequence) {
    parser.assignable = AssignmentKind.CannotAssign;

    expr = parser.finishNode<ESTree.SequenceExpression>(
      {
        type: 'SequenceExpression',
        expressions,
      },
      tokenAfterParenthesesStart,
    );
  }

  consume(parser, context, Token.RightParen);

  if (destructible & DestructuringKind.CannotDestruct && destructible & DestructuringKind.HasToDestruct)
    parser.report(Errors.CantAssignToValidRHS);

  destructible |=
    parser.destructible & DestructuringKind.Yield
      ? DestructuringKind.Yield
      : 0 | (parser.destructible & DestructuringKind.Await)
        ? DestructuringKind.Await
        : 0;

  if (parser.getToken() === Token.Arrow) {
    if (destructible & (DestructuringKind.Assignable | DestructuringKind.CannotDestruct))
      parser.report(Errors.InvalidArrowDestructLHS);
    if (context & (Context.InAwaitContext | Context.Module) && destructible & DestructuringKind.Await)
      parser.report(Errors.AwaitInParameter);
    if (context & (Context.Strict | Context.InYieldContext) && destructible & DestructuringKind.Yield) {
      parser.report(Errors.YieldInParameter);
    }
    if (isNonSimpleParameterList) parser.flags |= Flags.NonSimpleParameterList;
    if (hasStrictReserved) parser.flags |= Flags.HasStrictReserved;
    return parseParenthesizedArrow(
      parser,
      context,
      scope,
      privateScope,
      isSequence ? expressions : [expr],
      canAssign,
      0,
      start,
    );
  }

  if (destructible & DestructuringKind.SeenProto) {
    parser.report(Errors.DuplicateProto);
  }

  if (destructible & DestructuringKind.HasToDestruct) {
    parser.report(Errors.IncompleteArrow);
  }

  parser.destructible = ((parser.destructible | DestructuringKind.Yield) ^ DestructuringKind.Yield) | destructible;

  return parser.options.preserveParens
    ? parser.finishNode<ESTree.ParenthesizedExpression>(
        {
          type: 'ParenthesizedExpression',
          expression: expr,
        },
        parenthesesStart,
      )
    : expr;
}

/**
 * Parses either an identifier or an arrow function
 *
 * @param parser  Parser object
 * @param context Context masks
 */
function parseIdentifierOrArrow(
  parser: Parser,
  context: Context,
  privateScope: PrivateScopeState | undefined,
): ESTree.Identifier | ESTree.ArrowFunctionExpression {
  const { tokenStart: start } = parser;
  const { tokenValue } = parser;

  let isNonSimpleParameterList: 0 | 1 = 0;
  let hasStrictReserved: 0 | 1 = 0;

  if ((parser.getToken() & Token.IsEvalOrArguments) === Token.IsEvalOrArguments) {
    isNonSimpleParameterList = 1;
  } else if ((parser.getToken() & Token.FutureReserved) === Token.FutureReserved) {
    hasStrictReserved = 1;
  }

  const expr = parseIdentifier(parser, context);
  parser.assignable = AssignmentKind.Assignable;
  if (parser.getToken() === Token.Arrow) {
<<<<<<< HEAD
    const scope =
      context & Context.OptionsLexical ? createArrowHeadParsingScope(parser, context, tokenValue) : undefined;
=======
    let scope: ScopeState | undefined = void 0;

    if (parser.options.lexical) scope = createArrowHeadParsingScope(parser, context, tokenValue);
>>>>>>> b763123a

    if (isNonSimpleParameterList) parser.flags |= Flags.NonSimpleParameterList;
    if (hasStrictReserved) parser.flags |= Flags.HasStrictReserved;

    return parseArrowFunctionExpression(parser, context, scope, privateScope, [expr], /* isAsync */ 0, start);
  }
  return expr;
}

/**
 * Parse arrow function expression
 *
 * @param parser  Parser object
 * @param context Context masks
 * @param params
 * @param isAsync
 * @param start Start index
 */
function parseArrowFromIdentifier(
  parser: Parser,
  context: Context,
  privateScope: PrivateScopeState | undefined,
  value: any,
  expr: ESTree.Expression,
  inNew: 0 | 1,
  canAssign: 0 | 1,
  isAsync: 0 | 1,
  start: Location,
): ESTree.ArrowFunctionExpression {
  if (!canAssign) parser.report(Errors.InvalidAssignmentTarget);
  if (inNew) parser.report(Errors.InvalidAsyncArrow);
  parser.flags &= ~Flags.NonSimpleParameterList;
  const scope = parser.options.lexical ? createArrowHeadParsingScope(parser, context, value) : void 0;

  return parseArrowFunctionExpression(parser, context, scope, privateScope, [expr], isAsync, start);
}

/**
 * Parse arrow function expression
 *
 * @param parser  Parser object
 * @param context Context masks
 * @param params
 * @param isAsync
 * @param start Start index
 */
function parseParenthesizedArrow(
  parser: Parser,
  context: Context,
  scope: Scope | undefined,
  privateScope: PrivateScopeState | undefined,
  params: any,
  canAssign: 0 | 1,
  isAsync: 0 | 1,
  start: Location,
): ESTree.ArrowFunctionExpression {
  if (!canAssign) parser.report(Errors.InvalidAssignmentTarget);

  for (let i = 0; i < params.length; ++i) reinterpretToPattern(parser, params[i]);

  return parseArrowFunctionExpression(parser, context, scope, privateScope, params, isAsync, start);
}

/**
 * Parse arrow function expression
 *
 * @param parser  Parser object
 * @param context Context masks
 * @param params
 * @param isAsync
 * @param start Start index
 */
function parseArrowFunctionExpression(
  parser: Parser,
  context: Context,
  scope: Scope | undefined,
  privateScope: PrivateScopeState | undefined,
  params: any,
  isAsync: 0 | 1,
  start: Location,
): ESTree.ArrowFunctionExpression {
  /**
   * ArrowFunction :
   *   ArrowParameters => ConciseBody
   *
   * ArrowParameters :
   *   BindingIdentifier
   *   CoverParenthesizedExpressionAndArrowParameterList
   *
   * CoverParenthesizedExpressionAndArrowParameterList :
   *   ( Expression )
   *   ( )
   *   ( ... BindingIdentifier )
   *   ( Expression , ... BindingIdentifier )
   *
   * ConciseBody :
   *   [lookahead not {] AssignmentExpression
   *   { FunctionBody }
   *
   */

  if (parser.flags & Flags.NewLine) parser.report(Errors.InvalidLineBreak);

  consume(parser, context | Context.AllowRegExp, Token.Arrow);

  const modifierFlags =
    Context.InYieldContext | Context.InAwaitContext | Context.InArgumentList | Context.InStaticBlock;

  context = ((context | modifierFlags) ^ modifierFlags) | (isAsync ? Context.InAwaitContext : 0);

  const expression = parser.getToken() !== Token.LeftBrace;

  let body: ESTree.BlockStatement | ESTree.Expression;

  if (scope && scope.scopeError) reportScopeError(scope.scopeError);

  if (expression) {
    parser.flags =
      (parser.flags | Flags.StrictEvalArguments | Flags.HasStrictReserved | Flags.Octal | Flags.EightAndNine) ^
      (Flags.StrictEvalArguments | Flags.HasStrictReserved | Flags.Octal | Flags.EightAndNine);

    // Single-expression body
    body = parseExpression(parser, context, privateScope, 1, 0, parser.tokenStart);
  } else {
    scope = scope?.createChildScope(ScopeKind.FunctionBody);

    const modifierFlags = Context.InSwitch | Context.DisallowIn | Context.InGlobal;

    body = parseFunctionBody(
      parser,
      ((context | modifierFlags) ^ modifierFlags) | Context.InReturnContext,
      scope,
      privateScope,
      Origin.Arrow,
      void 0,
      void 0,
    );

    switch (parser.getToken()) {
      case Token.LeftBracket:
        if ((parser.flags & Flags.NewLine) === 0) {
          parser.report(Errors.InvalidInvokedBlockBodyArrow);
        }
        break;
      case Token.Period:
      case Token.TemplateSpan:
      case Token.QuestionMark:
        parser.report(Errors.InvalidAccessedBlockBodyArrow);
      case Token.LeftParen:
        if ((parser.flags & Flags.NewLine) === 0) {
          parser.report(Errors.InvalidInvokedBlockBodyArrow);
        }
        parser.flags |= Flags.DisallowCall;
        break;
      default: // ignore
    }
    if ((parser.getToken() & Token.IsBinaryOp) === Token.IsBinaryOp && (parser.flags & Flags.NewLine) === 0)
      parser.report(Errors.UnexpectedToken, KeywordDescTable[parser.getToken() & Token.Type]);
    if ((parser.getToken() & Token.IsUpdateOp) === Token.IsUpdateOp) parser.report(Errors.InvalidArrowPostfix);
  }

  parser.assignable = AssignmentKind.CannotAssign;

  return parser.finishNode<ESTree.ArrowFunctionExpression>(
    {
      type: 'ArrowFunctionExpression',
      params,
      body,
      async: isAsync === 1,
      expression,
      generator: false,
    },
    start,
  );
}

/**
 * Parses formal parameters
 *
 * @param parser  Parser object
 * @param context Context masks
 */
function parseFormalParametersOrFormalList(
  parser: Parser,
  context: Context,
  scope: Scope | undefined,
  privateScope: PrivateScopeState | undefined,
  inGroup: 0 | 1,
  kind: BindingKind,
): ESTree.Parameter[] {
  /**
   * FormalParameter :
   *    BindingElement
   *
   * FormalParameterList :
   *    [empty]
   *       FunctionRestParameter
   *      FormalsList
   *     FormalsList , FunctionRestParameter
   *
   *     FunctionRestParameter :
   *      ... BindingIdentifier
   *
   *     FormalsList :
   *      FormalParameter
   *     FormalsList , FormalParameter
   *
   *     FormalParameter :
   *      BindingElement
   *
   *     BindingElement :
   *      SingleNameBinding
   *   BindingPattern Initializer opt
   *
   */
  consume(parser, context, Token.LeftParen);

  parser.flags = (parser.flags | Flags.NonSimpleParameterList) ^ Flags.NonSimpleParameterList;

  const params: ESTree.Parameter[] = [];

  if (consumeOpt(parser, context, Token.RightParen)) return params;

  context = (context | Context.DisallowIn) ^ Context.DisallowIn;

  let isNonSimpleParameterList: 0 | 1 = 0;

  while (parser.getToken() !== Token.Comma) {
    let left: any;

    const { tokenStart } = parser;
    const token = parser.getToken();

    if (token & Token.IsIdentifier) {
      if ((context & Context.Strict) === 0) {
        if ((token & Token.FutureReserved) === Token.FutureReserved) {
          parser.flags |= Flags.HasStrictReserved;
        }
        if ((token & Token.IsEvalOrArguments) === Token.IsEvalOrArguments) {
          parser.flags |= Flags.StrictEvalArguments;
        }
      }

      left = parseAndClassifyIdentifier(parser, context, scope, kind | BindingKind.ArgumentList, Origin.None);
    } else {
      if (token === Token.LeftBrace) {
        left = parseObjectLiteralOrPattern(parser, context, scope, privateScope, 1, inGroup, 1, kind, Origin.None);
      } else if (token === Token.LeftBracket) {
        left = parseArrayExpressionOrPattern(parser, context, scope, privateScope, 1, inGroup, 1, kind, Origin.None);
      } else if (token === Token.Ellipsis) {
        left = parseSpreadOrRestElement(
          parser,
          context,
          scope,
          privateScope,
          Token.RightParen,
          kind,
          Origin.None,
          0,
          inGroup,
          1,
        );
      } else {
        parser.report(Errors.UnexpectedToken, KeywordDescTable[token & Token.Type]);
      }

      isNonSimpleParameterList = 1;

      if (parser.destructible & (DestructuringKind.Assignable | DestructuringKind.CannotDestruct)) {
        parser.report(Errors.InvalidBindingDestruct);
      }
    }

    if (parser.getToken() === Token.Assign) {
      nextToken(parser, context | Context.AllowRegExp);

      isNonSimpleParameterList = 1;

      const right = parseExpression(parser, context, privateScope, 1, inGroup, parser.tokenStart);

      left = parser.finishNode<ESTree.AssignmentPattern>(
        {
          type: 'AssignmentPattern',
          left,
          right,
        },
        tokenStart,
      );
    }

    params.push(left);

    if (!consumeOpt(parser, context, Token.Comma)) break;
    if (parser.getToken() === Token.RightParen) {
      // allow the trailing comma
      break;
    }
  }
  if (isNonSimpleParameterList) parser.flags |= Flags.NonSimpleParameterList;

  if (scope && (isNonSimpleParameterList || context & Context.Strict) && scope.scopeError) {
    reportScopeError(scope.scopeError);
  }

  consume(parser, context, Token.RightParen);

  return params;
}

/**
 * Parses member or update expression without call expression
 *
 * @param parser  Parser object
 * @param context Context masks
 * @param expr  ESTree AST node
 * @param inGroup
 * @param start
 */
function parseMemberExpressionNoCall(
  parser: Parser,
  context: Context,
  privateScope: PrivateScopeState | undefined,
  expr: ESTree.Expression,
  inGroup: 0 | 1,
  start: Location,
): any {
  const token = parser.getToken();

  if (token & Token.IsMemberOrCallExpression) {
    /* Property */
    if (token === Token.Period) {
      nextToken(parser, context | Context.AllowEscapedKeyword);

      parser.assignable = AssignmentKind.Assignable;

      const property = parsePropertyOrPrivatePropertyName(parser, context, privateScope);

      return parseMemberExpressionNoCall(
        parser,
        context,
        privateScope,
        parser.finishNode<ESTree.MemberExpression>(
          {
            type: 'MemberExpression',
            object: expr,
            computed: false,
            property,
            optional: false,
          },
          start,
        ),
        0,
        start,
      );
      /* Property */
    } else if (token === Token.LeftBracket) {
      nextToken(parser, context | Context.AllowRegExp);

      const { tokenStart } = parser;

      const property = parseExpressions(parser, context, privateScope, inGroup, 1, tokenStart);

      consume(parser, context, Token.RightBracket);

      parser.assignable = AssignmentKind.Assignable;

      return parseMemberExpressionNoCall(
        parser,
        context,
        privateScope,
        parser.finishNode<ESTree.MemberExpression>(
          {
            type: 'MemberExpression',
            object: expr,
            computed: true,
            property,
            optional: false,
          },
          start,
        ),
        0,
        start,
      );
      /* Template */
    } else if (token === Token.TemplateContinuation || token === Token.TemplateSpan) {
      parser.assignable = AssignmentKind.CannotAssign;

      return parseMemberExpressionNoCall(
        parser,
        context,
        privateScope,
        parser.finishNode<ESTree.TaggedTemplateExpression>(
          {
            type: 'TaggedTemplateExpression',
            tag: expr,
            quasi:
              parser.getToken() === Token.TemplateContinuation
                ? parseTemplate(parser, context | Context.TaggedTemplate, privateScope)
                : parseTemplateLiteral(parser, context | Context.TaggedTemplate),
          },
          start,
        ),
        0,
        start,
      );
    }
  }
  return expr;
}

/**
 * Parses new or new target expression
 *
 * @param parser  Parser object
 * @param context Context masks
 * @returns {(ESTree.Expression | ESTree.MetaProperty)}
 */
function parseNewExpression(
  parser: Parser,
  context: Context,
  privateScope: PrivateScopeState | undefined,
  inGroup: 0 | 1,
): ESTree.NewExpression | ESTree.Expression | ESTree.MetaProperty {
  // NewExpression ::
  //   ('new')+ MemberExpression
  //
  // NewTarget ::
  //   'new' '.' 'target'
  //
  // Examples of new expression:
  // - new foo.bar().baz
  // - new foo()()
  // - new new foo()()
  // - new new foo
  // - new new foo()
  // - new new foo().bar().baz
  // - `new.target[await x]`
  // - `new (foo);`
  // - `new (foo)();`
  // - `new foo()();`
  // - `new (await foo);`
  // - `new x(await foo);`
  const { tokenStart: start } = parser;
  const id = parseIdentifier(parser, context | Context.AllowRegExp);
  const { tokenStart } = parser;

  if (consumeOpt(parser, context, Token.Period)) {
    if (context & Context.AllowNewTarget && parser.getToken() === Token.Target) {
      parser.assignable = AssignmentKind.CannotAssign;
      return parseMetaProperty(parser, context, id, start);
    }

    parser.report(Errors.InvalidNewTarget);
  }

  parser.assignable = AssignmentKind.CannotAssign;

  if ((parser.getToken() & Token.IsUnaryOp) === Token.IsUnaryOp) {
    parser.report(Errors.InvalidNewUnary, KeywordDescTable[parser.getToken() & Token.Type]);
  }

  const expr = parsePrimaryExpression(parser, context, privateScope, BindingKind.Empty, 1, 0, inGroup, 1, tokenStart);

  context = (context | Context.DisallowIn) ^ Context.DisallowIn;

  if (parser.getToken() === Token.QuestionMarkPeriod) parser.report(Errors.OptionalChainingNoNew);

  // NewExpression without arguments.
  const callee = parseMemberExpressionNoCall(parser, context, privateScope, expr, inGroup, tokenStart);

  parser.assignable = AssignmentKind.CannotAssign;

  return parser.finishNode<ESTree.NewExpression>(
    {
      type: 'NewExpression',
      callee,
      arguments: parser.getToken() === Token.LeftParen ? parseArguments(parser, context, privateScope, inGroup) : [],
    },
    start,
  );
}

/**
 * Parse meta property
 *
 * @see [Link](https://tc39.github.io/ecma262/#prod-StatementList)
 *
 * @param parser  Parser object
 * @param context Context masks
 * @param meta ESTree AST node
 */
function parseMetaProperty(
  parser: Parser,
  context: Context,
  meta: ESTree.Identifier,
  start: Location,
): ESTree.MetaProperty {
  const property = parseIdentifier(parser, context);
  return parser.finishNode<ESTree.MetaProperty>(
    {
      type: 'MetaProperty',
      meta,
      property,
    },
    start,
  );
}

/**
 * Parses async expression
 *
 * @param parser  Parser object
 * @param context Context masks
 * @param inNew
 * @param assignable
 */

/**
 * Parses async arrow after identifier
 *
 * @param parser Parser object
 * @param context  Context masks
 * @param canAssign Either true or false
 * @param start Start pos of node
 */
function parseAsyncArrowAfterIdent(
  parser: Parser,
  context: Context,
  privateScope: PrivateScopeState | undefined,
  canAssign: 0 | 1,
  start: Location,
) {
  if (parser.getToken() === Token.AwaitKeyword) parser.report(Errors.AwaitInParameter);

  if (context & (Context.Strict | Context.InYieldContext) && parser.getToken() === Token.YieldKeyword) {
    parser.report(Errors.YieldInParameter);
  }

  classifyIdentifier(parser, context, parser.getToken());

  if ((parser.getToken() & Token.FutureReserved) === Token.FutureReserved) {
    parser.flags |= Flags.HasStrictReserved;
  }

  return parseArrowFromIdentifier(
    parser,
    (context & ~Context.InStaticBlock) | Context.InAwaitContext,
    privateScope,
    parser.tokenValue,
    parseIdentifier(parser, context),
    0,
    canAssign,
    1,
    start,
  );
}

/**
 * Parses async arrow or call expressions
 *
 * @param parser Parser object
 * @param context  Context masks
 * @param callee  ESTree AST node
 * @param assignable
 * @param kind Binding kind
 * @param origin Binding origin
 * @param flags Mutual parser flags
 * @param start Start pos of node
 */
function parseAsyncArrowOrCallExpression(
  parser: Parser,
  context: Context,
  privateScope: PrivateScopeState | undefined,
  callee: ESTree.Identifier | void,
  canAssign: 0 | 1,
  kind: BindingKind,
  origin: Origin,
  flags: Flags,
  start: Location,
): ESTree.CallExpression | ESTree.ArrowFunctionExpression {
  nextToken(parser, context | Context.AllowRegExp);

<<<<<<< HEAD
  const scope = context & Context.OptionsLexical ? new Scope().createChildScope(ScopeKind.ArrowParams) : void 0;
=======
  const scope = parser.options.lexical ? addChildScope(createScope(), ScopeKind.ArrowParams) : void 0;
>>>>>>> b763123a

  context = (context | Context.DisallowIn) ^ Context.DisallowIn;

  if (consumeOpt(parser, context, Token.RightParen)) {
    if (parser.getToken() === Token.Arrow) {
      if (flags & Flags.NewLine) parser.report(Errors.InvalidLineBreak);
      return parseParenthesizedArrow(parser, context, scope, privateScope, [], canAssign, 1, start);
    }

    return parser.finishNode<ESTree.CallExpression>(
      {
        type: 'CallExpression',
        callee,
        arguments: [],
        optional: false,
      },
      start,
    );
  }

  let destructible: AssignmentKind | DestructuringKind = 0;
  let expr: ESTree.Expression | null = null;
  let isNonSimpleParameterList: 0 | 1 = 0;

  parser.destructible =
    (parser.destructible | DestructuringKind.Yield | DestructuringKind.Await) ^
    (DestructuringKind.Yield | DestructuringKind.Await);

  const params: ESTree.Expression[] = [];

  // FIXME: #337 at this point, it's unknown whether this is a argument list, or calling params list.
  // const previousContext = context;
  // context = context | Context.InArgumentList;
  while (parser.getToken() !== Token.RightParen) {
    const { tokenStart } = parser;
    const token = parser.getToken();

    if (token & Token.IsIdentifier) {
      if (scope) addBlockName(parser, context, scope, parser.tokenValue, kind, Origin.None);

      if ((token & Token.IsEvalOrArguments) === Token.IsEvalOrArguments) {
        parser.flags |= Flags.StrictEvalArguments;
      } else if ((token & Token.FutureReserved) === Token.FutureReserved) {
        parser.flags |= Flags.HasStrictReserved;
      }

      expr = parsePrimaryExpression(parser, context, privateScope, kind, 0, 1, 1, 1, tokenStart);

      if (parser.getToken() === Token.RightParen || parser.getToken() === Token.Comma) {
        if (parser.assignable & AssignmentKind.CannotAssign) {
          destructible |= DestructuringKind.CannotDestruct;
          isNonSimpleParameterList = 1;
        }
      } else {
        if (parser.getToken() === Token.Assign) {
          isNonSimpleParameterList = 1;
        } else {
          destructible |= DestructuringKind.CannotDestruct;
        }

        expr = parseMemberOrUpdateExpression(
          parser,
          context,
          privateScope,
          expr as ESTree.Expression,
          1,
          0,
          tokenStart,
        );

        if (parser.getToken() !== Token.RightParen && parser.getToken() !== Token.Comma) {
          expr = parseAssignmentExpression(parser, context, privateScope, 1, 0, tokenStart, expr as ESTree.Expression);
        }
      }
    } else if (token & Token.IsPatternStart) {
      expr =
        token === Token.LeftBrace
          ? parseObjectLiteralOrPattern(parser, context, scope, privateScope, 0, 1, 0, kind, origin)
          : parseArrayExpressionOrPattern(parser, context, scope, privateScope, 0, 1, 0, kind, origin);

      destructible |= parser.destructible;

      isNonSimpleParameterList = 1;

      if (parser.getToken() !== Token.RightParen && parser.getToken() !== Token.Comma) {
        if (destructible & DestructuringKind.HasToDestruct) parser.report(Errors.InvalidPatternTail);

        expr = parseMemberOrUpdateExpression(parser, context, privateScope, expr, 0, 0, tokenStart);

        destructible |= DestructuringKind.CannotDestruct;

        if ((parser.getToken() & Token.IsBinaryOp) === Token.IsBinaryOp) {
          expr = parseBinaryExpression(parser, context, privateScope, 1, start, 4, token, expr as ESTree.Expression);
        }
        if (consumeOpt(parser, context | Context.AllowRegExp, Token.QuestionMark)) {
          expr = parseConditionalExpression(parser, context, privateScope, expr as ESTree.Expression, start);
        }
      }
    } else if (token === Token.Ellipsis) {
      expr = parseSpreadOrRestElement(parser, context, scope, privateScope, Token.RightParen, kind, origin, 1, 1, 0);

      destructible |=
        (parser.getToken() === Token.RightParen ? 0 : DestructuringKind.CannotDestruct) | parser.destructible;

      isNonSimpleParameterList = 1;
    } else {
      expr = parseExpression(parser, context, privateScope, 1, 0, tokenStart);

      destructible = parser.assignable;

      params.push(expr);

      while (consumeOpt(parser, context | Context.AllowRegExp, Token.Comma)) {
        params.push(parseExpression(parser, context, privateScope, 1, 0, tokenStart));
      }

      destructible |= parser.assignable;

      consume(parser, context, Token.RightParen);

      parser.destructible = destructible | DestructuringKind.CannotDestruct;

      parser.assignable = AssignmentKind.CannotAssign;

      return parser.finishNode<ESTree.CallExpression>(
        {
          type: 'CallExpression',
          callee,
          arguments: params,
          optional: false,
        },
        start,
      );
    }

    params.push(expr as ESTree.Expression);

    if (!consumeOpt(parser, context | Context.AllowRegExp, Token.Comma)) break;
  }

  // context = previousContext;
  consume(parser, context, Token.RightParen);

  destructible |=
    parser.destructible & DestructuringKind.Yield
      ? DestructuringKind.Yield
      : 0 | (parser.destructible & DestructuringKind.Await)
        ? DestructuringKind.Await
        : 0;

  if (parser.getToken() === Token.Arrow) {
    if (destructible & (DestructuringKind.Assignable | DestructuringKind.CannotDestruct))
      parser.report(Errors.InvalidLHSAsyncArrow);
    if (parser.flags & Flags.NewLine || flags & Flags.NewLine) parser.report(Errors.InvalidLineBreak);
    if (destructible & DestructuringKind.Await) parser.report(Errors.AwaitInParameter);
    if (context & (Context.Strict | Context.InYieldContext) && destructible & DestructuringKind.Yield)
      parser.report(Errors.YieldInParameter);
    if (isNonSimpleParameterList) parser.flags |= Flags.NonSimpleParameterList;

    return parseParenthesizedArrow(
      parser,
      context | Context.InAwaitContext,
      scope,
      privateScope,
      params,
      canAssign,
      1,
      start,
    );
  }

  if (destructible & DestructuringKind.SeenProto) {
    parser.report(Errors.DuplicateProto);
  }

  if (destructible & DestructuringKind.HasToDestruct) {
    parser.report(Errors.InvalidShorthandPropInit);
  }

  parser.assignable = AssignmentKind.CannotAssign;

  return parser.finishNode<ESTree.CallExpression>(
    {
      type: 'CallExpression',
      callee,
      arguments: params,
      optional: false,
    },
    start,
  );
}

/**
 * Parse regular expression literal
 *
 * @see [Link](https://tc39.github.io/ecma262/#sec-literals-regular-expression-literals)
 *
 * @param parser Parser object
 * @param context Context masks
 */

/**
 * Parses regular expression literal AST node
 *
 * @param parser Parser object
 * @param context Context masks
 */
function parseRegExpLiteral(parser: Parser, context: Context): ESTree.RegExpLiteral {
  const { tokenRaw, tokenRegExp, tokenValue, tokenStart } = parser;
  nextToken(parser, context);
  parser.assignable = AssignmentKind.CannotAssign;
  const node: ESTree.RegExpLiteral = {
    type: 'Literal',
    value: tokenValue,
    regex: tokenRegExp as { pattern: string; flags: string },
  };

  if (parser.options.raw) {
    node.raw = tokenRaw;
  }

  return parser.finishNode(node, tokenStart);
}

/**
 * Parse class expression
 *
 * @param parser  Parser object
 * @param context Context masks
 * @param ExportDefault
 */
function parseClassDeclaration(
  parser: Parser,
  context: Context,
  scope: Scope | undefined,
  privateScope: PrivateScopeState | undefined,
  flags: HoistedClassFlags,
): ESTree.ClassDeclaration {
  // ClassDeclaration ::
  //   'class' Identifier ('extends' LeftHandSideExpression)? '{' ClassBody '}'
  //   'class' ('extends' LeftHandSideExpression)? '{' ClassBody '}'
  //   DecoratorList[?Yield, ?Await]opt classBindingIdentifier[?Yield, ?Await]ClassTail[?Yield, ?Await]
  //   DecoratorList[?Yield, ?Await]opt classClassTail[?Yield, ?Await]
  //

  let start;
  let decorators;
  if (parser.leadingDecorators.decorators.length) {
    if (parser.getToken() === Token.Decorator) {
      parser.report(Errors.UnexpectedToken, '@');
    }
    start = parser.leadingDecorators.start!;
    decorators = [...parser.leadingDecorators.decorators];
    parser.leadingDecorators.decorators.length = 0;
  } else {
    start = parser.tokenStart;
    decorators = parseDecorators(parser, context, privateScope);
  }

  context = (context | Context.InConstructor | Context.Strict) ^ Context.InConstructor;

  nextToken(parser, context);
  let id: ESTree.Expression | null = null;
  let superClass: ESTree.Expression | null = null;

  const { tokenValue } = parser;

  if (parser.getToken() & Token.Keyword && parser.getToken() !== Token.ExtendsKeyword) {
    if (isStrictReservedWord(parser, context, parser.getToken())) {
      parser.report(Errors.UnexpectedStrictReserved);
    }

    if ((parser.getToken() & Token.IsEvalOrArguments) === Token.IsEvalOrArguments) {
      parser.report(Errors.StrictEvalArguments);
    }

    if (scope) {
      // A named class creates a new lexical scope with a const binding of the
      // class name for the "inner name".
      addBlockName(parser, context, scope, tokenValue, BindingKind.Class, Origin.None);

      if (flags) {
        if (flags & HoistedClassFlags.Export) {
          declareUnboundVariable(parser, tokenValue);
        }
      }
    }

    id = parseIdentifier(parser, context);
  } else {
    // Only under the "export default" context, class declaration does not require the class name.
    //
    //     ExportDeclaration:
    //         ...
    //         export default ClassDeclaration[~Yield, +Default]
    //         ...
    //
    //     ClassDeclaration[Yield, Default]:
    //         ...
    //         [+Default] class ClassTail[?Yield]
    //
    if ((flags & HoistedClassFlags.Hoisted) === 0) parser.report(Errors.DeclNoName, 'Class');
  }
  let inheritedContext = context;

  if (consumeOpt(parser, context | Context.AllowRegExp, Token.ExtendsKeyword)) {
    superClass = parseLeftHandSideExpression(parser, context, privateScope, 0, 0, 0);
    inheritedContext |= Context.SuperCall;
  } else {
    inheritedContext = (inheritedContext | Context.SuperCall) ^ Context.SuperCall;
  }

  const body = parseClassBody(
    parser,
    inheritedContext,
    context,
    scope,
    privateScope,
    BindingKind.Empty,
    Origin.Declaration,
    0,
  );

  return parser.finishNode<ESTree.ClassDeclaration>(
    {
      type: 'ClassDeclaration',
      id,
      superClass,
      body,
      ...(parser.options.next ? { decorators } : null),
    },
    start,
  );
}

/**
 * Parse class expression
 *
 * @param parser Parser object
 * @param context Context masks
 */
function parseClassExpression(
  parser: Parser,
  context: Context,
  privateScope: PrivateScopeState | undefined,
  inGroup: 0 | 1,
  start: Location,
): ESTree.ClassExpression {
  // ClassExpression ::
  //   'class' Identifier ('extends' LeftHandSideExpression)? '{' ClassBody '}'
  //   'class' ('extends' LeftHandSideExpression)? '{' ClassBody '}'
  //   DecoratorList[?Yield, ?Await]opt classBindingIdentifier[?Yield, ?Await]ClassTail[?Yield, ?Await]
  //

  let id: ESTree.Expression | null = null;
  let superClass: ESTree.Expression | null = null;

  const decorators = parseDecorators(parser, context, privateScope);

  context = (context | Context.Strict | Context.InConstructor) ^ Context.InConstructor;

  nextToken(parser, context);

  if (parser.getToken() & Token.Keyword && parser.getToken() !== Token.ExtendsKeyword) {
    if (isStrictReservedWord(parser, context, parser.getToken())) parser.report(Errors.UnexpectedStrictReserved);
    if ((parser.getToken() & Token.IsEvalOrArguments) === Token.IsEvalOrArguments) {
      parser.report(Errors.StrictEvalArguments);
    }

    id = parseIdentifier(parser, context);
  }

  // Second set of context masks to fix 'super' edge cases
  let inheritedContext = context;

  if (consumeOpt(parser, context | Context.AllowRegExp, Token.ExtendsKeyword)) {
    superClass = parseLeftHandSideExpression(parser, context, privateScope, 0, inGroup, 0);
    inheritedContext |= Context.SuperCall;
  } else {
    inheritedContext = (inheritedContext | Context.SuperCall) ^ Context.SuperCall;
  }

  const body = parseClassBody(
    parser,
    inheritedContext,
    context,
    void 0,
    privateScope,
    BindingKind.Empty,
    Origin.None,
    inGroup,
  );

  parser.assignable = AssignmentKind.CannotAssign;

  return parser.finishNode<ESTree.ClassExpression>(
    {
      type: 'ClassExpression',
      id,
      superClass,
      body,
      ...(parser.options.next ? { decorators } : null),
    },
    start,
  );
}

/**
 * Parses a list of decorators
 *
 * @param parser Parser object
 * @param context Context masks
 */
function parseDecorators(
  parser: Parser,
  context: Context,
  privateScope: PrivateScopeState | undefined,
): ESTree.Decorator[] {
  const list: ESTree.Decorator[] = [];

  if (parser.options.next) {
    while (parser.getToken() === Token.Decorator) {
      list.push(parseDecoratorList(parser, context, privateScope));
    }
  }

  return list;
}

/**
 * Parses a list of decorators
 *
 * @param parser Parser object
 * @param context Context masks
 */
function parseDecoratorList(
  parser: Parser,
  context: Context,
  privateScope: PrivateScopeState | undefined,
): ESTree.Decorator {
  const start = parser.tokenStart;

  nextToken(parser, context | Context.AllowRegExp);

  let expression = parsePrimaryExpression(parser, context, privateScope, BindingKind.Empty, 0, 1, 0, 1, start);

  expression = parseMemberOrUpdateExpression(parser, context, privateScope, expression, 0, 0, parser.tokenStart);

  return parser.finishNode<ESTree.Decorator>(
    {
      type: 'Decorator',
      expression,
    },
    start,
  );
}
/**
 * Parses class body
 *
 * @param parser Parser object
 * @param context  Context masks
 * @param inheritedContext Second set of context masks
 * @param type Binding kind
 * @param origin  Binding origin
 * @param decorators
 */

function parseClassBody(
  parser: Parser,
  context: Context,
  inheritedContext: Context,
  scope: Scope | undefined,
  parentScope: PrivateScopeState | undefined,
  kind: BindingKind,
  origin: Origin,
  inGroup: 0 | 1,
): ESTree.ClassBody {
  /**
   * ClassElement :
   *   static MethodDefinition
   *   MethodDefinition
   *   DecoratorList
   *   DecoratorList static MethodDefinition
   *   DecoratorList PropertyDefinition
   *   DecoratorList static PropertyDefinition
   *
   * MethodDefinition :
   *   ClassElementName ( FormalParameterList ) { FunctionBody }
   *    get ClassElementName ( ) { FunctionBody }
   *    set ClassElementName ( PropertySetParameterList ) { FunctionBody }
   *
   * ClassElementName :
   *   PropertyName
   *   PrivateIdentifier
   *
   * PrivateIdentifier ::
   *   # IdentifierName
   *
   * IdentifierName ::
   *   IdentifierStart
   *   IdentifierName IdentifierPart
   *
   * IdentifierStart ::
   *   UnicodeIDStart
   *   $
   *   _
   *   \ UnicodeEscapeSequence
   * IdentifierPart::
   *   UnicodeIDContinue
   *   $
   *   \ UnicodeEscapeSequence
   *   <ZWNJ> <ZWJ>
   *
   * UnicodeIDStart::
   *   any Unicode code point with the Unicode property "ID_Start"
   *
   * UnicodeIDContinue::
   *   any Unicode code point with the Unicode property "ID_Continue"
   *
   * GeneratorMethod :
   *   * ClassElementName ( UniqueFormalParameters ){GeneratorBody}
   *
   * AsyncMethod :
   *  async [no LineTerminator here] ClassElementName ( UniqueFormalParameters ) { AsyncFunctionBody }
   *
   * AsyncGeneratorMethod :
   *  async [no LineTerminator here]* ClassElementName ( UniqueFormalParameters ) { AsyncGeneratorBody }
   */

  const { tokenStart } = parser;

  const privateScope = parser.options.lexical ? addChildPrivateScope(parentScope) : undefined;

  consume(parser, context | Context.AllowRegExp, Token.LeftBrace);

  const modifierFlags = Context.DisallowIn | Context.InStaticBlock;
  context = (context | modifierFlags) ^ modifierFlags;

  const hasConstr = parser.flags & Flags.HasConstructor;
  parser.flags = (parser.flags | Flags.HasConstructor) ^ Flags.HasConstructor;

  const body: (ESTree.MethodDefinition | ESTree.PropertyDefinition | ESTree.AccessorProperty | ESTree.StaticBlock)[] =
    [];
  let decorators: ESTree.Decorator[];
  const decoratorStart = parser.tokenStart;

  while (parser.getToken() !== Token.RightBrace) {
    let length = 0;

    // See: https://github.com/tc39/proposal-decorators

    decorators = parseDecorators(parser, context, privateScope);

    length = decorators.length;

    if (length > 0 && parser.tokenValue === 'constructor') {
      parser.report(Errors.GeneratorConstructor);
    }

    if (parser.getToken() === Token.RightBrace) parser.report(Errors.TrailingDecorators);

    if (consumeOpt(parser, context, Token.Semicolon)) {
      if (length > 0) parser.report(Errors.InvalidDecoratorSemicolon);
      continue;
    }
    body.push(
      parseClassElementList(
        parser,
        context,
        scope,
        privateScope,
        inheritedContext,
        kind,
        decorators,
        0,
        inGroup,
        length > 0 ? decoratorStart : parser.tokenStart,
      ),
    );
  }
  consume(parser, origin & Origin.Declaration ? context | Context.AllowRegExp : context, Token.RightBrace);

  if (privateScope) validatePrivateIdentifierRefs(privateScope);

  parser.flags = (parser.flags & ~Flags.HasConstructor) | hasConstr;

  return parser.finishNode<ESTree.ClassBody>(
    {
      type: 'ClassBody',
      body,
    },
    tokenStart,
  );
}

/**
 * Parses class element list
 *
 * @param parser  Parser object
 * @param context Context masks
 * @param inheritedContext Second set of context masks
 * @param type  Binding type
 * @param decorators
 * @param isStatic
 */
function parseClassElementList(
  parser: Parser,
  context: Context,
  scope: Scope | undefined,
  privateScope: PrivateScopeState | undefined,
  inheritedContext: Context,
  type: BindingKind,
  decorators: ESTree.Decorator[],
  isStatic: 0 | 1,
  inGroup: 0 | 1,
  start: Location,
): ESTree.MethodDefinition | ESTree.PropertyDefinition | ESTree.AccessorProperty | ESTree.StaticBlock {
  let kind: PropertyKind = isStatic ? PropertyKind.Static : PropertyKind.None;
  let key: ESTree.Expression | ESTree.PrivateIdentifier | null = null;
  const token = parser.getToken();

  // Escaped reserved keyword can be used as ClassElementName which is NOT a Identifier,
  // However in ESTree definition, "Identifier" is used for ClassElementName
  if (token & (Token.IsIdentifier | Token.FutureReserved) || token === Token.EscapedReserved) {
    key = parseIdentifier(parser, context);

    switch (token) {
      case Token.StaticKeyword:
        if (
          !isStatic &&
          parser.getToken() !== Token.LeftParen &&
          (parser.getToken() & Token.IsAutoSemicolon) !== Token.IsAutoSemicolon &&
          parser.getToken() !== Token.Assign
        ) {
          return parseClassElementList(
            parser,
            context,
            scope,
            privateScope,
            inheritedContext,
            type,
            decorators,
            1,
            inGroup,
            start,
          );
        }
        break;

      case Token.AsyncKeyword:
        if (parser.getToken() !== Token.LeftParen && (parser.flags & Flags.NewLine) === 0) {
          if ((parser.getToken() & Token.IsClassField) === Token.IsClassField) {
            return parsePropertyDefinition(parser, context, privateScope, key, kind, decorators, start);
          }

          kind |= PropertyKind.Async | (optionalBit(parser, context, Token.Multiply) ? PropertyKind.Generator : 0);
        }
        break;

      case Token.GetKeyword:
        if (parser.getToken() !== Token.LeftParen) {
          if ((parser.getToken() & Token.IsClassField) === Token.IsClassField) {
            return parsePropertyDefinition(parser, context, privateScope, key, kind, decorators, start);
          }
          kind |= PropertyKind.Getter;
        }
        break;

      case Token.SetKeyword:
        if (parser.getToken() !== Token.LeftParen) {
          if ((parser.getToken() & Token.IsClassField) === Token.IsClassField) {
            return parsePropertyDefinition(parser, context, privateScope, key, kind, decorators, start);
          }
          kind |= PropertyKind.Setter;
        }
        break;
      case Token.AccessorKeyword:
        if (parser.getToken() !== Token.LeftParen && (parser.flags & Flags.NewLine) === 0) {
          if ((parser.getToken() & Token.IsClassField) === Token.IsClassField) {
            return parsePropertyDefinition(parser, context, privateScope, key, kind, decorators, start);
          }
          // class auto-accessor is part of stage 3 decorator spec
          if (parser.options.next) kind |= PropertyKind.Accessor;
        }
        break;
      default: // ignore
    }
  } else if (token === Token.LeftBracket) {
    kind |= PropertyKind.Computed;
    key = parseComputedPropertyName(parser, inheritedContext, privateScope, inGroup);
  } else if ((token & Token.IsStringOrNumber) === Token.IsStringOrNumber) {
    key = parseLiteral(parser, context);
  } else if (token === Token.Multiply) {
    kind |= PropertyKind.Generator;
    nextToken(parser, context); // skip: '*'
  } else if (parser.getToken() === Token.PrivateField) {
    kind |= PropertyKind.PrivateField;
    key = parsePrivateIdentifier(
      parser,
      context | Context.InClass,
      privateScope,
      // #privateId without get/set prefix is both GetSet.
      PropertyKind.GetSet,
    );
  } else if ((parser.getToken() & Token.IsClassField) === Token.IsClassField) {
    kind |= PropertyKind.ClassField;
  } else if (isStatic && token === Token.LeftBrace) {
    return parseStaticBlock(parser, context | Context.InClass, scope, privateScope, start);
  } else if (token === Token.EscapedFutureReserved) {
    key = parseIdentifier(parser, context);
    if (parser.getToken() !== Token.LeftParen)
      parser.report(Errors.UnexpectedToken, KeywordDescTable[parser.getToken() & Token.Type]);
  } else {
    parser.report(Errors.UnexpectedToken, KeywordDescTable[parser.getToken() & Token.Type]);
  }

  if (kind & (PropertyKind.Generator | PropertyKind.Async | PropertyKind.GetSet | PropertyKind.Accessor)) {
    if (
      parser.getToken() & Token.IsIdentifier ||
      // Escaped reserved keyword can be used as ClassElementName which is NOT a Identifier
      parser.getToken() === Token.EscapedReserved ||
      parser.getToken() === Token.EscapedFutureReserved
    ) {
      key = parseIdentifier(parser, context);
    } else if ((parser.getToken() & Token.IsStringOrNumber) === Token.IsStringOrNumber) {
      key = parseLiteral(parser, context);
    } else if (parser.getToken() === Token.LeftBracket) {
      kind |= PropertyKind.Computed;
      key = parseComputedPropertyName(parser, context, privateScope, /* inGroup */ 0);
    } else if (parser.getToken() === Token.PrivateField) {
      kind |= PropertyKind.PrivateField;
      key = parsePrivateIdentifier(parser, context, privateScope, kind);
    } else parser.report(Errors.InvalidKeyToken);
  }

  if ((kind & PropertyKind.Computed) === 0) {
    if (parser.tokenValue === 'constructor') {
      if ((parser.getToken() & Token.IsClassField) === Token.IsClassField) {
        parser.report(Errors.InvalidClassFieldConstructor);
      } else if ((kind & PropertyKind.Static) === 0 && parser.getToken() === Token.LeftParen) {
        if (kind & (PropertyKind.GetSet | PropertyKind.Async | PropertyKind.ClassField | PropertyKind.Generator)) {
          parser.report(Errors.InvalidConstructor, 'accessor');
        } else if ((context & Context.SuperCall) === 0) {
          if (parser.flags & Flags.HasConstructor) parser.report(Errors.DuplicateConstructor);
          else parser.flags |= Flags.HasConstructor;
        }
      }
      kind |= PropertyKind.Constructor;
    } else if (
      // Private Methods and static private methods can be named "#prototype" (class declaration).
      // Async/Generator/GetSet can be named "prototype".
      (kind & PropertyKind.PrivateField) === 0 &&
      kind & PropertyKind.Static &&
      parser.tokenValue === 'prototype'
    ) {
      parser.report(Errors.StaticPrototype);
    }
  }

  if (kind & PropertyKind.Accessor || (parser.getToken() !== Token.LeftParen && (kind & PropertyKind.GetSet) === 0)) {
    return parsePropertyDefinition(parser, context, privateScope, key, kind, decorators, start);
  }

  const value = parseMethodDefinition(
    parser,
    context | Context.InClass,
    privateScope,
    kind,
    inGroup,
    parser.tokenStart,
  );

  return parser.finishNode<ESTree.MethodDefinition>(
    {
      type: 'MethodDefinition',
      kind:
        (kind & PropertyKind.Static) === 0 && kind & PropertyKind.Constructor
          ? 'constructor'
          : kind & PropertyKind.Getter
            ? 'get'
            : kind & PropertyKind.Setter
              ? 'set'
              : 'method',
      static: (kind & PropertyKind.Static) > 0,
      computed: (kind & PropertyKind.Computed) > 0,
      key,
      value,
      ...(parser.options.next ? { decorators } : null),
    },
    start,
  );
}

/**
 * Parses private name
 *
 * @param parser Parser object
 * @param context Context masks
 */
function parsePrivateIdentifier(
  parser: Parser,
  context: Context,
  privateScope: PrivateScopeState | undefined,
  kind: PropertyKind,
): ESTree.PrivateIdentifier {
  const { tokenStart } = parser;

  // PrivateIdentifier::
  //    #IdentifierName
  nextToken(parser, context); // skip: '#'
  const { tokenValue } = parser;
  if (tokenValue === 'constructor') parser.report(Errors.InvalidStaticClassFieldConstructor);

  if (parser.options.lexical) {
    if (!privateScope) parser.report(Errors.InvalidPrivateIdentifier, tokenValue);

    if (kind) {
      // Define a private property
      addPrivateIdentifier(parser, privateScope, tokenValue, kind);
    } else {
      addPrivateIdentifierRef(parser, privateScope, tokenValue);
    }
  }

  nextToken(parser, context);

  return parser.finishNode<ESTree.PrivateIdentifier>(
    {
      type: 'PrivateIdentifier',
      name: tokenValue,
    },
    tokenStart,
  );
}

/**
 * Parses field definition
 *
 * @param parser Parser object
 * @param context  Context masks
 * @param key ESTree AST node
 * @param state
 * @param decorators
 */

function parsePropertyDefinition(
  parser: Parser,
  context: Context,
  privateScope: PrivateScopeState | undefined,
  key: ESTree.PrivateIdentifier | ESTree.Expression | null,
  state: PropertyKind,
  decorators: ESTree.Decorator[],
  start: Location,
): ESTree.PropertyDefinition | ESTree.AccessorProperty {
  //  ClassElement :
  //    MethodDefinition
  //    static MethodDefinition
  //    PropertyDefinition ;
  //  ;
  let value: ESTree.Expression | null = null;

  if (state & PropertyKind.Generator) parser.report(Errors.Unexpected);

  if (parser.getToken() === Token.Assign) {
    nextToken(parser, context | Context.AllowRegExp);

    const { tokenStart } = parser;

    if (parser.getToken() === Token.Arguments) parser.report(Errors.StrictEvalArguments);

    const modifierFlags =
      Context.InYieldContext |
      Context.InAwaitContext |
      Context.InArgumentList |
      ((state & PropertyKind.Constructor) === 0 ? Context.SuperCall | Context.InConstructor : 0);

    context =
      ((context | modifierFlags) ^ modifierFlags) |
      (state & PropertyKind.Generator ? Context.InYieldContext : 0) |
      (state & PropertyKind.Async ? Context.InAwaitContext : 0) |
      (state & PropertyKind.Constructor ? Context.InConstructor : 0) |
      Context.SuperProperty |
      Context.AllowNewTarget;

    value = parsePrimaryExpression(
      parser,
      context | Context.InClass,
      privateScope,
      BindingKind.Empty,
      0,
      1,
      0,
      1,
      tokenStart,
    );

    if (
      (parser.getToken() & Token.IsClassField) !== Token.IsClassField ||
      (parser.getToken() & Token.IsAssignOp) === Token.IsAssignOp
    ) {
      value = parseMemberOrUpdateExpression(
        parser,
        context | Context.InClass,
        privateScope,
        value as ESTree.Expression,
        0,
        0,
        tokenStart,
      );

      value = parseAssignmentExpression(parser, context | Context.InClass, privateScope, 0, 0, tokenStart, value);
    }
  }

  matchOrInsertSemicolon(parser, context);

  return parser.finishNode(
    {
      type: state & PropertyKind.Accessor ? 'AccessorProperty' : 'PropertyDefinition',
      key,
      value,
      static: (state & PropertyKind.Static) > 0,
      computed: (state & PropertyKind.Computed) > 0,
      ...(parser.options.next ? { decorators } : null),
    } as any,
    start,
  );
}

/**
 * Parses binding pattern
 *
 * @param parser Parser object
 * @param context Context masks
 * @param type Binding kind
 */
function parseBindingPattern(
  parser: Parser,
  context: Context,
  scope: Scope | undefined,
  privateScope: PrivateScopeState | undefined,
  type: BindingKind,
  origin: Origin,
): ESTree.BindingPattern {
  // Pattern ::
  //   Identifier
  //   ArrayLiteral
  //   ObjectLiteral

  if (
    parser.getToken() & Token.IsIdentifier ||
    ((context & Context.Strict) === 0 && parser.getToken() === Token.EscapedFutureReserved)
  )
    return parseAndClassifyIdentifier(parser, context, scope, type, origin);

  if ((parser.getToken() & Token.IsPatternStart) !== Token.IsPatternStart)
    parser.report(Errors.UnexpectedToken, KeywordDescTable[parser.getToken() & Token.Type]);

  const left: any =
    parser.getToken() === Token.LeftBracket
      ? parseArrayExpressionOrPattern(parser, context, scope, privateScope, 1, 0, 1, type, origin)
      : parseObjectLiteralOrPattern(parser, context, scope, privateScope, 1, 0, 1, type, origin);

  if (parser.destructible & DestructuringKind.CannotDestruct) parser.report(Errors.InvalidBindingDestruct);

  if (parser.destructible & DestructuringKind.Assignable) parser.report(Errors.InvalidBindingDestruct);

  return left;
}

/**
 * Classify and parse identifier if of valid type
 *
 * @param parser Parser object
 * @param context  Context masks
 * @param type Binding kind
 */
function parseAndClassifyIdentifier(
  parser: Parser,
  context: Context,
  scope: Scope | undefined,
  kind: BindingKind,
  origin: Origin,
): ESTree.Identifier {
  const token = parser.getToken();

  if (context & Context.Strict) {
    if ((token & Token.IsEvalOrArguments) === Token.IsEvalOrArguments) {
      parser.report(Errors.StrictEvalArguments);
    } else if ((token & Token.FutureReserved) === Token.FutureReserved || token === Token.EscapedFutureReserved) {
      parser.report(Errors.UnexpectedStrictReserved);
    }
  }

  if ((token & Token.Reserved) === Token.Reserved) {
    parser.report(Errors.KeywordNotId);
  }

  if (token === Token.YieldKeyword) {
    if (context & Context.InYieldContext) parser.report(Errors.YieldInParameter);
    if (context & Context.Module) parser.report(Errors.YieldIdentInModule);
  }

  if ((token & Token.Type) === (Token.LetKeyword & Token.Type)) {
    if (kind & (BindingKind.Let | BindingKind.Const)) parser.report(Errors.InvalidLetConstBinding);
  }
  if (token === Token.AwaitKeyword) {
    if (context & Context.InAwaitContext) parser.report(Errors.InvalidAwaitAsIdentifier);
    if (context & Context.Module) parser.report(Errors.AwaitIdentInModuleOrAsyncFunc);
  }

  const { tokenValue, tokenStart: start } = parser;
  nextToken(parser, context);

  if (scope) addVarOrBlock(parser, context, scope, tokenValue, kind, origin);

  return parser.finishNode<ESTree.Identifier>(
    {
      type: 'Identifier',
      name: tokenValue,
    },
    start,
  );
}

/**
 * Parses either a JSX element or JSX Fragment
 *
 * @param parser Parser object
 * @param context  Context masks
 * @param inJSXChild
 */

function parseJSXRootElementOrFragment(
  parser: Parser,
  context: Context,
  privateScope: PrivateScopeState | undefined,
  inJSXChild: 0 | 1,
  start: Location,
): ESTree.JSXElement | ESTree.JSXFragment {
  // "<" is pre-consumed in parseJSXChildren
  if (!inJSXChild) consume(parser, context, Token.LessThan);

  // JSX fragments
  if (parser.getToken() === Token.GreaterThan) {
    const openingFragment = parseJSXOpeningFragment(parser, start);
    const [children, closingFragment] = parseJSXChildrenAndClosingFragment(parser, context, privateScope, inJSXChild);

    return parser.finishNode<ESTree.JSXFragment>(
      {
        type: 'JSXFragment',
        openingFragment,
        children,
        closingFragment,
      },
      start,
    );
  }

  // Unexpected JSX Close
  if (parser.getToken() === Token.Divide)
    parser.report(Errors.UnexpectedToken, KeywordDescTable[parser.getToken() & Token.Type]);

  let closingElement: ESTree.JSXClosingElement | null = null;
  let children: ESTree.JSXChild[] = [];

  const openingElement: ESTree.JSXOpeningElement = parseJSXOpeningElementOrSelfCloseElement(
    parser,
    context,
    privateScope,
    inJSXChild,
    start,
  );

  if (!openingElement.selfClosing) {
    [children, closingElement] = parseJSXChildrenAndClosingElement(parser, context, privateScope, inJSXChild);

    const close = isEqualTagName(closingElement.name);
    if (isEqualTagName(openingElement.name) !== close) parser.report(Errors.ExpectedJSXClosingTag, close);
  }

  return parser.finishNode<ESTree.JSXElement>(
    {
      type: 'JSXElement',
      children,
      openingElement,
      closingElement,
    },
    start,
  );
}

/**
 * Parses JSX opening fragment
 *
 * @param parser Parser object
 */
function parseJSXOpeningFragment(parser: Parser, start: Location): ESTree.JSXOpeningFragment {
  nextJSXToken(parser);
  return parser.finishNode<ESTree.JSXOpeningFragment>(
    {
      type: 'JSXOpeningFragment',
    },
    start,
  );
}

/**
 * Parses JSX Closing element
 *
 * @param parser Parser object
 * @param context  Context masks
 * @param inJSXChild
 */
function parseJSXClosingElement(
  parser: Parser,
  context: Context,
  inJSXChild: 0 | 1,
  start: Location,
): ESTree.JSXClosingElement {
  consume(parser, context, Token.Divide);
  const name = parseJSXElementName(parser, context);

  if (parser.getToken() !== Token.GreaterThan) {
    parser.report(Errors.ExpectedToken, KeywordDescTable[Token.GreaterThan & Token.Type]);
  }

  if (inJSXChild) {
    nextJSXToken(parser);
  } else {
    nextToken(parser, context);
  }

  return parser.finishNode<ESTree.JSXClosingElement>(
    {
      type: 'JSXClosingElement',
      name,
    },
    start,
  );
}

/**
 * Parses JSX closing fragment
 *
 * @param parser Parser object
 * @param context  Context masks
 */
function parseJSXClosingFragment(
  parser: Parser,
  context: Context,
  inJSXChild: 0 | 1,
  start: Location,
): ESTree.JSXClosingFragment {
  consume(parser, context, Token.Divide);

  if (parser.getToken() !== Token.GreaterThan) {
    parser.report(Errors.ExpectedToken, KeywordDescTable[Token.GreaterThan & Token.Type]);
  }

  if (inJSXChild) {
    nextJSXToken(parser);
  } else {
    nextToken(parser, context);
  }

  return parser.finishNode<ESTree.JSXClosingFragment>(
    {
      type: 'JSXClosingFragment',
    },
    start,
  );
}

/**
 * Parses JSX children
 *
 * @param parser Parser object
 * @param context  Context masks
 */
function parseJSXChildrenAndClosingElement(
  parser: Parser,
  context: Context,
  privateScope: PrivateScopeState | undefined,
  inJSXChild: 0 | 1,
): [ESTree.JSXChild[], ESTree.JSXClosingElement] {
  const children: ESTree.JSXChild[] = [];
  while (true) {
    const child = parseJSXChildOrClosingElement(parser, context, privateScope, inJSXChild);
    if (child.type === 'JSXClosingElement') {
      return [children, child];
    }
    children.push(child);
  }
}

/**
 * Parses JSX children
 *
 * @param parser Parser object
 * @param context  Context masks
 */
function parseJSXChildrenAndClosingFragment(
  parser: Parser,
  context: Context,
  privateScope: PrivateScopeState | undefined,
  inJSXChild: 0 | 1,
): [ESTree.JSXChild[], ESTree.JSXClosingFragment] {
  const children: ESTree.JSXChild[] = [];
  while (true) {
    const child = parseJSXChildOrClosingFragment(parser, context, privateScope, inJSXChild);
    if (child.type === 'JSXClosingFragment') {
      return [children, child];
    }
    children.push(child);
  }
}

/**
 * Parses a JSX child node or closing element
 *
 * @param parser Parser object
 * @param context  Context masks
 */
function parseJSXChildOrClosingElement(
  parser: Parser,
  context: Context,
  privateScope: PrivateScopeState | undefined,
  inJSXChild: 0 | 1,
) {
  if (parser.getToken() === Token.JSXText) return parseJSXText(parser, context);
  if (parser.getToken() === Token.LeftBrace)
    return parseJSXExpressionContainer(parser, context, privateScope, /*inJSXChild*/ 1, /* isAttr */ 0);
  if (parser.getToken() === Token.LessThan) {
    const { tokenStart } = parser;
    nextToken(parser, context);
    if (parser.getToken() === Token.Divide) return parseJSXClosingElement(parser, context, inJSXChild, tokenStart);
    return parseJSXRootElementOrFragment(parser, context, privateScope, /*inJSXChild*/ 1, tokenStart);
  }

  parser.report(Errors.Unexpected);
}

/**
 * Parses a JSX child node or closing fragment
 *
 * @param parser Parser object
 * @param context  Context masks
 */
function parseJSXChildOrClosingFragment(
  parser: Parser,
  context: Context,
  privateScope: PrivateScopeState | undefined,
  inJSXChild: 0 | 1,
) {
  if (parser.getToken() === Token.JSXText) return parseJSXText(parser, context);
  if (parser.getToken() === Token.LeftBrace)
    return parseJSXExpressionContainer(parser, context, privateScope, /*inJSXChild*/ 1, /* isAttr */ 0);
  if (parser.getToken() === Token.LessThan) {
    const { tokenStart } = parser;
    nextToken(parser, context);
    if (parser.getToken() === Token.Divide) return parseJSXClosingFragment(parser, context, inJSXChild, tokenStart);
    return parseJSXRootElementOrFragment(parser, context, privateScope, /*inJSXChild*/ 1, tokenStart);
  }

  parser.report(Errors.Unexpected);
}

/**
 * Parses JSX Text
 *
 * @param parser Parser object
 * @param context  Context masks
 */
function parseJSXText(parser: Parser, context: Context): ESTree.JSXText {
  const start = parser.tokenStart;

  nextToken(parser, context);

  const node = {
    type: 'JSXText',
    value: parser.tokenValue as string,
  } as ESTree.JSXText;

  if (parser.options.raw) {
    node.raw = parser.tokenRaw;
  }

  return parser.finishNode(node, start);
}

/**
 * Parses either a JSX element, JSX Fragment or JSX self close element
 *
 * @param parser Parser object
 * @param context  Context masks
 * @param inJSXChild
 */
function parseJSXOpeningElementOrSelfCloseElement(
  parser: Parser,
  context: Context,
  privateScope: PrivateScopeState | undefined,
  inJSXChild: 0 | 1,
  start: Location,
): ESTree.JSXOpeningElement {
  if (
    (parser.getToken() & Token.IsIdentifier) !== Token.IsIdentifier &&
    (parser.getToken() & Token.Keyword) !== Token.Keyword
  )
    parser.report(Errors.Unexpected);

  const tagName = parseJSXElementName(parser, context);
  const attributes = parseJSXAttributes(parser, context, privateScope);
  const selfClosing = parser.getToken() === Token.Divide;

  if (selfClosing) consume(parser, context, Token.Divide);

  if (parser.getToken() !== Token.GreaterThan) {
    parser.report(Errors.ExpectedToken, KeywordDescTable[Token.GreaterThan & Token.Type]);
  }

  if (inJSXChild || !selfClosing) {
    nextJSXToken(parser);
  } else {
    nextToken(parser, context);
  }

  return parser.finishNode<ESTree.JSXOpeningElement>(
    {
      type: 'JSXOpeningElement',
      name: tagName,
      attributes,
      selfClosing,
    },
    start,
  );
}

/**
 * Parses JSX element name
 *
 * @param parser Parser object
 * @param context  Context masks
 */
function parseJSXElementName(
  parser: Parser,
  context: Context,
): ESTree.JSXIdentifier | ESTree.JSXMemberExpression | ESTree.JSXNamespacedName {
  const { tokenStart } = parser;

  rescanJSXIdentifier(parser);

  let key: ESTree.JSXIdentifier | ESTree.JSXMemberExpression = parseJSXIdentifier(parser, context);

  // Namespace
  if (parser.getToken() === Token.Colon) return parseJSXNamespacedName(parser, context, key, tokenStart);

  // Member expression
  while (consumeOpt(parser, context, Token.Period)) {
    rescanJSXIdentifier(parser);
    key = parseJSXMemberExpression(parser, context, key, tokenStart);
  }
  return key;
}

/**
 * Parses JSX member expression
 *
 * @param parser Parser object
 * @param context  Context masks
 */
function parseJSXMemberExpression(
  parser: Parser,
  context: Context,
  object: ESTree.JSXIdentifier | ESTree.JSXMemberExpression,
  start: Location,
): ESTree.JSXMemberExpression {
  const property = parseJSXIdentifier(parser, context);
  return parser.finishNode<ESTree.JSXMemberExpression>(
    {
      type: 'JSXMemberExpression',
      object,
      property,
    },
    start,
  );
}

/**
 * Parses JSX attributes
 *
 * @param parser Parser object
 * @param context  Context masks
 */
function parseJSXAttributes(
  parser: Parser,
  context: Context,
  privateScope: PrivateScopeState | undefined,
): (ESTree.JSXAttribute | ESTree.JSXSpreadAttribute)[] {
  const attributes: (ESTree.JSXAttribute | ESTree.JSXSpreadAttribute)[] = [];
  while (
    parser.getToken() !== Token.Divide &&
    parser.getToken() !== Token.GreaterThan &&
    parser.getToken() !== Token.EOF
  ) {
    attributes.push(parseJsxAttribute(parser, context, privateScope));
  }
  return attributes;
}

/**
 * Parses JSX Spread attribute
 *
 * @param parser Parser object
 * @param context  Context masks
 */
function parseJSXSpreadAttribute(
  parser: Parser,
  context: Context,
  privateScope: PrivateScopeState | undefined,
): ESTree.JSXSpreadAttribute {
  const start = parser.tokenStart;

  nextToken(parser, context); // skips: '{'
  consume(parser, context, Token.Ellipsis);
  const expression = parseExpression(parser, context, privateScope, 1, 0, parser.tokenStart);
  consume(parser, context, Token.RightBrace);
  return parser.finishNode<ESTree.JSXSpreadAttribute>(
    {
      type: 'JSXSpreadAttribute',
      argument: expression,
    },
    start,
  );
}

/**
 * Parses JSX attribute
 *
 * @param parser Parser object
 * @param context  Context masks
 */
function parseJsxAttribute(
  parser: Parser,
  context: Context,
  privateScope: PrivateScopeState | undefined,
): ESTree.JSXAttribute | ESTree.JSXSpreadAttribute {
  const { tokenStart } = parser;

  if (parser.getToken() === Token.LeftBrace) return parseJSXSpreadAttribute(parser, context, privateScope);
  rescanJSXIdentifier(parser);
  let value: ESTree.JSXAttributeValue | null = null;
  let name: ESTree.JSXNamespacedName | ESTree.JSXIdentifier = parseJSXIdentifier(parser, context);

  if (parser.getToken() === Token.Colon) {
    name = parseJSXNamespacedName(parser, context, name, tokenStart);
  }

  // HTML empty attribute
  if (parser.getToken() === Token.Assign) {
    const token = scanJSXAttributeValue(parser, context);
    switch (token) {
      case Token.StringLiteral:
        value = parseLiteral(parser, context);
        break;
      case Token.LessThan:
        value = parseJSXRootElementOrFragment(parser, context, privateScope, /*inJSXChild*/ 0, parser.tokenStart)!;
        break;
      case Token.LeftBrace:
        value = parseJSXExpressionContainer(parser, context, privateScope, /*inJSXChild*/ 0, 1);
        break;
      default:
        parser.report(Errors.InvalidJSXAttributeValue);
    }
  }

  return parser.finishNode<ESTree.JSXAttribute>(
    {
      type: 'JSXAttribute',
      value,
      name,
    },
    tokenStart,
  );
}

/**
 * Parses JSX namespace name
 *
 * @param parser Parser object
 * @param context  Context masks
 * @param namespace
 */

function parseJSXNamespacedName(
  parser: Parser,
  context: Context,
  namespace: ESTree.JSXIdentifier | ESTree.JSXMemberExpression,
  start: Location,
): ESTree.JSXNamespacedName {
  consume(parser, context, Token.Colon);
  const name = parseJSXIdentifier(parser, context);
  return parser.finishNode<ESTree.JSXNamespacedName>(
    {
      type: 'JSXNamespacedName',
      namespace,
      name,
    },
    start,
  );
}

/**
 * Parses JSX Expression container
 *
 * @param parser Parser object
 * @param context  Context masks
 * @param inJSXChild
 */
function parseJSXExpressionContainer(
  parser: Parser,
  context: Context,
  privateScope: PrivateScopeState | undefined,
  inJSXChild: 0 | 1,
  isAttr: 0 | 1,
): ESTree.JSXExpressionContainer | ESTree.JSXSpreadChild {
  const { tokenStart: start } = parser;

  nextToken(parser, context | Context.AllowRegExp);
  const { tokenStart } = parser;
  if (parser.getToken() === Token.Ellipsis) return parseJSXSpreadChild(parser, context, privateScope, start);

  let expression: ESTree.Expression | ESTree.JSXEmptyExpression | null = null;

  if (parser.getToken() === Token.RightBrace) {
    // JSX attributes must only be assigned a non-empty 'expression'
    if (isAttr) parser.report(Errors.InvalidNonEmptyJSXExpr);
    expression = parseJSXEmptyExpression(parser, {
      index: parser.startIndex,
      line: parser.startLine,
      column: parser.startColumn,
    });
  } else {
    expression = parseExpression(parser, context, privateScope, 1, 0, tokenStart);
  }

  if (parser.getToken() !== Token.RightBrace) {
    parser.report(Errors.ExpectedToken, KeywordDescTable[Token.RightBrace & Token.Type]);
  }

  if (inJSXChild) {
    nextJSXToken(parser);
  } else {
    nextToken(parser, context);
  }

  return parser.finishNode<ESTree.JSXExpressionContainer>(
    {
      type: 'JSXExpressionContainer',
      expression,
    },
    start,
  );
}

/**
 * Parses JSX spread child
 *
 * @param parser Parser object
 * @param context  Context masks
 */
function parseJSXSpreadChild(
  parser: Parser,
  context: Context,
  privateScope: PrivateScopeState | undefined,
  start: Location,
): ESTree.JSXSpreadChild {
  consume(parser, context, Token.Ellipsis);
  const expression = parseExpression(parser, context, privateScope, 1, 0, parser.tokenStart);
  consume(parser, context, Token.RightBrace);
  return parser.finishNode<ESTree.JSXSpreadChild>(
    {
      type: 'JSXSpreadChild',
      expression,
    },
    start,
  );
}

/**
 * Parses JSX empty expression
 *
 * @param parser Parser object
 */
function parseJSXEmptyExpression(parser: Parser, start: Location): ESTree.JSXEmptyExpression {
  return parser.finishNode<ESTree.JSXEmptyExpression>(
    {
      type: 'JSXEmptyExpression',
    },
    start,
    // Since " }" is treated as single token, we have to artificially break
    // it into " " and "}".
    parser.tokenStart,
  );
}

/**
 * Parses JSX Identifier
 *
 * @param parser Parser object
 * @param context  Context masks
 */
function parseJSXIdentifier(parser: Parser, context: Context): ESTree.JSXIdentifier {
  const start = parser.tokenStart;

  if (!(parser.getToken() & Token.IsIdentifier)) {
    parser.report(Errors.UnexpectedToken, KeywordDescTable[parser.getToken() & Token.Type]);
  }
  const { tokenValue } = parser;
  nextToken(parser, context);

  return parser.finishNode<ESTree.JSXIdentifier>(
    {
      type: 'JSXIdentifier',
      name: tokenValue,
    },
    start,
  );
}<|MERGE_RESOLUTION|>--- conflicted
+++ resolved
@@ -39,8 +39,8 @@
   type Location,
 } from './common';
 import { Chars } from './chars';
-<<<<<<< HEAD
-import { Parser, type ParserOptions, pushComment, pushToken } from './parser/parser';
+import { Parser } from './parser/parser';
+import { type Options, normalizeOptions } from './options';
 import {
   Scope,
   ScopeKind,
@@ -52,48 +52,6 @@
 } from './parser/scope';
 
 /**
- * The parser options.
- */
-export interface Options {
-  // Allow module code
-  module?: boolean;
-  // Enable stage 3 support (ESNext)
-  next?: boolean;
-  // Enable start and end offsets to each node
-  ranges?: boolean;
-  // Enable web compatibility
-  webcompat?: boolean;
-  // Enable line/column location information to each node
-  loc?: boolean;
-  // Attach raw property to each literal and identifier node
-  raw?: boolean;
-  // Allow return in the global scope
-  globalReturn?: boolean;
-  // Enable implied strict mode
-  impliedStrict?: boolean;
-  // Enable non-standard parenthesized expression node
-  preserveParens?: boolean;
-  // Enable lexical binding and scope tracking
-  lexical?: boolean;
-  // Adds a source attribute in every node’s loc object when the locations option is `true`
-  source?: string;
-  // Enable React JSX parsing
-  jsx?: boolean;
-  // Allows comment extraction. Accepts either a callback function or an array
-  onComment?: ESTree.Comment[] | OnComment;
-  // Allows detection of automatic semicolon insertion. Accepts a callback function that will be passed the character offset where the semicolon was inserted
-  onInsertedSemicolon?: OnInsertedSemicolon;
-  // Allows token extraction. Accepts either a callback function or an array
-  onToken?: Token[] | OnToken;
-  // Creates unique key for in ObjectPattern when key value are same
-  uniqueKeyInPattern?: boolean;
-}
-=======
-import { Parser } from './parser/parser';
-import { type Options, normalizeOptions } from './options';
->>>>>>> b763123a
-
-/**
  * Consumes a sequence of tokens and produces an syntax tree
  */
 export function parseSource(source: string, rawOptions: Options = {}, context: Context = Context.None): ESTree.Program {
@@ -110,11 +68,7 @@
   // See: https://github.com/tc39/proposal-hashbang
   skipHashBang(parser);
 
-<<<<<<< HEAD
-  const scope = context & Context.OptionsLexical ? new Scope() : void 0;
-=======
-  const scope: ScopeState | undefined = options.lexical ? createScope() : void 0;
->>>>>>> b763123a
+  const scope = options.lexical ? new Scope() : void 0;
 
   let body: (ESTree.Statement | ReturnType<typeof parseDirective | typeof parseModuleItem>)[] = [];
 
@@ -4851,11 +4805,7 @@
   let funcNameToken: Token | undefined;
 
   // Create a new function scope
-<<<<<<< HEAD
-  let scope = context & Context.OptionsLexical ? new Scope() : void 0;
-=======
-  let scope = parser.options.lexical ? createScope() : void 0;
->>>>>>> b763123a
+  let scope = parser.options.lexical ? new Scope() : void 0;
 
   const modifierFlags =
     Context.SuperProperty |
@@ -5507,11 +5457,7 @@
     Context.InMethodOrFunction |
     Context.AllowNewTarget;
 
-<<<<<<< HEAD
-  let scope = context & Context.OptionsLexical ? new Scope(ScopeKind.FunctionParams) : void 0;
-=======
-  let scope = parser.options.lexical ? addChildScope(createScope(), ScopeKind.FunctionParams) : void 0;
->>>>>>> b763123a
+  let scope = parser.options.lexical ? new Scope(ScopeKind.FunctionParams) : void 0;
 
   const params = parseMethodFormals(
     parser,
@@ -6539,11 +6485,7 @@
 
   nextToken(parser, context | Context.AllowRegExp | Context.AllowEscapedKeyword);
 
-<<<<<<< HEAD
-  const scope = context & Context.OptionsLexical ? new Scope().createChildScope(ScopeKind.ArrowParams) : void 0;
-=======
-  const scope = parser.options.lexical ? addChildScope(createScope(), ScopeKind.ArrowParams) : void 0;
->>>>>>> b763123a
+  const scope = parser.options.lexical ? new Scope().createChildScope(ScopeKind.ArrowParams) : void 0;
 
   context = (context | Context.DisallowIn) ^ Context.DisallowIn;
 
@@ -6812,14 +6754,7 @@
   const expr = parseIdentifier(parser, context);
   parser.assignable = AssignmentKind.Assignable;
   if (parser.getToken() === Token.Arrow) {
-<<<<<<< HEAD
-    const scope =
-      context & Context.OptionsLexical ? createArrowHeadParsingScope(parser, context, tokenValue) : undefined;
-=======
-    let scope: ScopeState | undefined = void 0;
-
-    if (parser.options.lexical) scope = createArrowHeadParsingScope(parser, context, tokenValue);
->>>>>>> b763123a
+    const scope = parser.options.lexical ? createArrowHeadParsingScope(parser, context, tokenValue) : undefined;
 
     if (isNonSimpleParameterList) parser.flags |= Flags.NonSimpleParameterList;
     if (hasStrictReserved) parser.flags |= Flags.HasStrictReserved;
@@ -7402,11 +7337,7 @@
 ): ESTree.CallExpression | ESTree.ArrowFunctionExpression {
   nextToken(parser, context | Context.AllowRegExp);
 
-<<<<<<< HEAD
-  const scope = context & Context.OptionsLexical ? new Scope().createChildScope(ScopeKind.ArrowParams) : void 0;
-=======
-  const scope = parser.options.lexical ? addChildScope(createScope(), ScopeKind.ArrowParams) : void 0;
->>>>>>> b763123a
+  const scope = parser.options.lexical ? new Scope().createChildScope(ScopeKind.ArrowParams) : void 0;
 
   context = (context | Context.DisallowIn) ^ Context.DisallowIn;
 
