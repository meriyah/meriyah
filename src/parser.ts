--- conflicted
+++ resolved
@@ -36,13 +36,8 @@
 import { Chars } from './chars';
 import { Parser } from './parser/parser';
 import { type Options, normalizeOptions } from './options';
-<<<<<<< HEAD
-import { Scope, ScopeKind, createArrowHeadParsingScope } from './parser/scope';
+import { type Scope, ScopeKind, createArrowHeadParsingScope } from './parser/scope';
 import { type PrivateScope } from './parser/private-scope';
-=======
-import { type Scope, ScopeKind, createArrowHeadParsingScope } from './parser/scope';
-import { PrivateScope } from './parser/private-scope';
->>>>>>> 010cdd38
 
 /**
  * Consumes a sequence of tokens and produces an syntax tree
