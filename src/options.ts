--- conflicted
+++ resolved
@@ -62,13 +62,8 @@
   onInsertedSemicolon?: OnInsertedSemicolon;
   // Allows token extraction. Accepts either a callback function or an array
   onToken?: Token[] | OnToken;
-<<<<<<< HEAD
-  // Creates unique key for in ObjectPattern when key value are same
-  uniqueKeyInPattern?: boolean;
   // Throw errors for invalid regexps
   validateRegularExpressionWithRuntime?: boolean;
-=======
->>>>>>> 5ea7b96f
 }
 
 export type NormalizedOptions = Omit<Options, 'validateRegularExpressionWithRuntime' | 'onComment' | 'onToken'> & {
