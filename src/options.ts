import type * as ESTree from './estree';
import { pushComment, pushToken } from './parser/parser';
import { type Token } from './token';

/**
 * Function calls when semicolon inserted.
 */
type OnInsertedSemicolon = (pos: number) => any;

type SourceType = 'script' | 'module' | 'commonjs';

/**
 * Token process function.
 */
export type OnToken = (token: string, start: number, end: number, loc: ESTree.SourceLocation) => any;

/**
 * Comment process function.
 */
export type OnComment = (
  type: ESTree.CommentType,
  value: string,
  start: number,
  end: number,
  loc: ESTree.SourceLocation,
) => any;

/**
 * The parser options.
 */
export interface Options {
  // Indicate the mode the code should be parsed in 'script', 'module', or 'commonjs' mode
  sourceType?: SourceType;
  // Enable stage 3 support (ESNext)
  next?: boolean;
  // Enable start and end offsets to each node
  ranges?: boolean;
  // Enable web compatibility
  webcompat?: boolean;
  // Enable line/column location information to each node
  loc?: boolean;
  // Attach raw property to each literal and identifier node
  raw?: boolean;
  // Enable implied strict mode
  impliedStrict?: boolean;
  // Enable non-standard parenthesized expression node
  preserveParens?: boolean;
  // Enable lexical binding and scope tracking
  lexical?: boolean;
  // Adds a source attribute in every node’s loc object when the locations option is `true`
  source?: string;
  // Enable React JSX parsing
  jsx?: boolean;
  // Allows comment extraction. Accepts either a callback function or an array
  onComment?: ESTree.Comment[] | OnComment;
  // Allows detection of automatic semicolon insertion. Accepts a callback function that will be passed the character offset where the semicolon was inserted
  onInsertedSemicolon?: OnInsertedSemicolon;
  // Allows token extraction. Accepts either a callback function or an array
  onToken?: Token[] | OnToken;
<<<<<<< HEAD
  // Throw errors for invalid regexps
  validateRegex?: boolean;
=======

  // Allow module code
  /** @deprecated Use `sourceType` instead. */
  module?: boolean;
  // Allow return in the global scope
  /** @deprecated Use `sourceType: 'commonjs'` instead. */
  globalReturn?: boolean;
>>>>>>> 6e0d723a
}

export type NormalizedOptions = Omit<Options, 'validateRegex' | 'onComment' | 'onToken'> & {
  validateRegex: boolean;
  onComment?: OnComment;
  onToken?: OnToken;
};

export function normalizeOptions(rawOptions: Options): NormalizedOptions {
  const options = {
    validateRegex: true,
    ...rawOptions,
  } as NormalizedOptions;

  if (options.module && !options.sourceType) {
    options.sourceType = 'module';
  }

  if (options.globalReturn && (!options.sourceType || options.sourceType === 'script')) {
    options.sourceType = 'commonjs';
  }

  // Accepts either a callback function to be invoked or an array to collect comments (as the node is constructed)
  if (options.onComment) {
    options.onComment = Array.isArray(options.onComment) ? pushComment(options.onComment, options) : options.onComment;
  }

  // Accepts either a callback function to be invoked or an array to collect tokens
  if (options.onToken) {
    options.onToken = Array.isArray(options.onToken) ? pushToken(options.onToken, options) : options.onToken;
  }

  return options;
}<|MERGE_RESOLUTION|>--- conflicted
+++ resolved
@@ -57,10 +57,8 @@
   onInsertedSemicolon?: OnInsertedSemicolon;
   // Allows token extraction. Accepts either a callback function or an array
   onToken?: Token[] | OnToken;
-<<<<<<< HEAD
   // Throw errors for invalid regexps
   validateRegex?: boolean;
-=======
 
   // Allow module code
   /** @deprecated Use `sourceType` instead. */
@@ -68,7 +66,6 @@
   // Allow return in the global scope
   /** @deprecated Use `sourceType: 'commonjs'` instead. */
   globalReturn?: boolean;
->>>>>>> 6e0d723a
 }
 
 export type NormalizedOptions = Omit<Options, 'validateRegex' | 'onComment' | 'onToken'> & {
