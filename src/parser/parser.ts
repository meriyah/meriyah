import { convertTokenType } from '../lexer';
import { Token } from '../token';
import type * as ESTree from '../estree';
import { type Location, Flags, type AssignmentKind, type DestructuringKind } from '../common';
import { ParseError, type Errors } from '../errors';
import { type NormalizedOptions, type OnComment, type OnToken } from '../options';
<<<<<<< HEAD
import { PrivateScope } from './private-scope';
=======
import { Scope, type ScopeKind } from './scope';
>>>>>>> 010cdd38

export class Parser {
  private lastOnToken: [string, number, number, ESTree.SourceLocation] | null = null;

  token = Token.EOF;
  /**
   * The mutable parser flags, in case any flags need passed by reference.
   */
  flags = Flags.None;
  /**
   * The current index
   */
  index = 0;
  /**
   * Beginning of current line
   */
  line = 1;

  /**
   * Beginning of current column
   */
  column = 0;

  /**
   * Start position of whitespace/comment before current token
   */
  startIndex = 0;

  /**
   * The end of the source code
   */
  end = 0;

  /**
   * Start position of text of current token
   */
  tokenIndex = 0;

  /**
   * Start position of the column before newline
   */
  startColumn = 0;

  /**
   * Position in the input code of the first character after the last newline
   */
  tokenColumn = 0;

  /**
   * The number of newlines
   */
  tokenLine = 1;

  /**
   * Start position of text of current token
   */
  startLine = 1;

  /**
   * Holds the scanned token value
   */
  tokenValue: any = '';

  /**
   * Holds the raw text that have been scanned by the lexer
   */
  tokenRaw = '';

  /**
   * Holds the regExp info text that have been collected by the lexer
   */
  tokenRegExp: void | {
    pattern: string;
    flags: string;
  } = void 0;

  /**
   * The code point at the current index
   */
  currentChar = 0;

  /**
   *  https://tc39.es/ecma262/#sec-module-semantics-static-semantics-exportednames
   */
  exportedNames: Record<string, number> = {};

  /**
   * https://tc39.es/ecma262/#sec-exports-static-semantics-exportedbindings
   */

  exportedBindings: Record<string, number> = {};

  /**
   * Assignable state
   */
  assignable: AssignmentKind | DestructuringKind = 1;

  /**
   * Destructuring state
   */
  destructible: AssignmentKind | DestructuringKind = 0;

  /**
   * Holds leading decorators before "export" or "class" keywords
   */
  leadingDecorators: {
    start?: Location;
    decorators: ESTree.Decorator[];
  } = { decorators: [] };

  constructor(
    /**
     * The source code to be parsed
     */
    public readonly source: string,
    public readonly options: NormalizedOptions = {},
  ) {
    this.end = source.length;
    this.currentChar = source.charCodeAt(0);
  }

  /**
   * Get the current token in the stream to consume
   * This function exists as workaround for TS issue
   * https://github.com/microsoft/TypeScript/issues/9998
   */
  getToken() {
    return this.token;
  }

  /**
   * Set the current token in the stream to consume
   * This function exists as workaround for TS issue
   * https://github.com/microsoft/TypeScript/issues/9998
   */
  setToken(value: Token, replaceLast = false) {
    this.token = value;

    const { onToken } = this.options;

    if (onToken) {
      if (value !== Token.EOF) {
        const loc = {
          start: {
            line: this.tokenLine,
            column: this.tokenColumn,
          },
          end: {
            line: this.line,
            column: this.column,
          },
        };

        if (!replaceLast && this.lastOnToken) {
          onToken(...this.lastOnToken);
        }
        this.lastOnToken = [convertTokenType(value), this.tokenIndex, this.index, loc];
      } else {
        if (this.lastOnToken) {
          onToken(...this.lastOnToken);
          this.lastOnToken = null;
        }
      }
    }
    return value;
  }

  get tokenStart(): Location {
    return {
      index: this.tokenIndex,
      line: this.tokenLine,
      column: this.tokenColumn,
    };
  }

  get currentLocation(): Location {
    return { index: this.index, line: this.line, column: this.column };
  }

  finishNode<T extends ESTree.Node>(node: T, start: Location, end: Location | void): T {
    if (this.options.ranges) {
      node.start = start.index;
      const endIndex = end ? end.index : this.startIndex;
      node.end = endIndex;
      node.range = [start.index, endIndex];
    }

    if (this.options.loc) {
      node.loc = {
        start: {
          line: start.line,
          column: start.column,
        },
        end: end ? { line: end.line, column: end.column } : { line: this.startLine, column: this.startColumn },
      };

      if (this.options.source) {
        node.loc.source = this.options.source;
      }
    }

    return node;
  }

  /**
   * Throws an error
   *
   * @export
   * @param {Errors} type
   * @param {...string[]} params
   * @returns {never}
   */
  report(type: Errors, ...params: string[]): never {
    throw new ParseError(this.tokenStart, this.currentLocation, type, ...params);
  }

<<<<<<< HEAD
  createPrivateScopeIfLexical(parent?: PrivateScope) {
    if (this.options.lexical) {
      return new PrivateScope(this, parent);
=======
  createScopeIfLexical(type?: ScopeKind, parent?: Scope) {
    if (this.options.lexical) {
      return this.createScope(type, parent);
>>>>>>> 010cdd38
    }

    return undefined;
  }
<<<<<<< HEAD
=======

  createScope(type?: ScopeKind, parent?: Scope) {
    return new Scope(this, type, parent);
  }
>>>>>>> 010cdd38
}

export function pushComment(comments: ESTree.Comment[], options: NormalizedOptions): OnComment {
  return function (type: ESTree.CommentType, value: string, start: number, end: number, loc: ESTree.SourceLocation) {
    const comment: ESTree.Comment = {
      type,
      value,
    };

    if (options.ranges) {
      comment.start = start;
      comment.end = end;
      comment.range = [start, end];
    }
    if (options.loc) {
      comment.loc = loc;
    }
    comments.push(comment);
  };
}

export function pushToken(tokens: Token[], options: NormalizedOptions): OnToken {
  return function (type: string, start: number, end: number, loc: ESTree.SourceLocation) {
    const token: any = {
      token: type,
    };

    if (options.ranges) {
      token.start = start;
      token.end = end;
      token.range = [start, end];
    }

    if (options.loc) {
      token.loc = loc;
    }
    tokens.push(token);
  };
}<|MERGE_RESOLUTION|>--- conflicted
+++ resolved
@@ -4,11 +4,8 @@
 import { type Location, Flags, type AssignmentKind, type DestructuringKind } from '../common';
 import { ParseError, type Errors } from '../errors';
 import { type NormalizedOptions, type OnComment, type OnToken } from '../options';
-<<<<<<< HEAD
+import { Scope, type ScopeKind } from './scope';
 import { PrivateScope } from './private-scope';
-=======
-import { Scope, type ScopeKind } from './scope';
->>>>>>> 010cdd38
 
 export class Parser {
   private lastOnToken: [string, number, number, ESTree.SourceLocation] | null = null;
@@ -225,26 +222,25 @@
     throw new ParseError(this.tokenStart, this.currentLocation, type, ...params);
   }
 
-<<<<<<< HEAD
+  createScopeIfLexical(type?: ScopeKind, parent?: Scope) {
+    if (this.options.lexical) {
+      return this.createScope(type, parent);
+    }
+
+    return undefined;
+  }
+
+  createScope(type?: ScopeKind, parent?: Scope) {
+    return new Scope(this, type, parent);
+  }
+
   createPrivateScopeIfLexical(parent?: PrivateScope) {
     if (this.options.lexical) {
       return new PrivateScope(this, parent);
-=======
-  createScopeIfLexical(type?: ScopeKind, parent?: Scope) {
-    if (this.options.lexical) {
-      return this.createScope(type, parent);
->>>>>>> 010cdd38
     }
 
     return undefined;
   }
-<<<<<<< HEAD
-=======
-
-  createScope(type?: ScopeKind, parent?: Scope) {
-    return new Scope(this, type, parent);
-  }
->>>>>>> 010cdd38
 }
 
 export function pushComment(comments: ESTree.Comment[], options: NormalizedOptions): OnComment {
