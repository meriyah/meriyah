import { convertTokenType } from '../lexer';
import { Token } from '../token';
import type * as ESTree from '../estree';
import { type Location, Flags, type AssignmentKind, type DestructuringKind } from '../common';
import { ParseError, Errors } from '../errors';
import { type NormalizedOptions, type OnComment, type OnToken } from '../options';
import { Scope, type ScopeKind } from './scope';
import { PrivateScope } from './private-scope';

export class Parser {
  private lastOnToken: [string, number, number, ESTree.SourceLocation] | null = null;

  token = Token.EOF;
  /**
   * The mutable parser flags, in case any flags need passed by reference.
   */
  flags = Flags.None;
  /**
   * The current index
   */
  index = 0;
  /**
   * Beginning of current line
   */
  line = 1;

  /**
   * Beginning of current column
   */
  column = 0;

  /**
   * Start position of whitespace/comment before current token
   */
  startIndex = 0;

  /**
   * The end of the source code
   */
  end = 0;

  /**
   * Start position of text of current token
   */
  tokenIndex = 0;

  /**
   * Start position of the column before newline
   */
  startColumn = 0;

  /**
   * Position in the input code of the first character after the last newline
   */
  tokenColumn = 0;

  /**
   * The number of newlines
   */
  tokenLine = 1;

  /**
   * Start position of text of current token
   */
  startLine = 1;

  /**
   * Holds the scanned token value
   */
  tokenValue: any = '';

  /**
   * Holds the raw text that have been scanned by the lexer
   */
  tokenRaw = '';

  /**
   * Holds the regExp info text that have been collected by the lexer
   */
  tokenRegExp: void | {
    pattern: string;
    flags: string;
  } = void 0;

  /**
   * The code point at the current index
   */
  currentChar = 0;

  /**
   *  https://tc39.es/ecma262/#sec-module-semantics-static-semantics-exportednames
   */
  exportedNames = new Set<string>();

  /**
   * https://tc39.es/ecma262/#sec-exports-static-semantics-exportedbindings
   */

  exportedBindings = new Set<string>();

  /**
   * Assignable state
   */
  assignable: AssignmentKind | DestructuringKind = 1;

  /**
   * Destructuring state
   */
  destructible: AssignmentKind | DestructuringKind = 0;

  /**
   * Holds leading decorators before "export" or "class" keywords
   */
  leadingDecorators: {
    start?: Location;
    decorators: ESTree.Decorator[];
  } = { decorators: [] };

  constructor(
    /**
     * The source code to be parsed
     */
    public readonly source: string,
    public readonly options: NormalizedOptions = {},
  ) {
    this.end = source.length;
    this.currentChar = source.charCodeAt(0);
  }

  /**
   * Get the current token in the stream to consume
   * This function exists as workaround for TS issue
   * https://github.com/microsoft/TypeScript/issues/9998
   */
  getToken() {
    return this.token;
  }

  /**
   * Set the current token in the stream to consume
   * This function exists as workaround for TS issue
   * https://github.com/microsoft/TypeScript/issues/9998
   */
  setToken(value: Token, replaceLast = false) {
    this.token = value;

    const { onToken } = this.options;

    if (onToken) {
      if (value !== Token.EOF) {
        const loc = {
          start: {
            line: this.tokenLine,
            column: this.tokenColumn,
          },
          end: {
            line: this.line,
            column: this.column,
          },
        };

        if (!replaceLast && this.lastOnToken) {
          onToken(...this.lastOnToken);
        }
        this.lastOnToken = [convertTokenType(value), this.tokenIndex, this.index, loc];
      } else {
        if (this.lastOnToken) {
          onToken(...this.lastOnToken);
          this.lastOnToken = null;
        }
      }
    }
    return value;
  }

  get tokenStart(): Location {
    return {
      index: this.tokenIndex,
      line: this.tokenLine,
      column: this.tokenColumn,
    };
  }

  get currentLocation(): Location {
    return { index: this.index, line: this.line, column: this.column };
  }

  finishNode<T extends ESTree.Node>(node: T, start: Location, end: Location | void): T {
    if (this.options.ranges) {
      node.start = start.index;
      const endIndex = end ? end.index : this.startIndex;
      node.end = endIndex;
      node.range = [start.index, endIndex];
    }

    if (this.options.loc) {
      node.loc = {
        start: {
          line: start.line,
          column: start.column,
        },
        end: end ? { line: end.line, column: end.column } : { line: this.startLine, column: this.startColumn },
      };

      if (this.options.source) {
        node.loc.source = this.options.source;
      }
    }

    return node;
  }

  /**
<<<<<<< HEAD
   * Appends a name to the `ExportedBindings` of the `ExportsList`,
   *
   * @see [Link](https://tc39.es/ecma262/$sec-exports-static-semantics-exportedbindings)
   *
   * @param name Exported binding name
   */
  addBindingToExports(name: string): void {
    this.exportedBindings.add(name);
=======
   * Appends a name to the `ExportedNames` of the `ExportsList`, and checks
   * for duplicates
   *
   * @see [Link](https://tc39.github.io/ecma262/$sec-exports-static-semantics-exportednames)
   *
   * @param name Exported name
   */
  declareUnboundVariable(name: string): void {
    const { exportedNames } = this;

    if (exportedNames.has(name)) {
      this.report(Errors.DuplicateExportBinding, name);
    }

    exportedNames.add(name);
>>>>>>> bd3ce8e2
  }

  /**
   * Throws an error
   *
   * @export
   * @param {Errors} type
   * @param {...string[]} params
   * @returns {never}
   */
  report(type: Errors, ...params: string[]): never {
    throw new ParseError(this.tokenStart, this.currentLocation, type, ...params);
  }

  createScopeIfLexical(type?: ScopeKind, parent?: Scope) {
    if (this.options.lexical) {
      return this.createScope(type, parent);
    }

    return undefined;
  }

  createScope(type?: ScopeKind, parent?: Scope) {
    return new Scope(this, type, parent);
  }

  createPrivateScopeIfLexical(parent?: PrivateScope) {
    if (this.options.lexical) {
      return new PrivateScope(this, parent);
    }

    return undefined;
  }
}

export function pushComment(comments: ESTree.Comment[], options: NormalizedOptions): OnComment {
  return function (type: ESTree.CommentType, value: string, start: number, end: number, loc: ESTree.SourceLocation) {
    const comment: ESTree.Comment = {
      type,
      value,
    };

    if (options.ranges) {
      comment.start = start;
      comment.end = end;
      comment.range = [start, end];
    }
    if (options.loc) {
      comment.loc = loc;
    }
    comments.push(comment);
  };
}

export function pushToken(tokens: Token[], options: NormalizedOptions): OnToken {
  return function (type: string, start: number, end: number, loc: ESTree.SourceLocation) {
    const token: any = {
      token: type,
    };

    if (options.ranges) {
      token.start = start;
      token.end = end;
      token.range = [start, end];
    }

    if (options.loc) {
      token.loc = loc;
    }
    tokens.push(token);
  };
}<|MERGE_RESOLUTION|>--- conflicted
+++ resolved
@@ -211,7 +211,6 @@
   }
 
   /**
-<<<<<<< HEAD
    * Appends a name to the `ExportedBindings` of the `ExportsList`,
    *
    * @see [Link](https://tc39.es/ecma262/$sec-exports-static-semantics-exportedbindings)
@@ -220,7 +219,9 @@
    */
   addBindingToExports(name: string): void {
     this.exportedBindings.add(name);
-=======
+  }
+
+  /**
    * Appends a name to the `ExportedNames` of the `ExportsList`, and checks
    * for duplicates
    *
@@ -236,7 +237,6 @@
     }
 
     exportedNames.add(name);
->>>>>>> bd3ce8e2
   }
 
   /**
