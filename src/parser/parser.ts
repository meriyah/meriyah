--- conflicted
+++ resolved
@@ -203,13 +203,8 @@
     };
   }
 
-<<<<<<< HEAD
   finishNode<T extends ESTree.Node>(node: T, start: Location, end: Location | void): T {
-    if (this.shouldAddRanges) {
-=======
-  finishNode<T extends ESTree.Node>(node: T, start: Location): T {
     if (this.options.shouldAddRanges) {
->>>>>>> 6da4907a
       node.start = start.index;
       const endIndex = end ? end.index : this.startIndex;
       node.end = endIndex;
