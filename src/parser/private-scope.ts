import { Errors, ParseError } from '../errors';
import { PropertyKind, type Location } from '../common';
import { type Parser } from './parser';

// Note PrivateScope doesn't retain a scopeError
// like Scope, because it doesn't need to.
// Private identifier is new in ecma, the spec for it
// is much more strict than other older parts of JavaScript
// For example class A { dup; dup; } is allowed,
// But class A { #dup; #dup; } is not allowed.

/**
 * Lexical scope interface for private identifiers
 */
export class PrivateScope {
  refs: {
    [name: string]: Location[];
  } = Object.create(null);

  privateIdentifiers = new Map<string, PropertyKind>();

  /**
   * Inherit a private scope
   * private scope is created on class body
   *
   * @return newly created PrivateScope
   */
  constructor(
    public readonly parser: Parser,
    public readonly parent?: PrivateScope,
  ) {}

  /**
   * Adds a private identifier binding
   *
   * @param name Binding name
   * @param type Property kind
   */
<<<<<<< HEAD
  addPrivateIdentifier(name: string, kind: PropertyKind): void {
=======
  addPrivateIdentifier(parser: Parser, name: string, kind: PropertyKind): void {
    const { privateIdentifiers } = this;
>>>>>>> 010cdd38
    let focusKind = kind & (PropertyKind.Static | PropertyKind.GetSet);
    // if it's not getter or setter, it should take both place in the check
    if (!(focusKind & PropertyKind.GetSet)) focusKind |= PropertyKind.GetSet;
    const value = privateIdentifiers.get(name);

    // It is a Syntax Error if PrivateBoundIdentifiers of ClassElementList
    // contains any duplicate entries, unless the name is used once for
    // a getter and once for a setter and in no other entries, and the getter
    // and setter are either both static or both non-static.
    if (
      this.hasPrivateIdentifier(name) &&
      ((value! & PropertyKind.Static) !== (focusKind & PropertyKind.Static) || value! & focusKind & PropertyKind.GetSet)
    ) {
      // Mix of static and non-static,
      // or duplicated setter, or duplicated getter
      this.parser.report(Errors.DuplicatePrivateIdentifier, name);
    }

    // Merge possible Getter and Setter
    privateIdentifiers.set(name, this.hasPrivateIdentifier(name) ? value! | focusKind : focusKind);
  }

  /**
   * Adds a private identifier reference
   *
   * @param scope PrivateScope
   * @param name Binding name
   */
  addPrivateIdentifierRef(name: string): void {
    this.refs[name] ??= [];
    this.refs[name].push(this.parser.tokenStart);
  }

  /**
   * Checks if a private identifier name is defined in current scope
   *
   * @param name private identifier name
   */
  isPrivateIdentifierDefined(name: string): boolean {
    return this.hasPrivateIdentifier(name) || Boolean(this.parent?.isPrivateIdentifierDefined(name));
  }

  /**
   * Validates all private identifier references in current scope
   */
  validatePrivateIdentifierRefs(): void {
    for (const name in this.refs) {
      if (!this.isPrivateIdentifierDefined(name)) {
        const { index, line, column } = this.refs[name][0];
        throw new ParseError(
          { index, line, column },
          { index: index + name.length, line, column: column + name.length },
          Errors.InvalidPrivateIdentifier,
          name,
        );
      }
    }
  }

  hasPrivateIdentifier(name: string) {
    return this.privateIdentifiers.has(name);
  }
}<|MERGE_RESOLUTION|>--- conflicted
+++ resolved
@@ -36,12 +36,8 @@
    * @param name Binding name
    * @param type Property kind
    */
-<<<<<<< HEAD
   addPrivateIdentifier(name: string, kind: PropertyKind): void {
-=======
-  addPrivateIdentifier(parser: Parser, name: string, kind: PropertyKind): void {
     const { privateIdentifiers } = this;
->>>>>>> 010cdd38
     let focusKind = kind & (PropertyKind.Static | PropertyKind.GetSet);
     // if it's not getter or setter, it should take both place in the check
     if (!(focusKind & PropertyKind.GetSet)) focusKind |= PropertyKind.GetSet;
