--- conflicted
+++ resolved
@@ -108,14 +108,8 @@
     "test262-parser-tests": "0.0.5",
     "ts-node": "^10.9.2",
     "tsconfig-paths": "^4.2.0",
-<<<<<<< HEAD
-    "tslib": "^2.6.3",
-    "typescript": "^4.7.4",
+    "typescript": "^5.4.5",
     "typescript-eslint": "rc-v8",
-=======
-    "typescript": "^5.4.5",
-    "typescript-eslint": "^7.12.0",
->>>>>>> e5e89d1b
     "unexpected": "^13.2.1"
   },
   "engines": {
